# TShock for Terraria

This is the rolling changelog for TShock for Terraria. Use past tense when adding new entries; sign your name off when you add or change something. This should primarily be things like user changes, not necessarily codebase changes unless it's really relevant or large.

## Upcoming changes
* Installed new sprinklers!
<<<<<<< HEAD
* Organized parameters by category and relevance in the `config.json` file. (@kubedzero)
=======
* Fix multiple holes in Bouncer OnTileData. (@Patrikkk, @hakusaro)
	* Issue where players could replace tiles with banned tiles without permission. 
	* Including replace action in TilePlace threshold incrementation, so players cannot bypass the threshold while replacing tiles/walls.
	* Including check for maxTileSets when player is replacing tiles, so players cannot send invalid tile data through the replace tile action.
	* Including a check for ReplaceWall when the tile is a Breakable/CutTile.
* Adding checks in Bouncer OnNewProjectile (@Patrikkk):
	* For valid golf club and golf ball creation.
	* Renamed stabProjectile to directionalProjectile for a more accurate naming.
	* Adding staff projectiles to the directionalProjectiles Dictionary to include staffs in the valid projectile creation check.
	* Adding GolfBallItemIDs list in Handlers.LandGolfBallInCupHandler.cs
* Fixed an issue in the SendTileSquare handler that was rejecting valid tile objects (@QuiCM)
>>>>>>> b633f605

## TShock 4.4.0 (Pre-release 11)
* New permission `tshock.tp.pylon` to enable teleporting via Teleportation Pylons (@QuiCM)
* New permission `tshock.journey.research` to enable sharing research via item sacrifice (@QuiCM)
* Add Emoji event to GetDataHandler. This packet is received when a player tries to display an emote. (who?)
	* Adding EmojiHandler to handle an exploit. Adding `tshock.sendemoji` permission and checks. Added this permission to guest group by default. (who?)
* Handled SyncCavernMonsterType packet to prevent an exploit where players could modify the server's cavern monster types and make the server spawn any NPCs - including bosses - onto other players. (who?)
* Added LandGolfBallInCup event which is accessible for developers to work with, as well as LandGolfBallInCup handler to handle exploits where players could send direct packets to trigger and imitate golf ball cup landing anywhere in the game world. Added two public lists in Handlers.LandGolfBallInCupHandler: GolfBallProjectileIDs and GolfClubItemIDs. (@Patrikkk)
* Added SyncTilePicking event. This is called when a player damages a tile. Implementing SyncTilePickingHandler and patching tile damaging related exploits. (Preventing player sending invalid world position data which disconnects other players.)
* Fixed the issue where mobs could not be fished out during bloodmoon because of Bouncer checks. (@Patrikkk)
	*Fixed the issue where certain fishing rods could not fish out NPCs due to a Bouncer check. (@Patrikkk)
* Update for OTAPI 2.0.0.37 and Terraria 1.4.0.5. (@hakusaro, @Patrikkk)
* Add additional config options for automatically kicking clients from the server upon breaking anti-cheat thresholds. (@moisterrific)
* Add pylon teleportation permission to default group, added `/spawn` permission to admin group, added the new journey mode research permission to trustedadmin, and moved all previous journey mode permissions from owner to trustedadmin. (@moisterrific)

## TShock 4.4.0 (Pre-release 10)
* Fix all rope coils. (@Olink)
* Fixed a longstanding issue with SendTileSquare that could result in desyncs and visual errors. (@QuiCM)
* Fixed placement issues with Item Frames, Teleportation Pylons, etc. (@QuiCM)
* Doors are good now for real probably (@QuiCM, @Hakusaro, @Olink)
* Bump default max damage received cap to 42,000 to accommodate the Empress of Light's instant kill death amount. (@hakusaro, @moisterrific, @Irethia, @Ayrawei)
* Updated `/spawnboss` command to include Empress of Light, Queen Slime, and other additional bosses that have a health bar. (@moisterrific)

## TShock 4.4.0 (Pre-release 9)
* Fixed pet licenses. (@Olink)
* Added initial support for Journey mode in SSC worlds. (@Olink)
* Made TShock database MySQL 8 compatible by escaping column names in our IQueryBuilder code. (Name `Groups` is a reserved element in this version, which is used in our `Region` table.) (@Patrikkk)
* Reintroduced `-worldselectpath` per feedback from @fjfnaranjo. This command line argument should be used to specify the place where the interactive server startup will look for worlds to show on the world select screen. The original version of this argument, `-worldpath`, was removed because several game service providers have broken configurations that stop the server from running with an unhelpful error. This specific configuration was `-world` and `-worldpath`. In the new world, you can do the following:
  * `-worldselectpath` should be used if you want to customize the server interactive boot world list (so that you can select from a number of worlds in non-standard locations).
  * `-world` will behave as an absolute path to the world to load. This is the most common thing you want if you're starting the server and have a specific world in mind.
  * `-worldselectpath` and `-worldname` should work together enabling you to select from a world from the list that you specify. This is *not* a world file name, but a world name as described by Terraria.
  * `-worldselectpath` is identical to the old `-worldpath`. If you specify `-worldselectpath` and `-world` without specifying an absolute path the server will crash for sure.
  * Thank you again to @fjfnaranjo for supplying a [detailed feature request](https://github.com/Pryaxis/TShock/issues/1914) explaining precisely why this option should be available. Without this, we would have had no context as to why this feature was useful or important. Thank you, @fjfnaranjo!
  * This change was implemented by (@QuiCM, @hakusaro).
* Updated Bouncer to include Sparkle Slime debuff that can be applied to town NPCs. (@moisterrific)
* Updated `/spawnboss` command to include Empress of Light, Queen Slime, and other additional bosses that have a health bar. (@moisterrific)
* Added journey mode permissions to owner group by default. (@moisterrific)
* Fixed kick on hardcore death / kick on mediumcore death / ban on either from taking action against journey mode players. (@hakusaro)
* Attempted to fix the problem with the magic mirror spawn problems. You should be able to remove your spawn point in SSC by right clicking on a bed now. (@hakusaro, @AxeelAnder)
* Added HandleFoodPlatterTryPlacing event, which is called whenever a player places a food in a plate. Add antihack to bouncer, to prevent removing food from plates if the region is protected; To prevent placement if they are not in range; To prevent placement if the item is not placed from player hand. (@Patrikkk)
* Fixed an offset error in NetTile that impacted `SendTileSquare`. It was being read as a `byte` and not a `ushort`. (@QuiCM)
* Fixed coins not dropping after being picked up by npcs. The ExtraValue packet was not being read correctly. (@Olink)
* Removed packet monitoring from debug logs. To achieve the same results, install @QuiCM's packet monitor plugin (it does better things). (@hakusaro)
* Updated packet monitoring in send tile square handler for Bouncer debugging. (@hakusaro)
* Added `/sync`, activated with `tshock.synclocalarea`. This is a default guest permission. When the command is issued, the server will resync area around the player in the event of a desync issue. (@hakusaro)
  * If your doors disappear, this command will allow a player to resync without having to disconnect from the server.
  * The default group that gets this permission is `Guest` for the time being.
  * To add this command to your guest group, give them `tshock.synclocalarea`, with `/group addperm guest tshock.synclocalarea`.
  * This command may be removed at any time in the future (and will likely be removed when send tile square handling is fixed).
* Add FishOutNPC event handler, which is called whenever a player fishes out an NPC using a fishing rod. Added antihack to Bouncer, to prevent unathorized and invalid mob spawning, by checking player action, NPC IDs and range. (@Patrikkk, @moisterrific)
* Fixed smart door automatic door desync and deletion issue. (@hakusaro)

## TShock 4.4.0 (Pre-release 8)
* Update for OTAPI 2.0.0.36 and Terraria 1.4.0.4. (@hakusaro, @Patrikkk, @DeathCradle)
* Fixed /wind command. (@AxeelAnder)
* Fixed NPC debuff issue when attempting to fight bosses resulting in kicks. (@AxeelAnder)
* Fixed players are unable to remove an NPC. Change `byte NPCHomeChangeEventArgs.Homeless` to `HouseholdStatus NPCHomeChangeEventArgs.HouseholdStatus`. (@AxeelAnder)
* Fixed lava, wet, honey, and dry bombs;  
  and lava, wet, honey, and dry grenades;  
  and lava, wet, honey, and dry rockets;  
  and lava, wet, honey, and dry mines. (@Olink)
* Fix Bloody Tear displaying the wrong text when used. (@Olink)
* Fix the visibility toggle for the last two accessory slots. (@Olink)
* Adding Journey mode user account permissions. Journey mode must be enabled for these to have any effect. (@Patrikkk)
  * `tshock.journey.time.freeze`
  * `tshock.journey.time.set`
  * `tshock.journey.time.setspeed`
  * `tshock.journey.godmode`
  * `tshock.journey.wind.strength`
  * `tshock.journey.wind.freeze`
  * `tshock.journey.rain.strength`
  * `tshock.journey.rain.freeze`
  * `tshock.journey.placementrange`
  * `tshock.journey.setdifficulty`
  * `tshock.journey.biomespreadfreeze`
  * `tshock.journey.setspawnrate`
* Changed default thresholds for some changes in the config file to accommodate new items & changes to Terraria. (@hakusaro)
* Store projectile type in `ProjectileStruct RecentlyCreatedProjectiles` to identify the recently created projectiles by type. Make `RecentlyCreatedProjectiles` and `ProjectileStruct` public for developers to access from plugins.

## TShock 4.4.0 (Pre-release 7 (Entangled))
* Fixed bed spawn issues when trying to remove spawn point in SSC. (@Olink)
* Fixed Snake Flute. (@Olink)
* Fixed lava absorbant sponge not capturing lava. `LiquidSetEventArgs` now returns a `LiquidType` instead of a byte type. (@hakusaro)
* Fixed bottomless lava bucket from not being able to create lava. (@hakusaro)
  * Ban a lava bucket to ban lava on the server entirely, until we figure out a better way to handle liquids.
* Fixed scarab bombs not detonating on pick style tiles. (@hakusaro)
* Fixed dirt bombs not creating dirt. (@hakusaro)
* Added a ridiculous amount of debug information. If you're experiencing any problems with 1.4 items being caught by the TShock anticheat system, please turn on DebugLogs in your config file and capture log data. It'll be extremely helpful in narrowing down precisely how to fix your problem. (@hakusaro)
* Released with entangled support for 1.4.0.4 based on @Patrikkk local build and latest snapshot gen-dev. (@hakusaro)

## TShock 4.4.0 (Pre-release 6)
* Updates to OTAPI 2.0.0.35 (@DeathCradle).

## TShock 4.4.0 (Pre-release 5)
* Update player spawn related things to 1.4. `Terraria.Player.Spawn` method now has a required argument, `PlayerSpawnContext context`. (@AxeelAnder)
* Make sqlite db path configurable. (@AxeelAnder)
* Terraria 1.4.0.3 experimental support. (@Patrikkk)
* Updated changelog. (@hakusaro)

## TShock 4.4.0 (Pre-release 4)
* Debug logging now provides ConsoleDebug and ILog has been updated to support the concept of debug logs. Debug logs are now controlled by `config.json` instead of by preprocessor debug flag. (@hakusaro)
* Removed `/confuse` command and Terraria player data resync from @Zidonuke. (@hakusaro)
* Attempted to fix the player desync issue by changing `LastNetPosition` logic and disabling a check in Bouncer that would normally reject player update packets from players. (@QuiCM, @hakusaro)

## TShock 4.4.0 (Pre-release 3)
* Fixed `/worldmode` command to correctly target world mode. (@Ristellise)
* The following commands have been removed: `tbloodmoon`, `invade`, `dropmeteor`. `fullmoon`, `sandstorm`, `rain`, `eclipse`
* The following command has been added to replace them: `worldevent`. This command requires the `tshock.world.events` permission.
  * `worldevent` can be used as so: `worldevent [event type] [sub type] [wave (if invasion event)]`
  * Valid event types are `meteor`, `fullmoon`, `bloodmoon`, `eclipse`, `invasion`, `sandstorm`, `rain`
  * Valid sub types are `goblins`, `snowmen`, `pirates`, `pumpkinmoon`, `frostmoon` for invasions, and `slime` for rain.

* A new set of permissions has been added under the node `tshock.world.events`:
  * `tshock.world.events.bloodmoon`: Enables access to the `worldevent bloodmoon` command
  * `tshock.world.events.fullmoon`: Enables access to the `worldevent fullmoon` command
  * `tshock.world.events.invasion`: Enables access to the `worldevent invasion` command
  * `tshock.world.events.eclipse`: Enables access to the `worldevent eclipse` command
  * `tshock.world.events.sandstorm`: Enables access to the `worldevent sandstorm` command
  * `tshock.world.events.rain`: Enables access to the `worldevent rain` command
  * `tshock.world.events.meteor`: Enables access to the `worldevent meteor` command

Please note that the permissions previously tied to the removed commands are also still used to confirm access to the new commands, so if you have existing configurations no one should have any new or lost access.

## TShock 4.4.0 (Pre-release 2)
* Replaced `/expert` with `/worldmode` command. (@QuiCM)
* Fixed NPC buff anticheat issue conflicting with Terraria gameplay changes (whips). (@Patrikkk)

## TShock 4.4.0 (Pre-release 1)
* Added confused debuff to Bouncer for confusion applied from Brain of Confusion
* API: Added return in OnNameCollision if hook has been handled. (@Patrikkk)
* API: Added hooks for item, projectile and tile bans (@deadsurgeon42)
* API: Changed `PlayerHooks` permission hook mechanisms to allow negation from hooks (@deadsurgeon42)
* API: New WorldGrassSpread hook which shold allow corruption/crimson/hallow creep config options to work (@DeathCradle)
* Fixed a missing case in UserManager exception handling, which caused a rather cryptic console error instead of the intended error message (@deadsurgeon42)
* Fixed saving when one player is one the server and another one joins (@MarioE)
* Fixed /spawnmob not spawning negative IDs (@MarioE)
* Validated tile placement on PlaceObject; clients can no longer place frames, paintings etc with dirt blocks (@bartico6, @ProfessorXZ)
* Updated to new stat tracking system with more data so we can actually make informed software decisions (Jordan Coulam)
* Fixed /time display at the end of Terraria hours (@koneko-nyan)
* Added a warning notifying users of the minimum memory required to run TShock (@bartico6)
* Added /group rename to allow changing group names (@ColinBohn, @ProfessorXZ)
* Added /region rename and OnRegionRenamed hook (@koneko-nyan, @deadsurgeon42)
* Rebuilt /ban add. New syntax is /ban add <target> [time] [reason] where target is the target online player, offline player, or IP; where time is the time format or 0 for permanent; and where [reason] is the reason. (@hakusaro)
* Removed /ban addip and /ban addtemp. Now covered under /ban add. (@hakusaro)
* Added /su, which temporarily elevates players with the tshock.su permission to super admin. In addition added, a new group, owner, that is suggested for new users to setup TShock with as opposed to superadmin. Finally, /su is implemented such that a 10 minute timeout will occur preventing people from just camping with it on. (@hakusaro)
* Added /sudo, which runs a command as the superadmin group. If a user fails to execute a command but can sudo, they'll be told that they can override the permission check with sudo. Much better than just telling them to run /su and then re-run the command. (@hakusaro)
* Fixed /savessc not bothering to save ssc data for people who bypass ssc. (@hakusaro)
* Default permission sets for new databases are more modern. (@hakusaro)
* Added the ability to ban by account name instead of just banning a character name assuming its an account name. (@hakusaro)
* Fixed a bug in the CommandLineParser which caused some command lines to fail (@QuicM)
* Renamed TShock.DB.User to TShock.DB.UserAccount, including all the related methods, classes and events. (@Ryozuki)
* Update OTAPI to 2.0.0.31, which also updates Newtonsoft.Json to 10.0.3 (@Ryozuki)
* Fixed DumpItems() from trying to dump older versions of certain items (negative item IDs). (@Zaicon)
* Added the `/dump-reference-data` command, which when run, runs Utils.Dump() and outputs Terraria reference data to the server folder. (@hakusaro)
* Added DateTime datatype support for both MySQL and SQLite. (@Ryozuki)
* Fixed builds to not require a specific version of OTAPI and to not fail when in Release mode (@bartico6)
* Update Assembly Company to Pryaxis (@Ryozuki)
* Removed `/restart` command. (@hakusaro)
* Removed `Permissions.updateplugins` permission. (@hakusaro)
* Removed REST `/v3/server/restart/` route and `/server/restart/` route. (@hakusaro)
* The "auth system" is now referred to as the initial setup system (what it actually is). This is better verbiage for basically all situations. Who really wants to turn off the "authentication system?" In addition, the system now makes it more clear what the point of it is, rather than that it grants permissions. (@hakusaro)
* `GetDataHandlers.SendTileSquare` hook now sends a `TSPlayer` and a `MemoryStream` of raw data. (@hakusaro)
* Added `GetDataHandlers.HealOtherPlayer` hook. (@hakusaro)
* Added `GetDataHandlers.PlaceObject` hook. (@hakusaro)
* `GetDataHandlers.KillMe` now sends a `TSPlayer` and a `PlayerDeathReason`. (@hakusaro)
* Added `GetDataHandlers.ProjectileKill` hook. (@hakusaro)
* Removed `TShock.CheckProjectilePermission`. (@hakusaro)
* Added `TSPlayer` object to `GetDataHandlers.LiquidSetEventArgs`. (@hakusaro)
* Removed `TShock.StartInvasion` for public use (moved to Utils and marked internal). (@hakusaro)
* Fixed invasions started by TShock not reporting size correctly and probably not working at all. (@hakusaro)
* Removed `GetDataHandlers.TileKill` and replaced it with `GetDataHandlers.PlaceChest` as the packet originally designated as tile kill is now only used for chests. (@hakusaro)
* Added `TSPlayer` to `GetDataHandlers.NPCHome`. (@hakusaro)
* Added `TSPlayer` to `GetDataHandlers.ChestItemChanged`. (@hakusaro)
* Fixed chest item changes not triggering any range checks, tile checks, or correct chest checks. (@hakusaro)
* Added `TSPlayer` to `GetDataHandlers.PlayerBuff`. (@hakusaro)
* Added `TSPlayer` and `PlayerDeathReason` to `GetDataHandlers.PlayerDamage`. (@hakusaro)
* Added `TSPlayer` to `GetDataHandlers.NPCStrike`. (@hakusaro)
* Added `TSPlayer` to `GetDataHandlers.PlayerAnimation`. (@hakusaro)
* Added `GetDataHandlers.MassWireOperation` hook and related arguments. (@hakusaro)
* Added `GetDataHandlers.PlaceTileEntity` hook and related arguments. (@hakusaro)
* Added `TSPlayer` to `GetDataHandlers.GemLockToggle`. (@hakusaro)
* Added `GetDataHandlers.PlaceItemFrame` hook and related arguments. (@hakusaro)
* Added `TSPlayer.IsBouncerThrottled()`. (@hakusaro)
* Added `TSPlayer.IsBeingDisabled()` and removed `TShock.CheckIgnores(TSPlayer)`. (@hakusaro)
* Added `TSPlayer.CheckIgnores()` and removed `TShock.CheckIgnores(TSPlayer)`. (@hakusaro)
* Hooks inside TShock can now be registered with their `Register` method and can be prioritized according to the TShock HandlerList system. (@hakusaro)
* Fix message requiring login not using the command specifier set in the config file. (@hakusaro)
* Move `TShock.CheckRangePermission()` to `TSPlayer.IsInRange` which **returns the opposite** of what the previous method did (see updated docs). (@hakusaro)
* Move `TShock.CheckSpawn` to `Utils.IsInSpawn`. (@hakusaro)
* Replace `TShock.CheckTilePermission` with `TSPlayer.HasBuildPermission`, `TSPlayer.HasPaintPermission`, and `TSPlayer.HasModifiedIceSuccessfully` respectively. (@hakusaro)
* Fix stack hack detection being inconsistent between two different check points. Moved `TShock.HackedInventory` to `TSPlayer.HasHackedItemStacks`. Added `GetDataHandlers.GetDataHandledEventArgs` which is where most hooks will inherit from in the future. (@hakusaro)
* All `GetDataHandlers` hooks now inherit from `GetDataHandledEventArgs` which includes a `TSPlayer` and a `MemoryStream` of raw data. (@hakusaro)
* Removed _all obsolete methods in TShock marked obsolete prior to this version (all of them)_ (@hakusaro).
* Removed broken noclip detection and attempted prevention. TShock wasn't doing a good job at stopping noclip. It's always worse to claim that you do something that you can't/don't do, so removing this is better than keeping broken detection in. (@hakusaro)
* Replaced `Utils.FindPlayer` with `TSPlayer.FindByNameOrID` to more appropriately be object orientated. (@hakusaro)
* Moved `Utils.Kick()` to `TSPlayer` since its first argument was a `TSPlayer` object. (@hakusaro)
* Removed `Utils.ForceKick()`. (@hakusaro)
* Removed `Utils.GetPlayerIP()`. (@hakusaro)
* Moved `Utils.Ban()` to `TSPlayer.Ban()`. (@hakusaro)
* Moved `Utils.SendMultipleMatchError()` to `TSPlayer.SendMultipleMatchError`. (@hakusaro)
* Removed `Utils.GetPlayers()`. Iterate over the TSPlayers on the server and make your own list.
* Removed `Utils.HasBanExpired()` and replaced with `Bans.RemoveBanIfExpired()`. (@hakusaro)
* Removed `Utils.SendFileToUser()` and replaced with `TSPlayer.SendFileTextAsMessage()`. (@hakusaro)
* Removed `Utils.GetGroup()` also have you seen `Groups.GetGroupByName()`? (@hakusaro)
* `Utils.MaxChests()` is now `Utils.HasWorldReachedMaxChests()`. (@hakusaro)
* `Utils.GetIPv4Address()` is now `Utils.GetIPv4AddressFromHostname()`. (@hakusaro)
* Fixed the disappearing problem when placing tile entities. (@mistzzt)
* Removed the stat tracking system. (@hakusaro)
* Fixed erroneous kicks and bans when using `KickOnMediumcoreDeath` and `BanOnMediumcoreDeath` options. (@DankRank)
* Removed `TSPlayer.InitSpawn` field. (@DankRank)
* `OnPlayerSpawn`'s player ID field is now `PlayerId`. (@DankRank)
* Fixed null reference console spam in non-SSC mode (@QuiCM)
* `Utils.TryParseTime` can now take spaces (e.g., `3d 5h 2m 3s`) (@QuiCM)
* Enabled banning unregistered users (@QuiCM)
* Added filtering and validation on packet 96 (Teleport player through portal) (@QuiCM)
* Update tracker now uses TLS (@pandabear41)
* When deleting an user account, any player logged in to that account is now logged out properly (@Enerdy)
* Add NPCAddBuff data handler and bouncer (@AxeelAnder)
* Improved config file documentation (@Enerdy)
* Add PlayerZone data handler and bouncer (@AxeelAnder)
* Update sqlite binaries to 32bit 3.27.2 for Windows (@hakusaro)
* Fix banned armour checks not clearing properly (thanks @tysonstrange)
* Added warning message on invalid group comand (@hakusaro, thanks to IcyPhoenix, nuLLzy & Cy on Discord)
* Moved item bans subsystem to isolated file/contained mini-plugin & reorganized codebase accordingly. (@hakusaro)
* Moved bouncer checks for item bans in OnTileEdit to item bans subsystem. (@hakusaro)
* Compatibility with Terraria 1.4.0.2 (@AxeelAnder, @Patrikkk)
  * Multiple fields got slightly renamed.
  * Modifying ToggleExpert command. Main.expertMode is no longer settable. Using a Main.GameMode int property comparsion.
  * GameCulture no longer has static fields to get local language. Using methods to return/compare language.
  * Added permission "tshock.npc.spawnpets" which restricts pet spawns. This can cause high network load, so it's restricted. (@hakusaro)
  * Updated OnTeleport to support new args per protocol changes. (@hakusaro)
  * Disabled anticheat checks for projectile updates due to issues with game changes. (@hakusaro)
  * This update has been brought to you by: Patrikkk, Icy, Chris, Death, Axeel, Zaicon, hakusaro, and Yoraiz0r! <3

## TShock 4.3.26
* Removed the stat tracking system. (@hakusaro)
* Updated SQLite binaries. (@hakusaro)
* Removed server-sided healing when disabled. (@QuiCM)
* Patched an exploit that allowed users to kill town NPCs (@QuiCM)
* [API] Added a patch for the 0-length crash (@QuiCM)

## TShock 4.3.25
* Fixed a critical exploit in the Terraria protocol that could cause massive unpreventable world corruption as well as a number of other problems. Thanks to @bartico6 for reporting. Fixed by the efforts of @QuiCM, @hakusaro, and tips in the right directioon from @bartico6.

## TShock 4.3.24
* Updated OpenTerraria API to 1.3.5.3 (@DeathCradle)
* Updated Terraria Server API to 1.3.5.3 (@WhiteXZ, @hakusaro)
* Updated TShock core components to 1.3.5.3 (@hakusaro)
* Terraria Server API version tick: 2.1
* Added OnNpcKilled hook to Server API: 2.2 (@tylerjwatson)
* Added CreateCombatTextExtended to PacketTypes. This packet allows for the same functionality that packet 82 (CreateCombatText) used to have. (@WhiteXZ)
* Updated ServerBroadcast hook to provide a NetworkText object. (@tylerjwatson)
* Fixed levers and things not updating properly. (@deathcradle)
* Deprecated PacketTypes.ChatText. Chat is now handled using the NetTextModule and packet 82. (@WhiteXZ, @Hakusaro)
* Removed the -lang command-line flag from TShock. It is now a vanilla feature. (@Hakusaro)

## TShock 4.3.23
* Added evil type option during world creation (@mistzzt)
* Bans can be sorted. TShock's default sorting will retrieve bans sorted from newest to oldest based on the date the ban was added (@WhiteXZ)
* Resolved issues with mob and item spawning. Thanks to @OnsenManju for your investigative work :) (@WhiteXZ)
* Patched a crashing exploit (@Simon311)

## TShock 4.3.22
* Compatibility with Terraria 1.3.4.4
* API: Version tick 2.0
* API: Reduced RAM usage by ~80MB (Large server) (@deathcradle)
* API: Added TSPlayer.KillPlayer() (@WhiteXZ)
* API: Added TSPlayer.Logout() (@ProfessorXZ)
* Fixed connections after max slot is reached (@DeathCradle)
* Fixed server crashes caused by client disconnections when attempting to read closed sockets (@Enerdy)
* Added some code to make trapdoors work better (@DogooFalchion)
* AllowCutTilesAndBreakables config option now correctly allows flowers/vines/herbs to be cut in regions without breaking walls (@WhiteXZ)
* REST: `/v3/players/read` now includes a `muted` field (@WhiteXZ)
* REST: Token creation is now more secure (Thanks to @Plazmaz for reporting the issue!)
* REST: Deprecated the RestRequestEvent. If you use this event, please let us know.
* REST: ALL endpoints now have a base route (eg you can use `/server/motd` instead of `/v3/server/motd`). These base routes will never change, but will provide an `upgrade` field describing any newer routes
* REST: Added `/v3/world/autosave` and `/v3/world/bloodmoon` which use GET parameter style arguments. I.e., `/v3/world/autosave?state=[true|false]` & `/v3/world/bloodmoon?state=[true|false]`. The state argument is optional
* Fixed fishing quests not saving/loading correctly when login before join, UUID login, and SSC were enabled together (@DogooFalchion)

## TShock 4.3.21
* Compatibility with Terraria 1.3.4.3 (@Patrikkk, @Zaicon).
* API: Version tick 1.26.
* API: Deprecated PlayerDamage and PlayerKillMe packets (now uses PlayerHurtV2 and PlayerDeathV2).
* API: Main.rand now uses UnifiedRandom instead of Random. This WILL break any existing plugin that uses Main.rand.
* Fixed HealOtherPlayer packet exploit (@Simon311).
* Added associated config option for HealOtherPlayer exploit prevention (@Simon311).
* Added `/accountinfo` command to get account information for a given TShock account (@Simon311).
* Removed TShock color parsing from MOTDs (@WhiteXZ).
* Fixed butterfly statues spawning catchable butterflies (@DogooFalchion).
* Implemented some missing balance changes lost in prior version patches (@DogooFalchion).
* Added alias for server shutdown command: stop (@nicatronTg).
* Removed the old REST model. This includes the following endpoints:
 * `/status`
 * `/v2/players/read`
 * `/v2/server/rawcmd` (@WhiteXZ).
* Fixed `/user group` always giving an unhelpful error messaging telling you to check the console, even if we knew exactly why it failed (@nicatronTg).
* Removed _all obsolete methods in TShock marked obsolete prior to this version (all of them)_ (@nicatronTg).
* Fixed issue where registration + login would fail because KnownIps had 0 items and .Last() doesn't work on collections with 0 items (@DogooFalchion, @nicatronTg, @Simon311).
* Added `/uploadssc [player]` which allows someone to upload SSC data for [player] and store it on the server. Adds `tshock.ssc.upload` and `tshock.ssc.upload.others` permission nodes to match (@DogooFalchion).
* Added hardened stone to the whitelist of tiles editable by players (@DogooFalchion).
* Added conversion system to send convert old MOTD format into smart text, while preserving initial line starting values to keep byte optimization for background colors Thanks to (@WhiteXZ, @Simon311, and especially @DogooFalchion) for the hard work on this issue.

## TShock 4.3.20
* Security improvement: The auth system is now automatically disabled if a superadmin exists in the database (@Enerdy).
* Removed the `auth-verify` command since `auth` now serves its purpose when necessary (@Enerdy).
* Security: `/"` exploit can no longer break chat mute filters (@Simon311).
* Fixed an issue where sometimes players could connect briefly during server shutdown, leading to errors (@Simon311).
* Fixed wyverns despawning & not behaving like normal (@WhiteXZ).
* Fixed major security issue where InvokeClientConnect could be exploited to do terrible, terrible things (@Simon311, @nicatronTg, @popstarfreas, @ProfessorXZ, @WhiteXZ).

## TShock 4.3.19
* Compatibility with Terraria 1.3.3.3 (@Simon311)
* API: Version tick 1.25
* API: Resolved some issues with the ItemForceIntoChest hook (@WhiteXZ, @Patrikkk)
* API: Resolved some shonky code that caused Vitamins and other Ankh Shield related items to drop at strange rates or not at all (@ProfessorXZ, @WhiteXZ, @nicatronTg)
* Fixed magical ice blocks not working correctly (@ProfessorXZ)

## TShock 4.3.18

* Compatibility with Terraria 1.3.3.2
* API: Version tick 1.24
* API: Fixed chat line breaks when using chat tags and long strings of text (@ProfessorXZ)
* API: Added ItemForceIntoChest hook (@WhiteXZ)
* API: Included the player's registration date in REST's players/read endpoints (@ProfessorXZ)
* The setdungeon command correctly uses tshock.world.setdungeon as its permission (@OnsenManju)
* Fixed clients being able to "Catch" and remove NPCs (@ProfessorXZ)
* Fixed clients being able to remove other players' portals (@ProfessorXZ)
* Fixed possible client crashes caused by invalid item netIDs (@ProfessorXZ)
* Fixed players being able to bypass permission checks when placing Tile Entities (@ProfessorXZ)
* Fixed players being able to bypass permission checks when placing items in Item Frames (@ProfessorXZ)
* Fixed a bug involving Item Frames which allowed players to duplicate items (@ProfessorXZ)
* Fixed an issue allowing clients to teleport NPCs to arbitrary locations (@ProfessorXZ)
* Fixed a bug where players would get teleported to their previous location after dismounting the Unicorn Mount (@ProfessorXZ)
* Players can no longer quick stack items into region protected chests (@ProfessorXZ)
* Rope placement is no longer blocked by range checks (@ProfessorXZ)
* The Drill Containment Unit breaks blocks properly now (@ProfessorXZ)
* Fixed item duplications caused by range checks and invalid netIDs (@ProfessorXZ)
* Fixed Expert mode coin duplication (@ProfessorXZ)
* Players are no longer able to place liquids using LoadNetModule packet (@ProfessorXZ)
* Explosives are no longer blocked by range checks (@ProfessorXZ)
* Players can no longer bypass tile checks by using the Tile packet (@ProfessorXZ)
* Fixed a bug where players couldn't hammer a Junction Box without "allowclientsideworldedit" permission (@Patrikkk)
* Fixed the client's UI not being draw when setting wind speed to abnormal values (@ProfessorXZ)
* Added a command to start and stop sandstorms (@WhiteXZ)

## TShock 4.3.17

* Compatibility with Terraria 1.3.2.1
* Updated superadmin behaviour to conform to expected behaviour (@WhiteXZ, @Patrikk)
* Fixed a crash involving teleporters and dressers (@WhiteXZ)
* Fixed pressure plates (@Enerdy, @Patrikk)
* Fixed a deadlock in wiring (@Wolfje)
* Fixed a crash in wiring (@Patrikk)
* Improved network syncing on client joins (@Patrikk)
* The Presserator can now place actuators (@ProfessorXZ)
* Resolved a region error when removing unlisted users from regions (@WhiteXZ)
* Added a `SetDungeon` command to set the dungeon position (@webmilio)
* The currently running world name is now part of the server application's title (@webmilio)
* Gem locks can now be region protected (@mistzzt)
* Players can now place sensors (@mistzzt)
* Repackaged GeoIP with TShock so that GeoIP works (@Enerdy)
* Added permissions to use sundials and start/stop parties (@Patrikk)
* Added an announcement box hook (@mistzzt)
* Added the ability to choose what type of world (crimson/corruption) you generate (@NoNiMad)

## TShock 4.3.16

* Terraria 1.3.1 wiring bugfixes
* Terraria 1.3.1.1 compatibility

## TShock 4.3.15

* This release is actually 4.3.14, but was ticked extra due to a version issue on gen-dev prior to master push.
* Update to 1.3.1

## TShock 4.3.13

* Fixed an issue preventing TShock from starting on certain mono versions (@Wolfje)
* Fixed a deadlock in Wiring (@Wolfje)
* Fixed character styles/gender not being saved properly on first login while SSC is on (@WhiteXZ)
* Added a PlayerPermission hook fired whenever a permission check involving said player occurs (when the new TSPlayer.HasPermission method is called) (@Enerdy)
* Resolved an issue where martian invasions and eclipses would have empty messages if AnonymousBossInvasions was set to true (@WhiteXZ)
* Added an optional `slime` parameter to the `rain` command, allowing slime rain to be started and stopped. New syntax is `rain [slime] <start/stop>` (@WhiteXZ)
* Fixed performance issues due to concurrent dictionary access in TSPlayer (@CoderCow)
* Added an ID property to Regions (@WhiteXZ)
* Fixed an issue where region sizes were calculated incorrectly (@WhiteXZ)
* Fixed a bug in RegionManager preventing regions adding correctly (@pink_panther)
* Fixed another bug in RegionManager preventing regions adding correctly (@WhiteXZ)
* Fixed a routing issue with the `/v2/token/create` REST endpoint
* Removed the `/token/create` REST endpoint. `/v2/token/create` should be used instead.

## TShock 4.3.12

* Fixed issues with TSPlayer.SetTeam not working (@WhiteXZ)
* Fixed /butcher not killing bosses in expert difficulty (@WhiteXZ)
* API: Deprecated PacketBufferer (now obviated by SendQ) (@WhiteXZ)
* API: Building on Windows no longer breaks traps (@Wolfje)
* Fixed bombs, dynamite, and sticky bombs (@Wolfje)
* Removed spammy messages from OnSecondUpdate that confused some server owners (@Wolfje)
* Rewrote some stat tracker code to send actually relevant data to the stats server (@Cleant / George from Multiplay UK)
* Added an opt-out command line switch to disable the stat tracker (--stats-optout) (@Cleant / George from Multiplay UK)
* Added a unique provider token which can be passed to the stat tracker (--provider-token [token]) for tracking servers from the same GSP. (@Cleant / George from Multiplay UK)

## TShock 4.3.11

* This release is actually 4.3.10, but was ticked extra due to a version issue on gen-dev prior to master push.

## TShock 4.3.10

This version features a drop-in tile replacement system by @Wolfje that reduces RAM requirements
by up to 70% on all worlds and CPU requirements up to 10% in the running process.

* Large worlds: from 700MB-1GB -> ~325MB
* Medium worlds: from 500MB -> ~200MB
* Small worlds: from 400MB -> ~125MB

Other notable changes include:

* API: **Drop-in tile storage replacement system** (@Wolfje)
* API: Fixed some possible packet leaks in sendq (@Wolfje)
* API: APIVersion 1.22
* API: Added crash protection around malicious and/or invalid packets (@Wolfje)
* API: Fixed worlds not loading sometimes (@tysonstrange)
* API: Fixed living leaf walls not working as housing
* Fixed an issue preventing some players from joining when the world is saving (@Wolfje)
* Fixed an issue adding a ban on a player who has previously been banned (@Wolfje)
* Fixed /invade martian (@Wolfje)
* Fixed target dummies not working properly (@WhiteXZ)
* Added a config option (DisableSecondUpdateLogs) to prevent log spam from OnSecondUpdate() (@WhiteXZ)
* Added RESTful API login rate limiting (@George)
* Added config options (MaximumRequestsPerInterval, RequestBucketDecreaseIntervalMinutes, LimitOnlyFailedLoginRequests) for rate limiting (@George)
* **DEPRECATION**: Deprecated Disable(string, bool) and added Disable(string, DisableFlags). Please update your plugins accordingly (@WhiteXZ)
* Fixed Halloween and Christmas events not working properly (@TomyLobo)
* Fixed the demon heart's extra accessory slot not working correctly in SSC (@WhiteXZ)
* Fixed gender-changing potions not working correctly in SSC (@hastinbe)
* Fixed IP bans not working correctly (@hastinbe)
* Fixed /reload not using the correct permission (@WhiteXZ)
* Fixed TSPlayer.ActiveChest not being tracked correctly resulting in item dupes while disabled (@WhiteXZ)
* /reload now reloads tile and projectile bans

## TShock 4.3.8
* API: Update to Terraria 1.3.0.8 (@Patrikkk)
* **API: Added a crash reporter which collects memory dumps on Windows** (@Wolfje)
* API: New commandline param: `-crashdir` - Writes crash reports to the specified directory (@Wolfje)
* API: Sendq now doesn't disconnect people when it cant send a packet (@Wolfje)
* API: Fixed more crashes on disconnect in sendq (@Wolfje)
* API: Now ignores unknown server packets (@Wolfje)
* API: Potentially removed arithmetic overflows in server (@Wolfje)

### Using the Crash Reporter

TShock now has a crash reporter built in which writes crash logs to the `crashes` directory
in the event of a catastrophic failure.  **To change where TShock writes its crash logs,
specify the `-crashdir` parameter on the command line**.

1. In the event of a crash, look for a file called `crash_xxxx.zip` in the `crashes` directory
2. Upload the file somewhere, beware the crash file may be quite large (>100MB), anywhere like google drive, dropbox or mega will be fine
3. Post a link to the crash with reproduction steps in the TShock support forum

Alternatively, if you do not want to report the crash, just delete the file.

## TShock 4.3.7

* Auth system kicks players if system is disabled. (@nicatronTg)
* Fixed /login permitting multiple logins without a logout in between. (@nicatronTg)
* Allow[Hallow/Corruption/Crimson]Creep in config now work. (@WhiteXZ)
* API: Treasure bags are now named properly. (@WhiteXZ)
* API: Clients no longer close on disconnect. (@Wolfje)
* API: Add server broadcast hook. (@Patrikk)
* API: Fixed pressure plate hook triggering multiple times. (@Patrikk)
* API: Fixed issues with SendQ writes failing. (@Wolfje)
* API: Version tick to 1.21

## TShock 4.3.6

* API: NPCs shoot the right way (@WhiteXZ)
* API: The server config file works correctly with priority and port (@Patrikkk)
* API: Removed support for favorites and removed JSON dependencies. (@Enerdy)
* API: Removed support for clouds. (@Enerdy)
* API: Fixed a whole lot of bugs with wiring, and in general re-wrote some core bits that were bugged. (@WhiteXZ)
* API: Fixed projectile AI bugs. (@AndrioCelos)
* API: Fixed world saving problems. (WhiteXZ)
* API: Fixed server not accepting more connections once max slots was filled. (@WhiteXZ)
* API: Removed startup parameters and moved them to TShock. (@Cleant)
* API: Item.SetDefaults() no longer kills some tools. (@Enerdy)
* API: Restored chat bubbles. (@WhiteXZ)
* API: Updated to 1.3.0.6. (@Enerdy & @Patrikkk)
* API: Lots and I mean lots of network improvements in the SendQ department. (@tylerjwatson)
* API: Added NpcLootDrop and DropBossBag hooks. (@Patrikkk)
* API: Fixed hook: NpcTriggerPressurePlate (@Patrikkk)
* API: Fixed hook: ProjectileTriggerPressurePlate (@Patrikkk)
* API: Fixed hook: ItemSetDefaultsString (@Patrikkk)
* API: Fixed hook: ItemSetDefaultsInt (@Patrikkk)
* API: Fixed hook: ItemNetDefaults (@Patrikkk)
* API: Fixed hook: GameStatueSpawn (@Patrikkk)
* API: Fixed hook: NpcNetDefaults (@Patrikkk)
* API: Fixed hook: NpcNetSetDefaultsString (@Patrikkk)
* API: Fixed hook: NpcNetSetDefaultsInt (@Patrikkk)
* API: Fixed hook: NpcSpawn (@Patrikkk)
* API: Fixed hook: NpcTransformation (@Patrikkk)
* API: Fixed hook: NpcStrike (@Patrikkk)
* API: Updated AssemblyInfo to 1.3.0.6. (@nicatronTg)
* API: Moved to .NET Framework 4.5. (@tylerjwatson)
* API: Dedicated server input thread doesn't run if input is redirected/piped. (@tylerjwatson)
* API: Wiring.cs methods are now public. (@Stealownz)
* API: Added PlayerTriggerPressurePlate hook. (@Patrikkk)
* API: API Version Tick to 1.20.
* The config option disabling the DCU has been deprecated and will be removed in a future release. (@nicatronTg)
* Fixed bubble tile triggering noclip checks. (@Enerdy)
* Updated projectile handling in GetDataHandlers. (@WhiteXZ)
* Fixed issue #992. (@WhiteXZ)
* Teleport handler now handles wormholes. (@WhiteXZ)
* Fixed tall gates and trap doors (issue #998). (@WhiteXZ)
* Added monoliths to orientable tiles (issue #999). (@WhiteXZ)
* Fixed vortex stealth armor (issue #964). (@WhiteXZ)
* Added moon lord to spawn boss. (@WhiteXZ)
* Fixed serverpassword syntax error error message. (@JordyMoos)
* Fixed issue #1019. (@WhiteXZ)
* Fix: Region protection prevents placement of objects. (@Patrikkk)
* Moved all startup parameters to TShock. (@Cleant)
* Fix: Target dummies are no longer butchered. (@Denway)
* Added projectile 465 to the ignore list, which fixes some other issues. (@Enerdy)
* Fix: Logging out is now safe with SSC (/logout) (issue #1037). (@WhiteXZ)
* API/TShock: Removed -world parameter from TShock, put it back in the API. (@tylerjwatson)

## TShock 4.3.5

* Fix HandleSpawnBoss, and as a result the spawnboss command and boss spawning items. (@Ijwu)
* Rewrite SendQ for more network stack improvements (@tylerjwatson)
* Update to Terraria 1.3.0.5 (@Patrikkk)

## TShock 4.3.4

* Fix invasion progress messages (@WhiteXZ)
* Completely rewrite SendQ to have less deadlocks (@tylerjwatson)

## TShock 4.3.3

* Fix dihydrogen monoxide (@tylerjwatson)
* Whitelist another boss projectile (@Patrikkk, @WhiteXZ)

## TShock 4.3.2

* Fixed the issue where using the Super Absorbent Sponge would disable users (@WhiteXZ)
* Fixed an issue in NetGetData where e.Length - 1 would be -1 (@WhiteXZ)
* Fixed /who -i and /userinfo (@Enerdy)
* API: OnRegionEntered hook now returns the region entered (@Patrikkk)
* Support for Terraria 1.3.0.4 (@nicatronTg)
* Fixed dressers being unbreakable. (@nicatronTg)
* Fixed wall placement mechanics (@nicatronTg, @Ijwu, @WhiteXZ)
* Fixed Moon Lord projectiles disabling players (@k0rd, @nicatronTg)
* Fixed several potential crashes in server (@Patrikkk)
* Fixed -autocreate command line argument (@WhiteXZ, @nicatronTg)
* Added more world data to world load menu (@WhiteXZ)
* Moved server password to TShock config (@Enerdy)
* Fixed world delete in server (@benjiro)
* Fixed disappearing NPCs (@WhiteXZ)
* Added much more performant code, SendQ, to server module. Reduces downstream network overhead by at least 40% (@tylerjwatson)
* API: Updated TSPlayer.Disable to use new buffs (@Enerdy)
* Updated default max damage & projectile damage to 1,175 (based on 625 people)
* Fixed support for SSC (@WhiteXZ)

## TShock 4.3.1

* Fixed a bug where /user group failing would output no error. (@nicatronTg)
* Fixed a bug where /user group would fail. @(Enerdy)
* Added the ability to disable backup autosave messages. (@nicatronTg)
* Fixed /buff malfunctioning when entering an invalid buff name. (@Enerdy)
* Fixed projectiles 435-438 (martian invasion) freezing everyone under certain conditions. (@Enerdy)
* DisableTombstones now works properly with the new golden gravestones. (@Enerdy)
* REST module now properly catches exceptions during Start(). (@Patrikkk)
* Added /expert command to toggle expert mode. (@WhiteXZ)
* Fixed pirate invasions. (@patrik)
* Fixed worldinfo packet. (@WhiteXZ)
* Fixed server passwords. (@Enerdy)

## TShock 4.3.0.0

* API: Modifed NetItem so that it's actually useful. (@MarioE)
* Updated prebuilts (SQLite, JSON, MySQL) to latest versions. (@nicatronTg)
* Added a minimum password length to prevent blank passwords. (@nicatronTg)
* Modified item ban checks to provide which item is disabling a player in the logs. (@Enerdy)
* API: Modified TSPlayer to store a user, and deprecated calls to TSPlayer.User.ID. (@WhiteXZ)
* Modified chat color specs in config file to be int arrays rather than floats. (@nicatronTg)
* Modified verbiage for ```/auth``` and ```/auth-verify``` to make it clearer how they operate. (@nicatronTg)
* API: Added fuzzy name searching for users. (@WhiteXZ)
* API: Fixed ```OnPlayerLogout``` not being fired when a player disconnects. (@nicatronTg)
* API: Deprecated ```ValidString``` and ```SanitizeString``` methods in Utils. (@nicatronTg)
* Added BCrypt password hashing and related systems for it. BCrypt replaces the old system using non-password hashing algorithms for storing passwords. It breaks implementations of the login code that were manually recreated, but is otherwise seamless in transition. (@nicatronTg)
* API: Added ```User.VerifyPassword(string password)``` which verifies if the user's password matches their stored hash. It automatically upgrades a users' password to BCrypt if called and the password stored is not a BCrypt hash. (@nicatronTg)
* API: Deprecated ```Utils.HashPassword``` and related password hashing functions as those are no longer needed for plugin access. (@nicatronTg)
* Fixed ```UseServerName``` config option so that it correctly sends the config server name any time that Main.WorldName is used. (@Olink)
* Fixed a bug where people could ban themselves. (@nicatronTg)
* Fixed a bug where banning a player who never logged in caused problems. (@nicatronTg)
* Terraria 1.3.0.3 support.<|MERGE_RESOLUTION|>--- conflicted
+++ resolved
@@ -4,9 +4,7 @@
 
 ## Upcoming changes
 * Installed new sprinklers!
-<<<<<<< HEAD
 * Organized parameters by category and relevance in the `config.json` file. (@kubedzero)
-=======
 * Fix multiple holes in Bouncer OnTileData. (@Patrikkk, @hakusaro)
 	* Issue where players could replace tiles with banned tiles without permission. 
 	* Including replace action in TilePlace threshold incrementation, so players cannot bypass the threshold while replacing tiles/walls.
@@ -18,7 +16,6 @@
 	* Adding staff projectiles to the directionalProjectiles Dictionary to include staffs in the valid projectile creation check.
 	* Adding GolfBallItemIDs list in Handlers.LandGolfBallInCupHandler.cs
 * Fixed an issue in the SendTileSquare handler that was rejecting valid tile objects (@QuiCM)
->>>>>>> b633f605
 
 ## TShock 4.4.0 (Pre-release 11)
 * New permission `tshock.tp.pylon` to enable teleporting via Teleportation Pylons (@QuiCM)
