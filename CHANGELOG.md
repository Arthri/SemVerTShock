--- conflicted
+++ resolved
@@ -17,12 +17,9 @@
 * Fixed torchgod settings to include whether or not torchgod has been fought by the player before and respect `usingBiomeTorches` setting. (@Quinci135)
 * Fixed /worldmode not synchronising data to players after updating the world state (@bartico6, @Arthri)
 * Added `OnSendNetData` hook to TSAPI, which enables developers to intercept traffic being sent from the server to clients. (@Stealownz)
-<<<<<<< HEAD
 * Fixed false positive `OnNPCAddBuff` detection when throwing rotten eggs at town NPCs while wearing Frost armor set. (@moisterrific)
 * Moved the emoji player index check into a new class of handlers called `IllegalPerSe`, which is designed to help isolate parts of TShock and make it so that "protocol violations" are treated separately from heuristic based anti-cheat checks. (@hakusaro)
-=======
 * Changed `TSPlayer.FindByNameOrID` so that it will continue searching for players and return a list of many players whem ambiguous matches exist in all cases. Specifically, this avoids a scenario where a griefer names themselves `1` and is difficult to enact justice on, because their name will not be found by the matching system used to kick players. To help with ambiguity, this method now processes requests with prefixes `tsi:` and `tsn:`. `tsi:[number]` will process the search as looking for an exact player by ID. `tsn:` will process the search as looking for an exact name, case sensitive. In both cases, the system will return an exact result in the "old-style" result, i.e., a `List<TSPlayer>` with exactly one result. For example, `/kick tsid:1` will match the player with the ID `1`. `/kick tsn:1` will match the username `1`. In addition, players who attempt to join the server with the name prefixes `tsn:` and `tsi:` will be rejected for having invalid names. (@hakusaro, @Onusai)
->>>>>>> e73ce171
 
 ## TShock 4.5.3
 * Added permissions for using Teleportation Potions, Magic Conch, and Demon Conch. (@drunderscore)
