# TShock for Terraria

This is the rolling changelog for TShock for Terraria. Use past tense when adding new entries; sign your name off when you add or change something. This should primarily be things like user changes, not necessarily codebase changes unless it's really relevant or large.

## How to add a changelog entry
* Put your entry in terms of what you changed in the past mood. For example: "Changed the world by adding new grommets."
  * Not "fix" or "change".
  * The entry must start with a verb.
  * End your sentence with a period.
  * Write in complete sentences that are understandable by anyone who does not have experience programming, unless the change is related to programming.
  * Do not insert tabs into this file, under any circumstances, ever.
  * Do not forget to sign every line you change with your name. (@hakusaro)
  * If there is no section called "Upcoming changes" below this line, please add one with `## Upcoming changes` as the first line, and then a bulleted item directly after with the first change.

## Upcoming changes
* Fixed SendTileRectHandler not sending tile rect updates like Pylons/Mannequins to other clients. (@Stealownz)
* Introduced `SoftcoreOnly` config option to allow only softcore characters to connect. (@drunderscore)
* Fixed some typos that have been in the repository for over a lustrum. (@Killia0)
* Added a `tshock.npc.summonboss` permission check for Lunatic Cultist, players who do not have this permission will not be able to kill Cultist Archers/Devotees to summon the Lunatic Cultist. (@moisterrific)
* Added more usage examples for the `ban` command under `ban help examples` to explain how users can ban: offline players by account, offline players by IP, and online players by player index - useful for banning hard to type character names. (@moisterrific)
* Changed `/login` and `/register` to provide login help depending on if UUID login is enabled or disabled, and whether or not a player can login via any username or not. In addition, the message parameters will now be differentiated by colour instead of `<>` (@moisterrific, @hakusaro)
* Added a new `DisablePrimeBombs` config option (`false` by default). Highly recommended to set this to `true` in order to prevent griefing on servers doing a `for the worthy` play-through, since the prime bombs on this seed can destroy most tiles and bypass region protection. (@moisterrific)
* Added a new `/respawn` command that lets you respawn yourself or another player. Respawning yourself requires the `tshock.respawn` permission and respawning others requires the `tshock.respawn.other` permission. The full command syntax is `/respawn [player]`. (@moisterrific)
* Added a notification message and silent command support for permanently changing a target player's user group. Now players who received a group change will be notified of their new group if they are currently online. (@moisterrific, @QuiCM)
<<<<<<< HEAD
* Added colours and usage examples (similiar to how the new ban system looks) for many more commands. (@moisterrific)
=======
* Changed the TSPlayer IP method to return the loopback IP if RealPlayer is false. (@Rozen4334)
* Fixed a bug that caused sundials to be ignored all the time, instead of only when the player has no permission or time is frozen. (@Rozen4334)
>>>>>>> 03c20a98

## TShock 4.5.5
* Changed the world autosave message so that it no longer warns of a "potential lag spike." (@hakusaro)
* Added `/slay` as an alias for `/kill` to be more consistent with other server mods. (@hakusaro)
* Added `/god` as an alias for `/godmode` to be more consistent with other server mods. (@hakusaro)
* Fixed ridiculous typo in `Amethyst Gemtree` text. (@hakusaro)
* Fixed `CTRL + C` / interactive console interrupt not safely shutting down the server. Now, interrupts will cause a safe shutdown (saving the world and disconnecting all players before fully shutting down). Previously, interrupts caused an unsafe shutdown (not saving the world). (@hakusaro)
* Changed "success message" color to `Color.LimeGreen` instead of `Color.Green`. `Color.Green` looks ugly. `Color.LimeGreen` looks less ugly but isn't as offensively bright as pure green. (@hakusaro)
* Changed the default respawn timer to 10 seconds, so as to not desynchronize from the game by default. (@hakusaro)
* Fixed `/home` allowing players to bypass the respawn timer. (@hakusaro, @moisterrific, @Arthri)
* Added the config option `SuppressPermissionFailureNotices`. When set to `true`, the server will not send warning messages to players when they fail a build permission check from `TSPlayer.HasBuildPermission` (even if `shouldWarnPlayer` is set to true. (@hakusaro)
* Fixed `/warp send` failing a nullcheck if the warp didn't exist. The previous behavior may have always been buggy or broken. In other words, sending someone to a warp that doesn't exist should result in a nicer error. (@hakusaro, @punchready)
* Fixed `/group del` allowing server operators to delete the default group that guests are put into. This is a really critical group and the server doesn't behave correctly when it happens. As a result, it's better to prevent this from happening than not. Additionally, `GroupManagerException`s will be thrown if this is attempted programmatically. Finally, if the exception is thrown in response to `/group del` (or if any other exception is thrown that the command handler can handle), the stack trace will no longer be present. Fixes [#2165](https://github.com/Pryaxis/TShock/issues/2165). (@hakusaro, @DeveloperLuxo, @Rozen4334, @moisterrific, @bartico6, @Quinci135)
* Removed the old `ConfigFile` class. If you are updating a plugin, you should use `TShock.Config.Settings` instead of the accessor you were using. This is typically a really easy change. For most plugin authors, updating to the new config format is as simple as changing the reference to the old static config to point to the new location. If you were using this for your own configs, you should swap to using a `IConfigFile` (see `TShockAPI.Configuration.ConfigFile`). (@hakusaro, @bartico6)
* Added `Main.worldPathName` to `/worldinfo` command. Now, if you need to see what the location on disk for your world file is, you can simply run `/worldinfo` to find out. This is particularly helpful on Linux and macOS, where the world path isn't obvious. (@hakusaro)
* Correct rejection message in LandGolfBallInCupHandler to output the proper expected player id. (@drunderscore)
* Clarified the error mesage that the console is presented if a rate-limit is reached over REST to indicate that "tokens" actually refers to rate-limit tokens, and not auth tokens, and added a hint as to what config setting determines this. (@hakusaro, @patsore)
* Fixed an issue where, when the console was redirected, input was disabled and commands didn't work, in TSAPI. You can now pass `-disable-commands` to disable the input thread, but by default, it will be enabled. Fixes [#1450](https://github.com/Pryaxis/TShock/issues/1450). (@DeathCradle, @QuiCM)
* Added `summonboss` permission check for Empress of Light. Players who do not have this permission will be unable to kill Prismatic Lacewings. Also added support for the `AnonymousBossInvasions` config option, if this is set to `false` it will now broadcast the name of the player who summoned her. (@moisterrific)
* Added `ForceTime` config setting check for Enchanted Sundial usage. If `ForceTime` is set to anything other than `normal`, Sundial use will be rejected as this would lead to very janky game behavior. Additionally, players with `cfgreload` permission will be advised  to change it back to `normal` in order to use sundial. (@moisterrific, @bartico6)
* Added `%onlineplayers%` and `%serverslots%` placeholders for MOTD. The default MOTD message was also updated to use this. (@moisterrific, @bartico6)
* Fixed Bouncer inconsistently using `TilePlacementValid` when validating tile coordinates, which could cause a DoS attack due to unexpectedly large world framing. The list below shows the corrected methods within Bouncer. This was assigned [GHSA-jq4j-v8pr-jv7j](https://github.com/Pryaxis/TShock/security/advisories/GHSA-jq4j-v8pr-jv7j). (@drunderscore)
  * `OnTileEdit`: The check was moved to be the first, and will no longer `SendTileSquare` upon failure.
  * `OnPlaceObject`: The check was moved to be the first, and will no longer `SendTileSquare` upon failure.
  * `OnPlaceTileEntity`: The check was newly added.
  * `OnPlaceItemFrame`: The check was newly added.
  * `OnFoodPlatterTryPlacing`: The check was newly added.
* Fixed errors on startup not being reported to console. (@bartico6)
* The server now correctly disconnects players with missing groups instead of throwing an exception, stalling the connection (@bartico6)
* The server now rejects login attempts from players who would end up with a missing group. (@bartico6)

## TShock 4.5.4
* Fixed ridiculous typo in `GetDataHandlers` which caused TShock to read the wrong field in the packet for `usingBiomeTorches`. (@hakusaro, @Arthri)
* Fixed torchgod settings to include whether or not torchgod has been fought by the player before and respect `usingBiomeTorches` setting. (@Quinci135)
* Fixed /worldmode not synchronising data to players after updating the world state (@bartico6, @Arthri)
* Added `OnSendNetData` hook to TSAPI, which enables developers to intercept traffic being sent from the server to clients using the new NetPacket protocol. (@Stealownz)
* Fixed false positive `OnNPCAddBuff` detection when throwing rotten eggs at town NPCs while wearing Frost armor set. (@moisterrific)
* Moved the emoji player index check into a new class of handlers called `IllegalPerSe`, which is designed to help isolate parts of TShock and make it so that "protocol violations" are treated separately from heuristic based anti-cheat checks. (@hakusaro)
* Changed `TSPlayer.FindByNameOrID` so that it will continue searching for players and return a list of many players whem ambiguous matches exist in all cases. Specifically, this avoids a scenario where a griefer names themselves `1` and is difficult to enact justice on, because their name will not be found by the matching system used to kick players. To help with ambiguity, this method now processes requests with prefixes `tsi:` and `tsn:`. `tsi:[number]` will process the search as looking for an exact player by ID. `tsn:` will process the search as looking for an exact name, case sensitive. In both cases, the system will return an exact result in the "old-style" result, i.e., a `List<TSPlayer>` with exactly one result. For example, `/kick tsid:1` will match the player with the ID `1`. `/kick tsn:1` will match the username `1`. In addition, players who attempt to join the server with the name prefixes `tsn:` and `tsi:` will be rejected for having invalid names. (@hakusaro, @Onusai)
* Added warnings for conditions where a password is set at runtime but can be bypassed. The thinking is that if a user sets a password when they're booting the server, that's what they expect to be the password. The only thing is that sometimes, other config options can basically defeat this as a security feature. The goal is just to communicate more and make things clearer. The server also warns users when UUID login is enabled, because it can be confusing and insecure. (@hakusaro, @Onusai)
* Fixed Torch God's Favor biome torch placement being rejected by the server. (@moisterrific)
* Changed backups created by the backup manager to use ISO8601-style timestamps. I say "style" because it's impossible to implement ISO8601 or RFC3389 dates in a filename on most modern filesystems. So instead of the proper ISO separators, we've got dashes and dots. (@hakusaro, change sponsored by @drunderscore)
* Added hook for `OnDoorUse` (`DoorUse`) and associated `DoorUseEventArgs` fired when a door is used. Also added `GetDataHandlers.DoorAction` enum for determining the action of a door. (@hakusaro)
* Disallowed loading of the AutoRegister plugin version 1.2.0 or lower. Versions of this plugin at or equal to 1.2.0 use low entropy material to create passwords. This effectively means that it's possible for any user to be easily impersonated on a server running AutoRegister by simply convincing a user to join a malicious server, even when UUID login is disabled. This was assigned [GHSA-w3h6-j2gm-qf7q](https://github.com/Pryaxis/Plugins/security/advisories/GHSA-w3h6-j2gm-qf7q). (@hakusaro)
* Disallowed loading of another plugin due to [security issue GHSA-qj59-99v9-3gww](https://github.com/Pryaxis/Plugins/security/advisories/GHSA-qj59-99v9-3gww). Due to the importance of this issue and severity, information is not available in the changelog. Information will be available [June 8th, 2021, at 12:00 MDT](https://time.is/1200PM_8_June_2021_in_Littleton?GHSA-qj59-99v9-3gww_information_release). (@hakusaro)

## TShock 4.5.3
* Added permissions for using Teleportation Potions, Magic Conch, and Demon Conch. (@drunderscore)
  * `tshock.tp.tppotion`, `tshock.tp.magicconch`, and `tshock.tp.demonconch` respectively.
* Updated HealOtherPlayer damage check to make more sense by respecting `ignoredamagecap` permission. (@moisterrific)
* Added preliminary support for Terraria 1.4.2.3 (@moisterrific, @Moneylover3246, @DeathCradle)
* Added celebration mk2 explosive to explosives ItemID set in TSAPI. Solves #2304. (@Quinci135)
* TShock now writes its log files to the `logs` folder inside the `tshock` folder by default, as opposed to just the `tshock` folder. (@QuiCM)
* The default MOTD is now prettier. The MOTD format can now contain `%specifier%` to send the command specifier. (@moisterrific)
* The buff commands now support `-1` as a time option to set buffs that last 415 days (the maximum buff time the game supports). (@moisterrific)
* TShock defaults to saving backups every 10 minutes, and defaults to keeping backups for 4 hours. (@hakusaro)
* Updated SSC bypass messaging. Now, when you connect, you're told if you're bypassing SSC. Console logging has been improved to warn when players are not being saved due to the bypass SSC permission. To turn this warning off, change `WarnPlayersAboutBypassPermission` to `false` in the `sscconfig.json` file. (@hakusaro)
* Fix oversight & exploit allowing specially crafted SendTileRectangle packets to perform large-scale world griefing. In addition, `NetTile.Slope` is now the native value (byte), and accessor methods `Slope1`, `Slope2`, and `Slope3` can be used to get the old style of values out. `HalfBrick` and `Actuator` were removed from `NetTile` because these were initialized to zero and never changed or used. (@bartico6)
* Warning: a bug introduced in a prior TShock release may cause your SSC config file to be reset after applying this update. Please backup your config file prior to installing TShock 4.5.3+ if you use SSC. (@cardinal-system)

## TShock 4.5.2
* Added preliminary support for Terraria 1.4.2.2. (@hakusaro)
* Removed `/ungodme` and godmode warning (no longer necessary). Also, godmode now supports silent commands. (@hakusaro)
* Added permission 'tshock.rest.broadcast' to the /v2/server/broadcast REST endpoint. (@TheBambino)

## TShock 4.5.1
* Fixed server crash from `/v2/players/list` & other parameterised REST endpoints. (@QuiCM, reported by @ATFGK)
* Added handling to the PlayerChat hook event. (@QuiCM - Thanks for the suggestion @Arthri)
* Changed the spawnboss command to support silent command specifiers. (@QuiCM, suggested by @nojomyth-dev)
* Updated /godmode to use Journey Mode's Godmode power instead of healing on damage. (requested by @tlworks, backported by @bartico6, implemented preemptive bugfix for creative powers mentioned by @Stealownz)
* Fixed /r attempting to send messages to players that have since disconnected. (@bartico6, reported by @Arthri)
* Added ban ticket ID to ban messages (@QuiCM, suggested by @Bippity)
* Refactored /wallow command. /reply no longer bypasses /wallow (@QuiCM)

## TShock 4.5.0.1
* Fixed conversion from old to new ban system for MySQL hosted ban databases. (@DeathCradle, @ATFGK)
* Fixed wrong identifier used for UUID bans. (@DeathCradle, @ATFGK)
* Fixed conversion from sqlite bans due to locking issue. (@DeathCradle, @Kojirremer)

## TShock 4.5.0
* Updated OTAPI and TSAPI to Terraria 1.4.2.1. (@Stealownz, @DeathCradle)
* Updated TShock with preliminary protocol support for Terraria 1.4.2.1. (@Stealownz)

## TShock 4.4.0 (Pre-release 16)
* Patched protocol issue. Thanks to Off (@tlworks) and @bartico6 for contributions, including packet captures, packet analysis, exploit proof-of-concept testing, patch testing, and detailed reproduction steps. (@hakusaro)
* Disabled debug by default. (@hakusaro)
* Changed "WinVer" field in `/serverinfo` to "Operating System". (@Terrabade)
* Rewritten `/grow`, added every default tree type & changed the default help response. (@Nova4334)
  * Added a new permission: `tshock.world.growevil` to prevent players to grow evil biome trees, these trees spawn with evil biome blocks below them.
* Introduced `/wallow` to disable or enable recieving whispers from other players. (@Nova4334)
* Removed stoned & webbed from disabled status (@QuiCM)
* Fix -forceupdate flag not forcing updates (@Quake)

## TShock 4.4.0 (Pre-release 15)
* Overhauled Bans system. Bans are now based on 'identifiers'. (@QuiCM)
  * The old Bans table (`Bans`) has been deprecated. New bans will go in `PlayerBans`. Old bans will be converted automatically to the new system.
  * All old ban routes in REST are now redirected. Please use `/v3/bans/*` for REST-based ban management.
  * TShock recognizes and acts upon 4 main identifiers: UUID, IP, Player Name, Account name. This can be extended by plugins. New identifiers can be added to the `ban help identifiers` output by registering them in `TShockAPI.DB.Identifier.Register(string, string)`
  * By default, bans are no longer removed upon expiry or 'deletion'. Instead, they remain in the system. A new ban for an indentifier can be added once an existing ban has expired.
* Server Console now understands Terraria color codes (e.g., `[c/FF00FF:Words]`) and prints the colored text to the console. Note that console colors are limited and thus only approximations. (@QuiCM)
* Fixed a bug in `/sudo` that prevented quoted arguments being forwarded properly. Example: `/sudo /user group "user name" "user group"` should now work correctly. (@QuiCM)
* Shutting down the server should now correctly display the shutdown message to players rather than 'Lost connection'. (@QuiCM)
* For developers: TShock now provides `IConfigFile<TSettings>` and `ConfigFile<TSettings>` under the `TShockAPI.Configuration` namespace. No more needing to copy/pasting the same Read/Write code for your plugin configs. (@QuiCM)
  * `ConfigFile<TSettings>` implements `Read` and `Write` for you.
  * Check `TShockConfig` and `ServerSideConfig` for examples on how to use.
* Added URI un-escaping on all inputs into REST. (@QuiCM)
* Attempt to fix platinum coin pickup dupe. (Thanks @Quinci135)

## TShock 4.4.0 (Pre-release 14)
* Terraria v1.4.1.2 (Thanks @Patrikkk and @DeathCradle <3)
* Added Torch God's Favor support in SSC. (@Stealownz)
* SendTileSquare is now SendTileRect and can now send rectangles instead of squares. This is a breaking change (@QuiCM)
* Destroying protected tiles underneath a tile object no longer causes the tile object to disappear for the client (@QuiCM)
* 'RegionProtectGemLocks' config option now works correctly. Gems can now be placed in Gem Locks while this option is enabled (@QuiCM)

## TShock 4.4.0 (Pre-release 13)
* Terraria v1.4.1.1
* Added Gravedigger's Shovel support. (@Zennos)
* You can now start up multiple TShock servers at once without getting a startup error. (@ZakFahey)
* Updated bouncer to include new Magma Stone, Frost Armor, and Spinal Tap inflicted npc debuffs to bouncer. (@Quinci135)

## TShock 4.4.0 (Pre-release 12)
* Fixed various bugs related to Snake Charmer's Flute. (@rustly)  
  * The entirety of the snake now places.  
  * The old snake now removes when placing a new snake.
  * Players are no longer disabled for breaking TilePlace/TileKill thresholds when modifying snakes.  
* Prevented players from seeing the npc spawnrate change permission error on join. (@rustly)
* Installed new sprinklers!
* Organized parameters by category and relevance in the `config.json` file. (@kubedzero)
* Fixed multiple holes in Bouncer OnTileData. (@Patrikkk, @hakusaro)
  * Issue where players could replace tiles with banned tiles without permission. 
  * Including replace action in TilePlace threshold incrementation, so players cannot bypass the threshold while replacing tiles/walls.
  * Including check for maxTileSets when player is replacing tiles, so players cannot send invalid tile data through the replace tile action.
  * Including a check for ReplaceWall when the tile is a Breakable/CutTile.
* Adding checks in Bouncer OnNewProjectile (@Patrikkk):
  * For valid golf club and golf ball creation.
  * Renamed stabProjectile to directionalProjectile for a more accurate naming.
  * Adding staff projectiles to the directionalProjectiles Dictionary to include staffs in the valid projectile creation check.
  * Adding GolfBallItemIDs list in Handlers.LandGolfBallInCupHandler.cs
* Fixed an issue in the SendTileSquare handler that was rejecting valid tile objects. (@QuiCM)
* Fixed the issue where players were unable to place regular ropes because of the valid placement being caught in Bouncer OnTileEdit. (@Patrikkk)
* Added pet license usage permissions to `trustedadmin` and `owner` groups. Do note that this has a high network usage and can be easily be abused so it is not recommended to give out this permission to lower level groups. (@moisterrific) 
* Removed checks that prevented people placing personal storage tiles in SSC as the personal storage is synced with the server. (@Patrikkk)
* Cleaned up a check in Bouner OnTileEdit where it checks for using the respective item when placing a tile to make it clearer. This change also fixed the issue in a previous commit where valid replace action was caught. Moved the check for max tile/wall types to the beginning of the method. (@Patrikkk)
* Improved clarity for insufficient permission related error messages. (@moisterrific)
* Removed redundant Boulder placement check that prevented placing chests on them, as it is no longer possible to place a chest on a boulder, so nothing crashes the server. "1.2.3: Boulders with Chests on them no longer crash the game if the boulder is hit." (@kevzhao2, @Patrikkk)
* `/itemban` - `/projban` - `/tileban` - Added a `default:` case to the commands so an invalid subcommand promts the player to enter the help subcommand to get more information on valid subcommands. (@Patrikkk)
* `/world` - Renamed to /worldinfo to be more accurate to it's function. Command now displays the world's `Seed`. Reformatted the world information so each line isn't repeatedly starting with "World". (@Patrikkk)
* `/who` - Changed the display format of the online players when the `-i` flag is used. From `PlayerName (ID: 0, ID: 0)` to `PlayerName (Index: 0, Account ID: 0)` for clarification. (@Patrikkk)
* Added DisplayDollItemSync event. An event that is called when a player modifies the slot of a DisplayDoll (Mannequin). This event provides information about the current item in the displaydoll, as well as the item that the player is about to set. (@Patrikkk)
* Added DisplayDollItemSyncHandler, which checks for building permissions of the player at the position of the DisplayDoll. (If they do not have permissions, it means they are hacking as they could not even open the doll in the first place.) (@Patrikkk)
* Added RequestTileEntity packet handling. (@Patrikkk)
  * Implemented the OnRequestTileEntityInteraction even hook in GetDataHandler. (@Patrikkk)
  * Created RequestTileEntityInteractionHandler which checks for building permissions when the player is attempting to open a display doll (Mannequin) or a Hat Rack. This now prevents players from opening a Mannequin or a Hat Rack if they have no building permissions at the position of these tile entities. As of 1.4.0.5, these are the only two items that use this packet. (@Patrikkk)

## TShock 4.4.0 (Pre-release 11)
* Added new permission `tshock.tp.pylon` to enable teleporting via Teleportation Pylons (@QuiCM)
* Added new permission `tshock.journey.research` to enable sharing research via item sacrifice (@QuiCM)
* Add Emoji event to GetDataHandler. This packet is received when a player tries to display an emote. (@Patrikkk)
  * Added EmojiHandler to handle an exploit. Adding `tshock.sendemoji` permission and checks. Added this permission to guest group by default. (@Patrikkk)
* Handled SyncCavernMonsterType packet to prevent an exploit where players could modify the server's cavern monster types and make the server spawn any NPCs - including bosses - onto other players. (@Patrikkk)
* Added LandGolfBallInCup event which is accessible for developers to work with, as well as LandGolfBallInCup handler to handle exploits where players could send direct packets to trigger and imitate golf ball cup landing anywhere in the game world. Added two public lists in Handlers.LandGolfBallInCupHandler: GolfBallProjectileIDs and GolfClubItemIDs. (@Patrikkk)
* Added SyncTilePicking event. This is called when a player damages a tile. Implementing SyncTilePickingHandler and patching tile damaging related exploits. (Preventing player sending invalid world position data which disconnects other players.)
* Fixed the issue where mobs could not be fished out during bloodmoon because of Bouncer checks. (@Patrikkk)
  * Fixed the issue where certain fishing rods could not fish out NPCs due to a Bouncer check. (@Patrikkk)
* Update for OTAPI 2.0.0.37 and Terraria 1.4.0.5. (@hakusaro, @Patrikkk)
* Added additional config options for automatically kicking clients from the server upon breaking anti-cheat thresholds. (@moisterrific)
* Added pylon teleportation permission to default group, added `/spawn` permission to admin group, added the new journey mode research permission to trustedadmin, and moved all previous journey mode permissions from owner to trustedadmin. (@moisterrific)

## TShock 4.4.0 (Pre-release 10)
* Fixed all rope coils. (@Olink)
* Fixed a longstanding issue with SendTileSquare that could result in desyncs and visual errors. (@QuiCM)
* Fixed placement issues with Item Frames, Teleportation Pylons, etc. (@QuiCM)
* Fixed doors, and they are good now for real probably. (@QuiCM, @Hakusaro, @Olink)
* Bumped default max damage received cap to 42,000 to accommodate the Empress of Light's instant kill death amount. (@hakusaro, @moisterrific, @Irethia, @Ayrawei)
* Updated `/spawnboss` command to include Empress of Light, Queen Slime, and other additional bosses that have a health bar. (@moisterrific)

## TShock 4.4.0 (Pre-release 9)
* Fixed pet licenses. (@Olink)
* Added initial support for Journey mode in SSC worlds. (@Olink)
* Made TShock database MySQL 8 compatible by escaping column names in our IQueryBuilder code. (Name `Groups` is a reserved element in this version, which is used in our `Region` table.) (@Patrikkk)
* Reintroduced `-worldselectpath` per feedback from @fjfnaranjo. This command line argument should be used to specify the place where the interactive server startup will look for worlds to show on the world select screen. The original version of this argument, `-worldpath`, was removed because several game service providers have broken configurations that stop the server from running with an unhelpful error. This specific configuration was `-world` and `-worldpath`. In the new world, you can do the following:
  * `-worldselectpath` should be used if you want to customize the server interactive boot world list (so that you can select from a number of worlds in non-standard locations).
  * `-world` will behave as an absolute path to the world to load. This is the most common thing you want if you're starting the server and have a specific world in mind.
  * `-worldselectpath` and `-worldname` should work together enabling you to select from a world from the list that you specify. This is *not* a world file name, but a world name as described by Terraria.
  * `-worldselectpath` is identical to the old `-worldpath`. If you specify `-worldselectpath` and `-world` without specifying an absolute path the server will crash for sure.
  * Thank you again to @fjfnaranjo for supplying a [detailed feature request](https://github.com/Pryaxis/TShock/issues/1914) explaining precisely why this option should be available. Without this, we would have had no context as to why this feature was useful or important. Thank you, @fjfnaranjo!
  * This change was implemented by (@QuiCM, @hakusaro).
* Updated Bouncer to include Sparkle Slime debuff that can be applied to town NPCs. (@moisterrific)
* Updated `/spawnboss` command to include Empress of Light, Queen Slime, and other additional bosses that have a health bar. (@moisterrific)
* Added journey mode permissions to owner group by default. (@moisterrific)
* Fixed kick on hardcore death / kick on mediumcore death / ban on either from taking action against journey mode players. (@hakusaro)
* Attempted to fix the problem with the magic mirror spawn problems. You should be able to remove your spawn point in SSC by right clicking on a bed now. (@hakusaro, @AxeelAnder)
* Added HandleFoodPlatterTryPlacing event, which is called whenever a player places a food in a plate. Add antihack to bouncer, to prevent removing food from plates if the region is protected; To prevent placement if they are not in range; To prevent placement if the item is not placed from player hand. (@Patrikkk)
* Fixed an offset error in NetTile that impacted `SendTileSquare`. It was being read as a `byte` and not a `ushort`. (@QuiCM)
* Fixed coins not dropping after being picked up by npcs. The ExtraValue packet was not being read correctly. (@Olink)
* Removed packet monitoring from debug logs. To achieve the same results, install @QuiCM's packet monitor plugin (it does better things). (@hakusaro)
* Updated packet monitoring in send tile square handler for Bouncer debugging. (@hakusaro)
* Added `/sync`, activated with `tshock.synclocalarea`. This is a default guest permission. When the command is issued, the server will resync area around the player in the event of a desync issue. (@hakusaro)
  * If your doors disappear, this command will allow a player to resync without having to disconnect from the server.
  * The default group that gets this permission is `Guest` for the time being.
  * To add this command to your guest group, give them `tshock.synclocalarea`, with `/group addperm guest tshock.synclocalarea`.
  * This command may be removed at any time in the future (and will likely be removed when send tile square handling is fixed).
* Add FishOutNPC event handler, which is called whenever a player fishes out an NPC using a fishing rod. Added antihack to Bouncer, to prevent unathorized and invalid mob spawning, by checking player action, NPC IDs and range. (@Patrikkk, @moisterrific)
* Fixed smart door automatic door desync and deletion issue. (@hakusaro)

## TShock 4.4.0 (Pre-release 8)
* Update for OTAPI 2.0.0.36 and Terraria 1.4.0.4. (@hakusaro, @Patrikkk, @DeathCradle)
* Fixed /wind command. (@AxeelAnder)
* Fixed NPC debuff issue when attempting to fight bosses resulting in kicks. (@AxeelAnder)
* Fixed players are unable to remove an NPC. Change `byte NPCHomeChangeEventArgs.Homeless` to `HouseholdStatus NPCHomeChangeEventArgs.HouseholdStatus`. (@AxeelAnder)
* Fixed lava, wet, honey, and dry bombs;  
  and lava, wet, honey, and dry grenades;  
  and lava, wet, honey, and dry rockets;  
  and lava, wet, honey, and dry mines. (@Olink)
* Fix Bloody Tear displaying the wrong text when used. (@Olink)
* Fix the visibility toggle for the last two accessory slots. (@Olink)
* Adding Journey mode user account permissions. Journey mode must be enabled for these to have any effect. (@Patrikkk)
  * `tshock.journey.time.freeze`
  * `tshock.journey.time.set`
  * `tshock.journey.time.setspeed`
  * `tshock.journey.godmode`
  * `tshock.journey.wind.strength`
  * `tshock.journey.wind.freeze`
  * `tshock.journey.rain.strength`
  * `tshock.journey.rain.freeze`
  * `tshock.journey.placementrange`
  * `tshock.journey.setdifficulty`
  * `tshock.journey.biomespreadfreeze`
  * `tshock.journey.setspawnrate`
* Changed default thresholds for some changes in the config file to accommodate new items & changes to Terraria. (@hakusaro)
* Store projectile type in `ProjectileStruct RecentlyCreatedProjectiles` to identify the recently created projectiles by type. Make `RecentlyCreatedProjectiles` and `ProjectileStruct` public for developers to access from plugins.

## TShock 4.4.0 (Pre-release 7 (Entangled))
* Fixed bed spawn issues when trying to remove spawn point in SSC. (@Olink)
* Fixed Snake Flute. (@Olink)
* Fixed lava absorbant sponge not capturing lava. `LiquidSetEventArgs` now returns a `LiquidType` instead of a byte type. (@hakusaro)
* Fixed bottomless lava bucket from not being able to create lava. (@hakusaro)
  * Ban a lava bucket to ban lava on the server entirely, until we figure out a better way to handle liquids.
* Fixed scarab bombs not detonating on pick style tiles. (@hakusaro)
* Fixed dirt bombs not creating dirt. (@hakusaro)
* Added a ridiculous amount of debug information. If you're experiencing any problems with 1.4 items being caught by the TShock anticheat system, please turn on DebugLogs in your config file and capture log data. It'll be extremely helpful in narrowing down precisely how to fix your problem. (@hakusaro)
* Released with entangled support for 1.4.0.4 based on @Patrikkk local build and latest snapshot gen-dev. (@hakusaro)

## TShock 4.4.0 (Pre-release 6)
* Updates to OTAPI 2.0.0.35 (@DeathCradle).

## TShock 4.4.0 (Pre-release 5)
* Update player spawn related things to 1.4. `Terraria.Player.Spawn` method now has a required argument, `PlayerSpawnContext context`. (@AxeelAnder)
* Make sqlite db path configurable. (@AxeelAnder)
* Terraria 1.4.0.3 experimental support. (@Patrikkk)
* Updated changelog. (@hakusaro)

## TShock 4.4.0 (Pre-release 4)
* Debug logging now provides ConsoleDebug and ILog has been updated to support the concept of debug logs. Debug logs are now controlled by `config.json` instead of by preprocessor debug flag. (@hakusaro)
* Removed `/confuse` command and Terraria player data resync from @Zidonuke. (@hakusaro)
* Attempted to fix the player desync issue by changing `LastNetPosition` logic and disabling a check in Bouncer that would normally reject player update packets from players. (@QuiCM, @hakusaro)

## TShock 4.4.0 (Pre-release 3)
* Fixed `/worldmode` command to correctly target world mode. (@Ristellise)
* The following commands have been removed: `tbloodmoon`, `invade`, `dropmeteor`. `fullmoon`, `sandstorm`, `rain`, `eclipse`
* The following command has been added to replace them: `worldevent`. This command requires the `tshock.world.events` permission.
  * `worldevent` can be used as so: `worldevent [event type] [sub type] [wave (if invasion event)]`
  * Valid event types are `meteor`, `fullmoon`, `bloodmoon`, `eclipse`, `invasion`, `sandstorm`, `rain`
  * Valid sub types are `goblins`, `snowmen`, `pirates`, `pumpkinmoon`, `frostmoon` for invasions, and `slime` for rain.

* A new set of permissions has been added under the node `tshock.world.events`:
  * `tshock.world.events.bloodmoon`: Enables access to the `worldevent bloodmoon` command
  * `tshock.world.events.fullmoon`: Enables access to the `worldevent fullmoon` command
  * `tshock.world.events.invasion`: Enables access to the `worldevent invasion` command
  * `tshock.world.events.eclipse`: Enables access to the `worldevent eclipse` command
  * `tshock.world.events.sandstorm`: Enables access to the `worldevent sandstorm` command
  * `tshock.world.events.rain`: Enables access to the `worldevent rain` command
  * `tshock.world.events.meteor`: Enables access to the `worldevent meteor` command

Please note that the permissions previously tied to the removed commands are also still used to confirm access to the new commands, so if you have existing configurations no one should have any new or lost access.

## TShock 4.4.0 (Pre-release 2)
* Replaced `/expert` with `/worldmode` command. (@QuiCM)
* Fixed NPC buff anticheat issue conflicting with Terraria gameplay changes (whips). (@Patrikkk)

## TShock 4.4.0 (Pre-release 1)
* Added confused debuff to Bouncer for confusion applied from Brain of Confusion
* API: Added return in OnNameCollision if hook has been handled. (@Patrikkk)
* API: Added hooks for item, projectile and tile bans (@deadsurgeon42)
* API: Changed `PlayerHooks` permission hook mechanisms to allow negation from hooks (@deadsurgeon42)
* API: New WorldGrassSpread hook which shold allow corruption/crimson/hallow creep config options to work (@DeathCradle)
* Fixed a missing case in UserManager exception handling, which caused a rather cryptic console error instead of the intended error message (@deadsurgeon42)
* Fixed saving when one player is one the server and another one joins (@MarioE)
* Fixed /spawnmob not spawning negative IDs (@MarioE)
* Validated tile placement on PlaceObject; clients can no longer place frames, paintings etc with dirt blocks (@bartico6, @ProfessorXZ)
* Updated to new stat tracking system with more data so we can actually make informed software decisions (Jordan Coulam)
* Fixed /time display at the end of Terraria hours (@koneko-nyan)
* Added a warning notifying users of the minimum memory required to run TShock (@bartico6)
* Added /group rename to allow changing group names (@ColinBohn, @ProfessorXZ)
* Added /region rename and OnRegionRenamed hook (@koneko-nyan, @deadsurgeon42)
* Rebuilt /ban add. New syntax is /ban add <target> [time] [reason] where target is the target online player, offline player, or IP; where time is the time format or 0 for permanent; and where [reason] is the reason. (@hakusaro)
* Removed /ban addip and /ban addtemp. Now covered under /ban add. (@hakusaro)
* Added /su, which temporarily elevates players with the tshock.su permission to super admin. In addition added, a new group, owner, that is suggested for new users to setup TShock with as opposed to superadmin. Finally, /su is implemented such that a 10 minute timeout will occur preventing people from just camping with it on. (@hakusaro)
* Added /sudo, which runs a command as the superadmin group. If a user fails to execute a command but can sudo, they'll be told that they can override the permission check with sudo. Much better than just telling them to run /su and then re-run the command. (@hakusaro)
* Fixed /savessc not bothering to save ssc data for people who bypass ssc. (@hakusaro)
* Default permission sets for new databases are more modern. (@hakusaro)
* Added the ability to ban by account name instead of just banning a character name assuming its an account name. (@hakusaro)
* Fixed a bug in the CommandLineParser which caused some command lines to fail (@QuicM)
* Renamed TShock.DB.User to TShock.DB.UserAccount, including all the related methods, classes and events. (@Ryozuki)
* Update OTAPI to 2.0.0.31, which also updates Newtonsoft.Json to 10.0.3 (@Ryozuki)
* Fixed DumpItems() from trying to dump older versions of certain items (negative item IDs). (@Zaicon)
* Added the `/dump-reference-data` command, which when run, runs Utils.Dump() and outputs Terraria reference data to the server folder. (@hakusaro)
* Added DateTime datatype support for both MySQL and SQLite. (@Ryozuki)
* Fixed builds to not require a specific version of OTAPI and to not fail when in Release mode (@bartico6)
* Update Assembly Company to Pryaxis (@Ryozuki)
* Removed `/restart` command. (@hakusaro)
* Removed `Permissions.updateplugins` permission. (@hakusaro)
* Removed REST `/v3/server/restart/` route and `/server/restart/` route. (@hakusaro)
* The "auth system" is now referred to as the initial setup system (what it actually is). This is better verbiage for basically all situations. Who really wants to turn off the "authentication system?" In addition, the system now makes it more clear what the point of it is, rather than that it grants permissions. (@hakusaro)
* `GetDataHandlers.SendTileSquare` hook now sends a `TSPlayer` and a `MemoryStream` of raw data. (@hakusaro)
* Added `GetDataHandlers.HealOtherPlayer` hook. (@hakusaro)
* Added `GetDataHandlers.PlaceObject` hook. (@hakusaro)
* `GetDataHandlers.KillMe` now sends a `TSPlayer` and a `PlayerDeathReason`. (@hakusaro)
* Added `GetDataHandlers.ProjectileKill` hook. (@hakusaro)
* Removed `TShock.CheckProjectilePermission`. (@hakusaro)
* Added `TSPlayer` object to `GetDataHandlers.LiquidSetEventArgs`. (@hakusaro)
* Removed `TShock.StartInvasion` for public use (moved to Utils and marked internal). (@hakusaro)
* Fixed invasions started by TShock not reporting size correctly and probably not working at all. (@hakusaro)
* Removed `GetDataHandlers.TileKill` and replaced it with `GetDataHandlers.PlaceChest` as the packet originally designated as tile kill is now only used for chests. (@hakusaro)
* Added `TSPlayer` to `GetDataHandlers.NPCHome`. (@hakusaro)
* Added `TSPlayer` to `GetDataHandlers.ChestItemChanged`. (@hakusaro)
* Fixed chest item changes not triggering any range checks, tile checks, or correct chest checks. (@hakusaro)
* Added `TSPlayer` to `GetDataHandlers.PlayerBuff`. (@hakusaro)
* Added `TSPlayer` and `PlayerDeathReason` to `GetDataHandlers.PlayerDamage`. (@hakusaro)
* Added `TSPlayer` to `GetDataHandlers.NPCStrike`. (@hakusaro)
* Added `TSPlayer` to `GetDataHandlers.PlayerAnimation`. (@hakusaro)
* Added `GetDataHandlers.MassWireOperation` hook and related arguments. (@hakusaro)
* Added `GetDataHandlers.PlaceTileEntity` hook and related arguments. (@hakusaro)
* Added `TSPlayer` to `GetDataHandlers.GemLockToggle`. (@hakusaro)
* Added `GetDataHandlers.PlaceItemFrame` hook and related arguments. (@hakusaro)
* Added `TSPlayer.IsBouncerThrottled()`. (@hakusaro)
* Added `TSPlayer.IsBeingDisabled()` and removed `TShock.CheckIgnores(TSPlayer)`. (@hakusaro)
* Added `TSPlayer.CheckIgnores()` and removed `TShock.CheckIgnores(TSPlayer)`. (@hakusaro)
* Hooks inside TShock can now be registered with their `Register` method and can be prioritized according to the TShock HandlerList system. (@hakusaro)
* Fix message requiring login not using the command specifier set in the config file. (@hakusaro)
* Move `TShock.CheckRangePermission()` to `TSPlayer.IsInRange` which **returns the opposite** of what the previous method did (see updated docs). (@hakusaro)
* Move `TShock.CheckSpawn` to `Utils.IsInSpawn`. (@hakusaro)
* Replace `TShock.CheckTilePermission` with `TSPlayer.HasBuildPermission`, `TSPlayer.HasPaintPermission`, and `TSPlayer.HasModifiedIceSuccessfully` respectively. (@hakusaro)
* Fix stack hack detection being inconsistent between two different check points. Moved `TShock.HackedInventory` to `TSPlayer.HasHackedItemStacks`. Added `GetDataHandlers.GetDataHandledEventArgs` which is where most hooks will inherit from in the future. (@hakusaro)
* All `GetDataHandlers` hooks now inherit from `GetDataHandledEventArgs` which includes a `TSPlayer` and a `MemoryStream` of raw data. (@hakusaro)
* Removed _all obsolete methods in TShock marked obsolete prior to this version (all of them)_ (@hakusaro).
* Removed broken noclip detection and attempted prevention. TShock wasn't doing a good job at stopping noclip. It's always worse to claim that you do something that you can't/don't do, so removing this is better than keeping broken detection in. (@hakusaro)
* Replaced `Utils.FindPlayer` with `TSPlayer.FindByNameOrID` to more appropriately be object orientated. (@hakusaro)
* Moved `Utils.Kick()` to `TSPlayer` since its first argument was a `TSPlayer` object. (@hakusaro)
* Removed `Utils.ForceKick()`. (@hakusaro)
* Removed `Utils.GetPlayerIP()`. (@hakusaro)
* Moved `Utils.Ban()` to `TSPlayer.Ban()`. (@hakusaro)
* Moved `Utils.SendMultipleMatchError()` to `TSPlayer.SendMultipleMatchError`. (@hakusaro)
* Removed `Utils.GetPlayers()`. Iterate over the TSPlayers on the server and make your own list.
* Removed `Utils.HasBanExpired()` and replaced with `Bans.RemoveBanIfExpired()`. (@hakusaro)
* Removed `Utils.SendFileToUser()` and replaced with `TSPlayer.SendFileTextAsMessage()`. (@hakusaro)
* Removed `Utils.GetGroup()` also have you seen `Groups.GetGroupByName()`? (@hakusaro)
* `Utils.MaxChests()` is now `Utils.HasWorldReachedMaxChests()`. (@hakusaro)
* `Utils.GetIPv4Address()` is now `Utils.GetIPv4AddressFromHostname()`. (@hakusaro)
* Fixed the disappearing problem when placing tile entities. (@mistzzt)
* Removed the stat tracking system. (@hakusaro)
* Fixed erroneous kicks and bans when using `KickOnMediumcoreDeath` and `BanOnMediumcoreDeath` options. (@DankRank)
* Removed `TSPlayer.InitSpawn` field. (@DankRank)
* `OnPlayerSpawn`'s player ID field is now `PlayerId`. (@DankRank)
* Fixed null reference console spam in non-SSC mode (@QuiCM)
* `Utils.TryParseTime` can now take spaces (e.g., `3d 5h 2m 3s`) (@QuiCM)
* Enabled banning unregistered users (@QuiCM)
* Added filtering and validation on packet 96 (Teleport player through portal) (@QuiCM)
* Update tracker now uses TLS (@pandabear41)
* When deleting an user account, any player logged in to that account is now logged out properly (@Enerdy)
* Add NPCAddBuff data handler and bouncer (@AxeelAnder)
* Improved config file documentation (@Enerdy)
* Add PlayerZone data handler and bouncer (@AxeelAnder)
* Update sqlite binaries to 32bit 3.27.2 for Windows (@hakusaro)
* Fix banned armour checks not clearing properly (thanks @tysonstrange)
* Added warning message on invalid group comand (@hakusaro, thanks to IcyPhoenix, nuLLzy & Cy on Discord)
* Moved item bans subsystem to isolated file/contained mini-plugin & reorganized codebase accordingly. (@hakusaro)
* Moved bouncer checks for item bans in OnTileEdit to item bans subsystem. (@hakusaro)
* Compatibility with Terraria 1.4.0.2 (@AxeelAnder, @Patrikkk)
  * Multiple fields got slightly renamed.
  * Modifying ToggleExpert command. Main.expertMode is no longer settable. Using a Main.GameMode int property comparsion.
  * GameCulture no longer has static fields to get local language. Using methods to return/compare language.
  * Added permission "tshock.npc.spawnpets" which restricts pet spawns. This can cause high network load, so it's restricted. (@hakusaro)
  * Updated OnTeleport to support new args per protocol changes. (@hakusaro)
  * Disabled anticheat checks for projectile updates due to issues with game changes. (@hakusaro)
  * This update has been brought to you by: Patrikkk, Icy, Chris, Death, Axeel, Zaicon, hakusaro, and Yoraiz0r! <3

## TShock 4.3.26
* Removed the stat tracking system. (@hakusaro)
* Updated SQLite binaries. (@hakusaro)
* Removed server-sided healing when disabled. (@QuiCM)
* Patched an exploit that allowed users to kill town NPCs (@QuiCM)
* [API] Added a patch for the 0-length crash (@QuiCM)

## TShock 4.3.25
* Fixed a critical exploit in the Terraria protocol that could cause massive unpreventable world corruption as well as a number of other problems. Thanks to @bartico6 for reporting. Fixed by the efforts of @QuiCM, @hakusaro, and tips in the right directioon from @bartico6.

## TShock 4.3.24
* Updated OpenTerraria API to 1.3.5.3 (@DeathCradle)
* Updated Terraria Server API to 1.3.5.3 (@WhiteXZ, @hakusaro)
* Updated TShock core components to 1.3.5.3 (@hakusaro)
* Terraria Server API version tick: 2.1
* Added OnNpcKilled hook to Server API: 2.2 (@tylerjwatson)
* Added CreateCombatTextExtended to PacketTypes. This packet allows for the same functionality that packet 82 (CreateCombatText) used to have. (@WhiteXZ)
* Updated ServerBroadcast hook to provide a NetworkText object. (@tylerjwatson)
* Fixed levers and things not updating properly. (@deathcradle)
* Deprecated PacketTypes.ChatText. Chat is now handled using the NetTextModule and packet 82. (@WhiteXZ, @Hakusaro)
* Removed the -lang command-line flag from TShock. It is now a vanilla feature. (@Hakusaro)

## TShock 4.3.23
* Added evil type option during world creation (@mistzzt)
* Bans can be sorted. TShock's default sorting will retrieve bans sorted from newest to oldest based on the date the ban was added (@WhiteXZ)
* Resolved issues with mob and item spawning. Thanks to @OnsenManju for your investigative work :) (@WhiteXZ)
* Patched a crashing exploit (@Simon311)

## TShock 4.3.22
* Compatibility with Terraria 1.3.4.4
* API: Version tick 2.0
* API: Reduced RAM usage by ~80MB (Large server) (@deathcradle)
* API: Added TSPlayer.KillPlayer() (@WhiteXZ)
* API: Added TSPlayer.Logout() (@ProfessorXZ)
* Fixed connections after max slot is reached (@DeathCradle)
* Fixed server crashes caused by client disconnections when attempting to read closed sockets (@Enerdy)
* Added some code to make trapdoors work better (@DogooFalchion)
* AllowCutTilesAndBreakables config option now correctly allows flowers/vines/herbs to be cut in regions without breaking walls (@WhiteXZ)
* REST: `/v3/players/read` now includes a `muted` field (@WhiteXZ)
* REST: Token creation is now more secure (Thanks to @Plazmaz for reporting the issue!)
* REST: Deprecated the RestRequestEvent. If you use this event, please let us know.
* REST: ALL endpoints now have a base route (eg you can use `/server/motd` instead of `/v3/server/motd`). These base routes will never change, but will provide an `upgrade` field describing any newer routes
* REST: Added `/v3/world/autosave` and `/v3/world/bloodmoon` which use GET parameter style arguments. I.e., `/v3/world/autosave?state=[true|false]` & `/v3/world/bloodmoon?state=[true|false]`. The state argument is optional
* Fixed fishing quests not saving/loading correctly when login before join, UUID login, and SSC were enabled together (@DogooFalchion)

## TShock 4.3.21
* Compatibility with Terraria 1.3.4.3 (@Patrikkk, @Zaicon).
* API: Version tick 1.26.
* API: Deprecated PlayerDamage and PlayerKillMe packets (now uses PlayerHurtV2 and PlayerDeathV2).
* API: Main.rand now uses UnifiedRandom instead of Random. This WILL break any existing plugin that uses Main.rand.
* Fixed HealOtherPlayer packet exploit (@Simon311).
* Added associated config option for HealOtherPlayer exploit prevention (@Simon311).
* Added `/accountinfo` command to get account information for a given TShock account (@Simon311).
* Removed TShock color parsing from MOTDs (@WhiteXZ).
* Fixed butterfly statues spawning catchable butterflies (@DogooFalchion).
* Implemented some missing balance changes lost in prior version patches (@DogooFalchion).
* Added alias for server shutdown command: stop (@nicatronTg).
* Removed the old REST model. This includes the following endpoints:
 * `/status`
 * `/v2/players/read`
 * `/v2/server/rawcmd` (@WhiteXZ).
* Fixed `/user group` always giving an unhelpful error messaging telling you to check the console, even if we knew exactly why it failed (@nicatronTg).
* Removed _all obsolete methods in TShock marked obsolete prior to this version (all of them)_ (@nicatronTg).
* Fixed issue where registration + login would fail because KnownIps had 0 items and .Last() doesn't work on collections with 0 items (@DogooFalchion, @nicatronTg, @Simon311).
* Added `/uploadssc [player]` which allows someone to upload SSC data for [player] and store it on the server. Adds `tshock.ssc.upload` and `tshock.ssc.upload.others` permission nodes to match (@DogooFalchion).
* Added hardened stone to the whitelist of tiles editable by players (@DogooFalchion).
* Added conversion system to send convert old MOTD format into smart text, while preserving initial line starting values to keep byte optimization for background colors Thanks to (@WhiteXZ, @Simon311, and especially @DogooFalchion) for the hard work on this issue.

## TShock 4.3.20
* Security improvement: The auth system is now automatically disabled if a superadmin exists in the database (@Enerdy).
* Removed the `auth-verify` command since `auth` now serves its purpose when necessary (@Enerdy).
* Security: `/"` exploit can no longer break chat mute filters (@Simon311).
* Fixed an issue where sometimes players could connect briefly during server shutdown, leading to errors (@Simon311).
* Fixed wyverns despawning & not behaving like normal (@WhiteXZ).
* Fixed major security issue where InvokeClientConnect could be exploited to do terrible, terrible things (@Simon311, @nicatronTg, @popstarfreas, @ProfessorXZ, @WhiteXZ).

## TShock 4.3.19
* Compatibility with Terraria 1.3.3.3 (@Simon311)
* API: Version tick 1.25
* API: Resolved some issues with the ItemForceIntoChest hook (@WhiteXZ, @Patrikkk)
* API: Resolved some shonky code that caused Vitamins and other Ankh Shield related items to drop at strange rates or not at all (@ProfessorXZ, @WhiteXZ, @nicatronTg)
* Fixed magical ice blocks not working correctly (@ProfessorXZ)

## TShock 4.3.18

* Compatibility with Terraria 1.3.3.2
* API: Version tick 1.24
* API: Fixed chat line breaks when using chat tags and long strings of text (@ProfessorXZ)
* API: Added ItemForceIntoChest hook (@WhiteXZ)
* API: Included the player's registration date in REST's players/read endpoints (@ProfessorXZ)
* The setdungeon command correctly uses tshock.world.setdungeon as its permission (@OnsenManju)
* Fixed clients being able to "Catch" and remove NPCs (@ProfessorXZ)
* Fixed clients being able to remove other players' portals (@ProfessorXZ)
* Fixed possible client crashes caused by invalid item netIDs (@ProfessorXZ)
* Fixed players being able to bypass permission checks when placing Tile Entities (@ProfessorXZ)
* Fixed players being able to bypass permission checks when placing items in Item Frames (@ProfessorXZ)
* Fixed a bug involving Item Frames which allowed players to duplicate items (@ProfessorXZ)
* Fixed an issue allowing clients to teleport NPCs to arbitrary locations (@ProfessorXZ)
* Fixed a bug where players would get teleported to their previous location after dismounting the Unicorn Mount (@ProfessorXZ)
* Players can no longer quick stack items into region protected chests (@ProfessorXZ)
* Rope placement is no longer blocked by range checks (@ProfessorXZ)
* The Drill Containment Unit breaks blocks properly now (@ProfessorXZ)
* Fixed item duplications caused by range checks and invalid netIDs (@ProfessorXZ)
* Fixed Expert mode coin duplication (@ProfessorXZ)
* Players are no longer able to place liquids using LoadNetModule packet (@ProfessorXZ)
* Explosives are no longer blocked by range checks (@ProfessorXZ)
* Players can no longer bypass tile checks by using the Tile packet (@ProfessorXZ)
* Fixed a bug where players couldn't hammer a Junction Box without "allowclientsideworldedit" permission (@Patrikkk)
* Fixed the client's UI not being draw when setting wind speed to abnormal values (@ProfessorXZ)
* Added a command to start and stop sandstorms (@WhiteXZ)

## TShock 4.3.17

* Compatibility with Terraria 1.3.2.1
* Updated superadmin behaviour to conform to expected behaviour (@WhiteXZ, @Patrikk)
* Fixed a crash involving teleporters and dressers (@WhiteXZ)
* Fixed pressure plates (@Enerdy, @Patrikk)
* Fixed a deadlock in wiring (@Wolfje)
* Fixed a crash in wiring (@Patrikk)
* Improved network syncing on client joins (@Patrikk)
* The Presserator can now place actuators (@ProfessorXZ)
* Resolved a region error when removing unlisted users from regions (@WhiteXZ)
* Added a `SetDungeon` command to set the dungeon position (@webmilio)
* The currently running world name is now part of the server application's title (@webmilio)
* Gem locks can now be region protected (@mistzzt)
* Players can now place sensors (@mistzzt)
* Repackaged GeoIP with TShock so that GeoIP works (@Enerdy)
* Added permissions to use sundials and start/stop parties (@Patrikk)
* Added an announcement box hook (@mistzzt)
* Added the ability to choose what type of world (crimson/corruption) you generate (@NoNiMad)

## TShock 4.3.16

* Terraria 1.3.1 wiring bugfixes
* Terraria 1.3.1.1 compatibility

## TShock 4.3.15

* This release is actually 4.3.14, but was ticked extra due to a version issue on gen-dev prior to master push.
* Update to 1.3.1

## TShock 4.3.13

* Fixed an issue preventing TShock from starting on certain mono versions (@Wolfje)
* Fixed a deadlock in Wiring (@Wolfje)
* Fixed character styles/gender not being saved properly on first login while SSC is on (@WhiteXZ)
* Added a PlayerPermission hook fired whenever a permission check involving said player occurs (when the new TSPlayer.HasPermission method is called) (@Enerdy)
* Resolved an issue where martian invasions and eclipses would have empty messages if AnonymousBossInvasions was set to true (@WhiteXZ)
* Added an optional `slime` parameter to the `rain` command, allowing slime rain to be started and stopped. New syntax is `rain [slime] <start/stop>` (@WhiteXZ)
* Fixed performance issues due to concurrent dictionary access in TSPlayer (@CoderCow)
* Added an ID property to Regions (@WhiteXZ)
* Fixed an issue where region sizes were calculated incorrectly (@WhiteXZ)
* Fixed a bug in RegionManager preventing regions adding correctly (@pink_panther)
* Fixed another bug in RegionManager preventing regions adding correctly (@WhiteXZ)
* Fixed a routing issue with the `/v2/token/create` REST endpoint
* Removed the `/token/create` REST endpoint. `/v2/token/create` should be used instead.

## TShock 4.3.12

* Fixed issues with TSPlayer.SetTeam not working (@WhiteXZ)
* Fixed /butcher not killing bosses in expert difficulty (@WhiteXZ)
* API: Deprecated PacketBufferer (now obviated by SendQ) (@WhiteXZ)
* API: Building on Windows no longer breaks traps (@Wolfje)
* Fixed bombs, dynamite, and sticky bombs (@Wolfje)
* Removed spammy messages from OnSecondUpdate that confused some server owners (@Wolfje)
* Rewrote some stat tracker code to send actually relevant data to the stats server (@Cleant / George from Multiplay UK)
* Added an opt-out command line switch to disable the stat tracker (--stats-optout) (@Cleant / George from Multiplay UK)
* Added a unique provider token which can be passed to the stat tracker (--provider-token [token]) for tracking servers from the same GSP. (@Cleant / George from Multiplay UK)

## TShock 4.3.11

* This release is actually 4.3.10, but was ticked extra due to a version issue on gen-dev prior to master push.

## TShock 4.3.10

This version features a drop-in tile replacement system by @Wolfje that reduces RAM requirements
by up to 70% on all worlds and CPU requirements up to 10% in the running process.

* Large worlds: from 700MB-1GB -> ~325MB
* Medium worlds: from 500MB -> ~200MB
* Small worlds: from 400MB -> ~125MB

Other notable changes include:

* API: **Drop-in tile storage replacement system** (@Wolfje)
* API: Fixed some possible packet leaks in sendq (@Wolfje)
* API: APIVersion 1.22
* API: Added crash protection around malicious and/or invalid packets (@Wolfje)
* API: Fixed worlds not loading sometimes (@tysonstrange)
* API: Fixed living leaf walls not working as housing
* Fixed an issue preventing some players from joining when the world is saving (@Wolfje)
* Fixed an issue adding a ban on a player who has previously been banned (@Wolfje)
* Fixed /invade martian (@Wolfje)
* Fixed target dummies not working properly (@WhiteXZ)
* Added a config option (DisableSecondUpdateLogs) to prevent log spam from OnSecondUpdate() (@WhiteXZ)
* Added RESTful API login rate limiting (@George)
* Added config options (MaximumRequestsPerInterval, RequestBucketDecreaseIntervalMinutes, LimitOnlyFailedLoginRequests) for rate limiting (@George)
* **DEPRECATION**: Deprecated Disable(string, bool) and added Disable(string, DisableFlags). Please update your plugins accordingly (@WhiteXZ)
* Fixed Halloween and Christmas events not working properly (@TomyLobo)
* Fixed the demon heart's extra accessory slot not working correctly in SSC (@WhiteXZ)
* Fixed gender-changing potions not working correctly in SSC (@hastinbe)
* Fixed IP bans not working correctly (@hastinbe)
* Fixed /reload not using the correct permission (@WhiteXZ)
* Fixed TSPlayer.ActiveChest not being tracked correctly resulting in item dupes while disabled (@WhiteXZ)
* /reload now reloads tile and projectile bans

## TShock 4.3.8
* API: Update to Terraria 1.3.0.8 (@Patrikkk)
* **API: Added a crash reporter which collects memory dumps on Windows** (@Wolfje)
* API: New commandline param: `-crashdir` - Writes crash reports to the specified directory (@Wolfje)
* API: Sendq now doesn't disconnect people when it cant send a packet (@Wolfje)
* API: Fixed more crashes on disconnect in sendq (@Wolfje)
* API: Now ignores unknown server packets (@Wolfje)
* API: Potentially removed arithmetic overflows in server (@Wolfje)

### Using the Crash Reporter

TShock now has a crash reporter built in which writes crash logs to the `crashes` directory
in the event of a catastrophic failure.  **To change where TShock writes its crash logs,
specify the `-crashdir` parameter on the command line**.

1. In the event of a crash, look for a file called `crash_xxxx.zip` in the `crashes` directory
2. Upload the file somewhere, beware the crash file may be quite large (>100MB), anywhere like google drive, dropbox or mega will be fine
3. Post a link to the crash with reproduction steps in the TShock support forum

Alternatively, if you do not want to report the crash, just delete the file.

## TShock 4.3.7

* Auth system kicks players if system is disabled. (@nicatronTg)
* Fixed /login permitting multiple logins without a logout in between. (@nicatronTg)
* Allow[Hallow/Corruption/Crimson]Creep in config now work. (@WhiteXZ)
* API: Treasure bags are now named properly. (@WhiteXZ)
* API: Clients no longer close on disconnect. (@Wolfje)
* API: Add server broadcast hook. (@Patrikk)
* API: Fixed pressure plate hook triggering multiple times. (@Patrikk)
* API: Fixed issues with SendQ writes failing. (@Wolfje)
* API: Version tick to 1.21

## TShock 4.3.6

* API: NPCs shoot the right way (@WhiteXZ)
* API: The server config file works correctly with priority and port (@Patrikkk)
* API: Removed support for favorites and removed JSON dependencies. (@Enerdy)
* API: Removed support for clouds. (@Enerdy)
* API: Fixed a whole lot of bugs with wiring, and in general re-wrote some core bits that were bugged. (@WhiteXZ)
* API: Fixed projectile AI bugs. (@AndrioCelos)
* API: Fixed world saving problems. (WhiteXZ)
* API: Fixed server not accepting more connections once max slots was filled. (@WhiteXZ)
* API: Removed startup parameters and moved them to TShock. (@Cleant)
* API: Item.SetDefaults() no longer kills some tools. (@Enerdy)
* API: Restored chat bubbles. (@WhiteXZ)
* API: Updated to 1.3.0.6. (@Enerdy & @Patrikkk)
* API: Lots and I mean lots of network improvements in the SendQ department. (@tylerjwatson)
* API: Added NpcLootDrop and DropBossBag hooks. (@Patrikkk)
* API: Fixed hook: NpcTriggerPressurePlate (@Patrikkk)
* API: Fixed hook: ProjectileTriggerPressurePlate (@Patrikkk)
* API: Fixed hook: ItemSetDefaultsString (@Patrikkk)
* API: Fixed hook: ItemSetDefaultsInt (@Patrikkk)
* API: Fixed hook: ItemNetDefaults (@Patrikkk)
* API: Fixed hook: GameStatueSpawn (@Patrikkk)
* API: Fixed hook: NpcNetDefaults (@Patrikkk)
* API: Fixed hook: NpcNetSetDefaultsString (@Patrikkk)
* API: Fixed hook: NpcNetSetDefaultsInt (@Patrikkk)
* API: Fixed hook: NpcSpawn (@Patrikkk)
* API: Fixed hook: NpcTransformation (@Patrikkk)
* API: Fixed hook: NpcStrike (@Patrikkk)
* API: Updated AssemblyInfo to 1.3.0.6. (@nicatronTg)
* API: Moved to .NET Framework 4.5. (@tylerjwatson)
* API: Dedicated server input thread doesn't run if input is redirected/piped. (@tylerjwatson)
* API: Wiring.cs methods are now public. (@Stealownz)
* API: Added PlayerTriggerPressurePlate hook. (@Patrikkk)
* API: API Version Tick to 1.20.
* The config option disabling the DCU has been deprecated and will be removed in a future release. (@nicatronTg)
* Fixed bubble tile triggering noclip checks. (@Enerdy)
* Updated projectile handling in GetDataHandlers. (@WhiteXZ)
* Fixed issue #992. (@WhiteXZ)
* Teleport handler now handles wormholes. (@WhiteXZ)
* Fixed tall gates and trap doors (issue #998). (@WhiteXZ)
* Added monoliths to orientable tiles (issue #999). (@WhiteXZ)
* Fixed vortex stealth armor (issue #964). (@WhiteXZ)
* Added moon lord to spawn boss. (@WhiteXZ)
* Fixed serverpassword syntax error error message. (@JordyMoos)
* Fixed issue #1019. (@WhiteXZ)
* Fix: Region protection prevents placement of objects. (@Patrikkk)
* Moved all startup parameters to TShock. (@Cleant)
* Fix: Target dummies are no longer butchered. (@Denway)
* Added projectile 465 to the ignore list, which fixes some other issues. (@Enerdy)
* Fix: Logging out is now safe with SSC (/logout) (issue #1037). (@WhiteXZ)
* API/TShock: Removed -world parameter from TShock, put it back in the API. (@tylerjwatson)

## TShock 4.3.5

* Fix HandleSpawnBoss, and as a result the spawnboss command and boss spawning items. (@Ijwu)
* Rewrite SendQ for more network stack improvements (@tylerjwatson)
* Update to Terraria 1.3.0.5 (@Patrikkk)

## TShock 4.3.4

* Fix invasion progress messages (@WhiteXZ)
* Completely rewrite SendQ to have less deadlocks (@tylerjwatson)

## TShock 4.3.3

* Fix dihydrogen monoxide (@tylerjwatson)
* Whitelist another boss projectile (@Patrikkk, @WhiteXZ)

## TShock 4.3.2

* Fixed the issue where using the Super Absorbent Sponge would disable users (@WhiteXZ)
* Fixed an issue in NetGetData where e.Length - 1 would be -1 (@WhiteXZ)
* Fixed /who -i and /userinfo (@Enerdy)
* API: OnRegionEntered hook now returns the region entered (@Patrikkk)
* Support for Terraria 1.3.0.4 (@nicatronTg)
* Fixed dressers being unbreakable. (@nicatronTg)
* Fixed wall placement mechanics (@nicatronTg, @Ijwu, @WhiteXZ)
* Fixed Moon Lord projectiles disabling players (@k0rd, @nicatronTg)
* Fixed several potential crashes in server (@Patrikkk)
* Fixed -autocreate command line argument (@WhiteXZ, @nicatronTg)
* Added more world data to world load menu (@WhiteXZ)
* Moved server password to TShock config (@Enerdy)
* Fixed world delete in server (@benjiro)
* Fixed disappearing NPCs (@WhiteXZ)
* Added much more performant code, SendQ, to server module. Reduces downstream network overhead by at least 40% (@tylerjwatson)
* API: Updated TSPlayer.Disable to use new buffs (@Enerdy)
* Updated default max damage & projectile damage to 1,175 (based on 625 people)
* Fixed support for SSC (@WhiteXZ)

## TShock 4.3.1

* Fixed a bug where /user group failing would output no error. (@nicatronTg)
* Fixed a bug where /user group would fail. @(Enerdy)
* Added the ability to disable backup autosave messages. (@nicatronTg)
* Fixed /buff malfunctioning when entering an invalid buff name. (@Enerdy)
* Fixed projectiles 435-438 (martian invasion) freezing everyone under certain conditions. (@Enerdy)
* DisableTombstones now works properly with the new golden gravestones. (@Enerdy)
* REST module now properly catches exceptions during Start(). (@Patrikkk)
* Added /expert command to toggle expert mode. (@WhiteXZ)
* Fixed pirate invasions. (@patrik)
* Fixed worldinfo packet. (@WhiteXZ)
* Fixed server passwords. (@Enerdy)

## TShock 4.3.0.0

* API: Modifed NetItem so that it's actually useful. (@MarioE)
* Updated prebuilts (SQLite, JSON, MySQL) to latest versions. (@nicatronTg)
* Added a minimum password length to prevent blank passwords. (@nicatronTg)
* Modified item ban checks to provide which item is disabling a player in the logs. (@Enerdy)
* API: Modified TSPlayer to store a user, and deprecated calls to TSPlayer.User.ID. (@WhiteXZ)
* Modified chat color specs in config file to be int arrays rather than floats. (@nicatronTg)
* Modified verbiage for ```/auth``` and ```/auth-verify``` to make it clearer how they operate. (@nicatronTg)
* API: Added fuzzy name searching for users. (@WhiteXZ)
* API: Fixed ```OnPlayerLogout``` not being fired when a player disconnects. (@nicatronTg)
* API: Deprecated ```ValidString``` and ```SanitizeString``` methods in Utils. (@nicatronTg)
* Added BCrypt password hashing and related systems for it. BCrypt replaces the old system using non-password hashing algorithms for storing passwords. It breaks implementations of the login code that were manually recreated, but is otherwise seamless in transition. (@nicatronTg)
* API: Added ```User.VerifyPassword(string password)``` which verifies if the user's password matches their stored hash. It automatically upgrades a users' password to BCrypt if called and the password stored is not a BCrypt hash. (@nicatronTg)
* API: Deprecated ```Utils.HashPassword``` and related password hashing functions as those are no longer needed for plugin access. (@nicatronTg)
* Fixed ```UseServerName``` config option so that it correctly sends the config server name any time that Main.WorldName is used. (@Olink)
* Fixed a bug where people could ban themselves. (@nicatronTg)
* Fixed a bug where banning a player who never logged in caused problems. (@nicatronTg)
* Terraria 1.3.0.3 support.<|MERGE_RESOLUTION|>--- conflicted
+++ resolved
@@ -22,12 +22,9 @@
 * Added a new `DisablePrimeBombs` config option (`false` by default). Highly recommended to set this to `true` in order to prevent griefing on servers doing a `for the worthy` play-through, since the prime bombs on this seed can destroy most tiles and bypass region protection. (@moisterrific)
 * Added a new `/respawn` command that lets you respawn yourself or another player. Respawning yourself requires the `tshock.respawn` permission and respawning others requires the `tshock.respawn.other` permission. The full command syntax is `/respawn [player]`. (@moisterrific)
 * Added a notification message and silent command support for permanently changing a target player's user group. Now players who received a group change will be notified of their new group if they are currently online. (@moisterrific, @QuiCM)
-<<<<<<< HEAD
-* Added colours and usage examples (similiar to how the new ban system looks) for many more commands. (@moisterrific)
-=======
 * Changed the TSPlayer IP method to return the loopback IP if RealPlayer is false. (@Rozen4334)
 * Fixed a bug that caused sundials to be ignored all the time, instead of only when the player has no permission or time is frozen. (@Rozen4334)
->>>>>>> 03c20a98
+* Added colours and usage examples (similiar to how the new ban system looks) for many more commands. (@moisterrific)
 
 ## TShock 4.5.5
 * Changed the world autosave message so that it no longer warns of a "potential lag spike." (@hakusaro)
