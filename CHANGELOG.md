--- conflicted
+++ resolved
@@ -22,12 +22,9 @@
 * Added preliminary support for Terraria 1.4.4.4. (@SignatureBeef)
 * GrassSpreadEventArgs Color property has been changed from a Byte to a TileColorCache type. (@SignatureBeef)
 * SetDefaultsEventArgs now includes a nullable ItemVariant instance. (@SignatureBeef)
-<<<<<<< HEAD
-* Fixed painting wall/tile being rejected from hand of creation. (@Rozen4334)
-=======
 * Use a string interpolation and escape single quotes when escaping tables (@drunderscore)
 * Removed obsolete resource files `TShockAPI/Resources.resx` and `TShockAPI/Resources.Designer.cs`. (@Arthri)
->>>>>>> b48be1cf
+* Fixed painting wall/tile being rejected from hand of creation. (@Rozen4334)
 
 ## TShock 4.5.18
 * Fixed `TSPlayer.GiveItem` not working if the player is in lava. (@gohjoseph)
