# TShock for Terraria

This is the rolling changelog for TShock for Terraria. Use past tense when adding new entries; sign your name off when you add or change something. This should primarily be things like user changes, not necessarily codebase changes unless it's really relevant or large.

## Upcoming Release
* Fixed pet licenses. (@Olink)
* Added initial support for Journey mode in SSC worlds. (@Olink)
* Made TShock database MySQL 8 compatible by escaping column names in our IQueryBuilder code. (Name `Groups` is a reserved element in this version, which is used in our `Region` table.) (@Patrikkk)
* Reintroduced `-worldselectpath` per feedback from @fjfnaranjo. This command line argument should be used to specify the place where the interactive server startup will look for worlds to show on the world select screen. The original version of this argument, `-worldpath`, was removed because several game service providers have broken configurations that stop the server from running with an unhelpful error. This specific configuration was `-world` and `-worldpath`. In the new world, you can do the following:
  * `-worldselectpath` should be used if you want to customize the server interactive boot world list (so that you can select from a number of worlds in non-standard locations).
  * `-world` will behave as an absolute path to the world to load. This is the most common thing you want if you're starting the server and have a specific world in mind.
  * `-worldselectpath` and `-worldname` should work together enabling you to select from a world from the list that you specify. This is *not* a world file name, but a world name as described by Terraria.
  * `-worldselectpath` is identical to the old `-worldpath`. If you specify `-worldselectpath` and `-world` without specifying an absolute path the server will crash for sure.
  * Thank you again to @fjfnaranjo for supplying a [detailed feature request](https://github.com/Pryaxis/TShock/issues/1914) explaining precisely why this option should be available. Without this, we would have had no context as to why this feature was useful or important. Thank you, @fjfnaranjo!
  * This change was implemented by (@QuiCM, @hakusaro).
* Updated Bouncer to include Sparkle Slime debuff that can be applied to town NPCs. (@moisterrific)
* Updated `/spawnboss` command to include Empress of Light and Queen Slime. (@moisterrific)
* Added journey mode permissions to owner group by default. (@moisterrific)
* Fixed kick on hardcore death / kick on mediumcore death / ban on either from taking action against journey mode players. (@hakusaro)
* Attempted to fix the problem with the magic mirror spawn problems. You should be able to remove your spawn point in SSC by right clicking on a bed now. (@hakusaro, @AxeelAnder)
* Added HandleFoodPlatterTryPlacing event, which is called whenever a player places a food in a plate. Add antihack to bouncer, to prevent removing food from plates if the region is protected; To prevent placement if they are not in range; To prevent placement if the item is not placed from player hand. (@Patrikkk)
* Fixed an offset error in NetTile that impacted `SendTileSquare`. It was being read as a `byte` and not a `ushort`. (@QuiCM)
<<<<<<< HEAD
* Fix all rope coils. (@Olink)
=======
* Fixed coins not dropping after being picked up by npcs. The ExtraValue packet was not being read correctly. (@Olink)
* Removed packet monitoring from debug logs. To achieve the same results, install @QuiCM's packet monitor plugin (it does better things). (@hakusaro)
* Updated packet monitoring in send tile square handler for Bouncer debugging. (@hakusaro)
* Added `/sync`, activated with `tshock.synclocalarea`. This is a default guest permission. When the command is issued, the server will resync area around the player in the event of a desync issue. (@hakusaro)
  * If your doors disappear, this command will allow a player to resync without having to disconnect from the server.
  * The default group that gets this permission is `Guest` for the time being.
  * To add this command to your guest group, give them `tshock.synclocalarea`, with `/group addperm guest tshock.synclocalarea`.
  * This command may be removed at any time in the future (and will likely be removed when send tile square handling is fixed).
>>>>>>> 791a6be8

## TShock 4.4.0 (Pre-release 8)
* Update for OTAPI 2.0.0.36 and Terraria 1.4.0.4. (@hakusaro, @Patrikkk, @DeathCradle)
* Fixed /wind command. (@AxeelAnder)
* Fixed NPC debuff issue when attempting to fight bosses resulting in kicks. (@AxeelAnder)
* Fixed players are unable to remove an NPC. Change `byte NPCHomeChangeEventArgs.Homeless` to `HouseholdStatus NPCHomeChangeEventArgs.HouseholdStatus`. (@AxeelAnder)
* Fixed lava, wet, honey, and dry bombs;  
  and lava, wet, honey, and dry grenades;  
  and lava, wet, honey, and dry rockets;  
  and lava, wet, honey, and dry mines. (@Olink)
* Fix Bloody Tear displaying the wrong text when used. (@Olink)
* Fix the visibility toggle for the last two accessory slots. (@Olink)
* Adding Journey mode user account permissions. Journey mode must be enabled for these to have any effect. (@Patrikkk)
  * `tshock.journey.time.freeze`
  * `tshock.journey.time.set`
  * `tshock.journey.time.setspeed`
  * `tshock.journey.godmode`
  * `tshock.journey.wind.strength`
  * `tshock.journey.wind.freeze`
  * `tshock.journey.rain.strength`
  * `tshock.journey.rain.freeze`
  * `tshock.journey.placementrange`
  * `tshock.journey.setdifficulty`
  * `tshock.journey.biomespreadfreeze`
  * `tshock.journey.setspawnrate`
* Changed default thresholds for some changes in the config file to accommodate new items & changes to Terraria. (@hakusaro)

## TShock 4.4.0 (Pre-release 7 (Entangled))
* Fixed bed spawn issues when trying to remove spawn point in SSC. (@Olink)
* Fixed Snake Flute. (@Olink)
* Fixed lava absorbant sponge not capturing lava. `LiquidSetEventArgs` now returns a `LiquidType` instead of a byte type. (@hakusaro)
* Fixed bottomless lava bucket from not being able to create lava. (@hakusaro)
  * Ban a lava bucket to ban lava on the server entirely, until we figure out a better way to handle liquids.
* Fixed scarab bombs not detonating on pick style tiles. (@hakusaro)
* Fixed dirt bombs not creating dirt. (@hakusaro)
* Added a ridiculous amount of debug information. If you're experiencing any problems with 1.4 items being caught by the TShock anticheat system, please turn on DebugLogs in your config file and capture log data. It'll be extremely helpful in narrowing down precisely how to fix your problem. (@hakusaro)
* Released with entangled support for 1.4.0.4 based on @Patrikkk local build and latest snapshot gen-dev. (@hakusaro)

## TShock 4.4.0 (Pre-release 6)
* Updates to OTAPI 2.0.0.35 (@DeathCradle).

## TShock 4.4.0 (Pre-release 5)
* Update player spawn related things to 1.4. `Terraria.Player.Spawn` method now has a required argument, `PlayerSpawnContext context`. (@AxeelAnder)
* Make sqlite db path configurable. (@AxeelAnder)
* Terraria 1.4.0.3 experimental support. (@Patrikkk)
* Updated changelog. (@hakusaro)

## TShock 4.4.0 (Pre-release 4)
* Debug logging now provides ConsoleDebug and ILog has been updated to support the concept of debug logs. Debug logs are now controlled by `config.json` instead of by preprocessor debug flag. (@hakusaro)
* Removed `/confuse` command and Terraria player data resync from @Zidonuke. (@hakusaro)
* Attempted to fix the player desync issue by changing `LastNetPosition` logic and disabling a check in Bouncer that would normally reject player update packets from players. (@QuiCM, @hakusaro)

## TShock 4.4.0 (Pre-release 3)
* Fixed `/worldmode` command to correctly target world mode. (@Ristellise)
* The following commands have been removed: `tbloodmoon`, `invade`, `dropmeteor`. `fullmoon`, `sandstorm`, `rain`, `eclipse`
* The following command has been added to replace them: `worldevent`. This command requires the `tshock.world.events` permission.
  * `worldevent` can be used as so: `worldevent [event type] [sub type] [wave (if invasion event)]`
  * Valid event types are `meteor`, `fullmoon`, `bloodmoon`, `eclipse`, `invasion`, `sandstorm`, `rain`
  * Valid sub types are `goblins`, `snowmen`, `pirates`, `pumpkinmoon`, `frostmoon` for invasions, and `slime` for rain.

* A new set of permissions has been added under the node `tshock.world.events`:
  * `tshock.world.events.bloodmoon`: Enables access to the `worldevent bloodmoon` command
  * `tshock.world.events.fullmoon`: Enables access to the `worldevent fullmoon` command
  * `tshock.world.events.invasion`: Enables access to the `worldevent invasion` command
  * `tshock.world.events.eclipse`: Enables access to the `worldevent eclipse` command
  * `tshock.world.events.sandstorm`: Enables access to the `worldevent sandstorm` command
  * `tshock.world.events.rain`: Enables access to the `worldevent rain` command
  * `tshock.world.events.meteor`: Enables access to the `worldevent meteor` command

Please note that the permissions previously tied to the removed commands are also still used to confirm access to the new commands, so if you have existing configurations no one should have any new or lost access.

## TShock 4.4.0 (Pre-release 2)
* Replaced `/expert` with `/worldmode` command. (@QuiCM)
* Fixed NPC buff anticheat issue conflicting with Terraria gameplay changes (whips). (@Patrikkk)

## TShock 4.4.0 (Pre-release 1)
* Added confused debuff to Bouncer for confusion applied from Brain of Confusion
* API: Added return in OnNameCollision if hook has been handled. (@Patrikkk)
* API: Added hooks for item, projectile and tile bans (@deadsurgeon42)
* API: Changed `PlayerHooks` permission hook mechanisms to allow negation from hooks (@deadsurgeon42)
* API: New WorldGrassSpread hook which shold allow corruption/crimson/hallow creep config options to work (@DeathCradle)
* Fixed a missing case in UserManager exception handling, which caused a rather cryptic console error instead of the intended error message (@deadsurgeon42)
* Fixed saving when one player is one the server and another one joins (@MarioE)
* Fixed /spawnmob not spawning negative IDs (@MarioE)
* Validated tile placement on PlaceObject; clients can no longer place frames, paintings etc with dirt blocks (@bartico6, @ProfessorXZ)
* Updated to new stat tracking system with more data so we can actually make informed software decisions (Jordan Coulam)
* Fixed /time display at the end of Terraria hours (@koneko-nyan)
* Added a warning notifying users of the minimum memory required to run TShock (@bartico6)
* Added /group rename to allow changing group names (@ColinBohn, @ProfessorXZ)
* Added /region rename and OnRegionRenamed hook (@koneko-nyan, @deadsurgeon42)
* Rebuilt /ban add. New syntax is /ban add <target> [time] [reason] where target is the target online player, offline player, or IP; where time is the time format or 0 for permanent; and where [reason] is the reason. (@hakusaro)
* Removed /ban addip and /ban addtemp. Now covered under /ban add. (@hakusaro)
* Added /su, which temporarily elevates players with the tshock.su permission to super admin. In addition added, a new group, owner, that is suggested for new users to setup TShock with as opposed to superadmin. Finally, /su is implemented such that a 10 minute timeout will occur preventing people from just camping with it on. (@hakusaro)
* Added /sudo, which runs a command as the superadmin group. If a user fails to execute a command but can sudo, they'll be told that they can override the permission check with sudo. Much better than just telling them to run /su and then re-run the command. (@hakusaro)
* Fixed /savessc not bothering to save ssc data for people who bypass ssc. (@hakusaro)
* Default permission sets for new databases are more modern. (@hakusaro)
* Added the ability to ban by account name instead of just banning a character name assuming its an account name. (@hakusaro)
* Fixed a bug in the CommandLineParser which caused some command lines to fail (@QuicM)
* Renamed TShock.DB.User to TShock.DB.UserAccount, including all the related methods, classes and events. (@Ryozuki)
* Update OTAPI to 2.0.0.31, which also updates Newtonsoft.Json to 10.0.3 (@Ryozuki)
* Fixed DumpItems() from trying to dump older versions of certain items (negative item IDs). (@Zaicon)
* Added the `/dump-reference-data` command, which when run, runs Utils.Dump() and outputs Terraria reference data to the server folder. (@hakusaro)
* Added DateTime datatype support for both MySQL and SQLite. (@Ryozuki)
* Fixed builds to not require a specific version of OTAPI and to not fail when in Release mode (@bartico6)
* Update Assembly Company to Pryaxis (@Ryozuki)
* Removed `/restart` command. (@hakusaro)
* Removed `Permissions.updateplugins` permission. (@hakusaro)
* Removed REST `/v3/server/restart/` route and `/server/restart/` route. (@hakusaro)
* The "auth system" is now referred to as the initial setup system (what it actually is). This is better verbiage for basically all situations. Who really wants to turn off the "authentication system?" In addition, the system now makes it more clear what the point of it is, rather than that it grants permissions. (@hakusaro)
* `GetDataHandlers.SendTileSquare` hook now sends a `TSPlayer` and a `MemoryStream` of raw data. (@hakusaro)
* Added `GetDataHandlers.HealOtherPlayer` hook. (@hakusaro)
* Added `GetDataHandlers.PlaceObject` hook. (@hakusaro)
* `GetDataHandlers.KillMe` now sends a `TSPlayer` and a `PlayerDeathReason`. (@hakusaro)
* Added `GetDataHandlers.ProjectileKill` hook. (@hakusaro)
* Removed `TShock.CheckProjectilePermission`. (@hakusaro)
* Added `TSPlayer` object to `GetDataHandlers.LiquidSetEventArgs`. (@hakusaro)
* Removed `TShock.StartInvasion` for public use (moved to Utils and marked internal). (@hakusaro)
* Fixed invasions started by TShock not reporting size correctly and probably not working at all. (@hakusaro)
* Removed `GetDataHandlers.TileKill` and replaced it with `GetDataHandlers.PlaceChest` as the packet originally designated as tile kill is now only used for chests. (@hakusaro)
* Added `TSPlayer` to `GetDataHandlers.NPCHome`. (@hakusaro)
* Added `TSPlayer` to `GetDataHandlers.ChestItemChanged`. (@hakusaro)
* Fixed chest item changes not triggering any range checks, tile checks, or correct chest checks. (@hakusaro)
* Added `TSPlayer` to `GetDataHandlers.PlayerBuff`. (@hakusaro)
* Added `TSPlayer` and `PlayerDeathReason` to `GetDataHandlers.PlayerDamage`. (@hakusaro)
* Added `TSPlayer` to `GetDataHandlers.NPCStrike`. (@hakusaro)
* Added `TSPlayer` to `GetDataHandlers.PlayerAnimation`. (@hakusaro)
* Added `GetDataHandlers.MassWireOperation` hook and related arguments. (@hakusaro)
* Added `GetDataHandlers.PlaceTileEntity` hook and related arguments. (@hakusaro)
* Added `TSPlayer` to `GetDataHandlers.GemLockToggle`. (@hakusaro)
* Added `GetDataHandlers.PlaceItemFrame` hook and related arguments. (@hakusaro)
* Added `TSPlayer.IsBouncerThrottled()`. (@hakusaro)
* Added `TSPlayer.IsBeingDisabled()` and removed `TShock.CheckIgnores(TSPlayer)`. (@hakusaro)
* Added `TSPlayer.CheckIgnores()` and removed `TShock.CheckIgnores(TSPlayer)`. (@hakusaro)
* Hooks inside TShock can now be registered with their `Register` method and can be prioritized according to the TShock HandlerList system. (@hakusaro)
* Fix message requiring login not using the command specifier set in the config file. (@hakusaro)
* Move `TShock.CheckRangePermission()` to `TSPlayer.IsInRange` which **returns the opposite** of what the previous method did (see updated docs). (@hakusaro)
* Move `TShock.CheckSpawn` to `Utils.IsInSpawn`. (@hakusaro)
* Replace `TShock.CheckTilePermission` with `TSPlayer.HasBuildPermission`, `TSPlayer.HasPaintPermission`, and `TSPlayer.HasModifiedIceSuccessfully` respectively. (@hakusaro)
* Fix stack hack detection being inconsistent between two different check points. Moved `TShock.HackedInventory` to `TSPlayer.HasHackedItemStacks`. Added `GetDataHandlers.GetDataHandledEventArgs` which is where most hooks will inherit from in the future. (@hakusaro)
* All `GetDataHandlers` hooks now inherit from `GetDataHandledEventArgs` which includes a `TSPlayer` and a `MemoryStream` of raw data. (@hakusaro)
* Removed _all obsolete methods in TShock marked obsolete prior to this version (all of them)_ (@hakusaro).
* Removed broken noclip detection and attempted prevention. TShock wasn't doing a good job at stopping noclip. It's always worse to claim that you do something that you can't/don't do, so removing this is better than keeping broken detection in. (@hakusaro)
* Replaced `Utils.FindPlayer` with `TSPlayer.FindByNameOrID` to more appropriately be object orientated. (@hakusaro)
* Moved `Utils.Kick()` to `TSPlayer` since its first argument was a `TSPlayer` object. (@hakusaro)
* Removed `Utils.ForceKick()`. (@hakusaro)
* Removed `Utils.GetPlayerIP()`. (@hakusaro)
* Moved `Utils.Ban()` to `TSPlayer.Ban()`. (@hakusaro)
* Moved `Utils.SendMultipleMatchError()` to `TSPlayer.SendMultipleMatchError`. (@hakusaro)
* Removed `Utils.GetPlayers()`. Iterate over the TSPlayers on the server and make your own list.
* Removed `Utils.HasBanExpired()` and replaced with `Bans.RemoveBanIfExpired()`. (@hakusaro)
* Removed `Utils.SendFileToUser()` and replaced with `TSPlayer.SendFileTextAsMessage()`. (@hakusaro)
* Removed `Utils.GetGroup()` also have you seen `Groups.GetGroupByName()`? (@hakusaro)
* `Utils.MaxChests()` is now `Utils.HasWorldReachedMaxChests()`. (@hakusaro)
* `Utils.GetIPv4Address()` is now `Utils.GetIPv4AddressFromHostname()`. (@hakusaro)
* Fixed the disappearing problem when placing tile entities. (@mistzzt)
* Removed the stat tracking system. (@hakusaro)
* Fixed erroneous kicks and bans when using `KickOnMediumcoreDeath` and `BanOnMediumcoreDeath` options. (@DankRank)
* Removed `TSPlayer.InitSpawn` field. (@DankRank)
* `OnPlayerSpawn`'s player ID field is now `PlayerId`. (@DankRank)
* Fixed null reference console spam in non-SSC mode (@QuiCM)
* `Utils.TryParseTime` can now take spaces (e.g., `3d 5h 2m 3s`) (@QuiCM)
* Enabled banning unregistered users (@QuiCM)
* Added filtering and validation on packet 96 (Teleport player through portal) (@QuiCM)
* Update tracker now uses TLS (@pandabear41)
* When deleting an user account, any player logged in to that account is now logged out properly (@Enerdy)
* Add NPCAddBuff data handler and bouncer (@AxeelAnder)
* Improved config file documentation (@Enerdy)
* Add PlayerZone data handler and bouncer (@AxeelAnder)
* Update sqlite binaries to 32bit 3.27.2 for Windows (@hakusaro)
* Fix banned armour checks not clearing properly (thanks @tysonstrange)
* Added warning message on invalid group comand (@hakusaro, thanks to IcyPhoenix, nuLLzy & Cy on Discord)
* Moved item bans subsystem to isolated file/contained mini-plugin & reorganized codebase accordingly. (@hakusaro)
* Moved bouncer checks for item bans in OnTileEdit to item bans subsystem. (@hakusaro)
* Compatibility with Terraria 1.4.0.2 (@AxeelAnder, @Patrikkk)
  * Multiple fields got slightly renamed.
  * Modifying ToggleExpert command. Main.expertMode is no longer settable. Using a Main.GameMode int property comparsion.
  * GameCulture no longer has static fields to get local language. Using methods to return/compare language.
  * Added permission "tshock.npc.spawnpets" which restricts pet spawns. This can cause high network load, so it's restricted. (@hakusaro)
  * Updated OnTeleport to support new args per protocol changes. (@hakusaro)
  * Disabled anticheat checks for projectile updates due to issues with game changes. (@hakusaro)
  * This update has been brought to you by: Patrikkk, Icy, Chris, Death, Axeel, Zaicon, hakusaro, and Yoraiz0r! <3

## TShock 4.3.26
* Removed the stat tracking system. (@hakusaro)
* Updated SQLite binaries. (@hakusaro)
* Removed server-sided healing when disabled. (@QuiCM)
* Patched an exploit that allowed users to kill town NPCs (@QuiCM)
* [API] Added a patch for the 0-length crash (@QuiCM)

## TShock 4.3.25
* Fixed a critical exploit in the Terraria protocol that could cause massive unpreventable world corruption as well as a number of other problems. Thanks to @bartico6 for reporting. Fixed by the efforts of @QuiCM, @hakusaro, and tips in the right directioon from @bartico6.

## TShock 4.3.24
* Updated OpenTerraria API to 1.3.5.3 (@DeathCradle)
* Updated Terraria Server API to 1.3.5.3 (@WhiteXZ, @hakusaro)
* Updated TShock core components to 1.3.5.3 (@hakusaro)
* Terraria Server API version tick: 2.1
* Added OnNpcKilled hook to Server API: 2.2 (@tylerjwatson)
* Added CreateCombatTextExtended to PacketTypes. This packet allows for the same functionality that packet 82 (CreateCombatText) used to have. (@WhiteXZ)
* Updated ServerBroadcast hook to provide a NetworkText object. (@tylerjwatson)
* Fixed levers and things not updating properly. (@deathcradle)
* Deprecated PacketTypes.ChatText. Chat is now handled using the NetTextModule and packet 82. (@WhiteXZ, @Hakusaro)
* Removed the -lang command-line flag from TShock. It is now a vanilla feature. (@Hakusaro)

## TShock 4.3.23
* Added evil type option during world creation (@mistzzt)
* Bans can be sorted. TShock's default sorting will retrieve bans sorted from newest to oldest based on the date the ban was added (@WhiteXZ)
* Resolved issues with mob and item spawning. Thanks to @OnsenManju for your investigative work :) (@WhiteXZ)
* Patched a crashing exploit (@Simon311)

## TShock 4.3.22
* Compatibility with Terraria 1.3.4.4
* API: Version tick 2.0
* API: Reduced RAM usage by ~80MB (Large server) (@deathcradle)
* API: Added TSPlayer.KillPlayer() (@WhiteXZ)
* API: Added TSPlayer.Logout() (@ProfessorXZ)
* Fixed connections after max slot is reached (@DeathCradle)
* Fixed server crashes caused by client disconnections when attempting to read closed sockets (@Enerdy)
* Added some code to make trapdoors work better (@DogooFalchion)
* AllowCutTilesAndBreakables config option now correctly allows flowers/vines/herbs to be cut in regions without breaking walls (@WhiteXZ)
* REST: `/v3/players/read` now includes a `muted` field (@WhiteXZ)
* REST: Token creation is now more secure (Thanks to @Plazmaz for reporting the issue!)
* REST: Deprecated the RestRequestEvent. If you use this event, please let us know.
* REST: ALL endpoints now have a base route (eg you can use `/server/motd` instead of `/v3/server/motd`). These base routes will never change, but will provide an `upgrade` field describing any newer routes
* REST: Added `/v3/world/autosave` and `/v3/world/bloodmoon` which use GET parameter style arguments. I.e., `/v3/world/autosave?state=[true|false]` & `/v3/world/bloodmoon?state=[true|false]`. The state argument is optional
* Fixed fishing quests not saving/loading correctly when login before join, UUID login, and SSC were enabled together (@DogooFalchion)

## TShock 4.3.21
* Compatibility with Terraria 1.3.4.3 (@Patrikkk, @Zaicon).
* API: Version tick 1.26.
* API: Deprecated PlayerDamage and PlayerKillMe packets (now uses PlayerHurtV2 and PlayerDeathV2).
* API: Main.rand now uses UnifiedRandom instead of Random. This WILL break any existing plugin that uses Main.rand.
* Fixed HealOtherPlayer packet exploit (@Simon311).
* Added associated config option for HealOtherPlayer exploit prevention (@Simon311).
* Added `/accountinfo` command to get account information for a given TShock account (@Simon311).
* Removed TShock color parsing from MOTDs (@WhiteXZ).
* Fixed butterfly statues spawning catchable butterflies (@DogooFalchion).
* Implemented some missing balance changes lost in prior version patches (@DogooFalchion).
* Added alias for server shutdown command: stop (@nicatronTg).
* Removed the old REST model. This includes the following endpoints:
 * `/status`
 * `/v2/players/read`
 * `/v2/server/rawcmd` (@WhiteXZ).
* Fixed `/user group` always giving an unhelpful error messaging telling you to check the console, even if we knew exactly why it failed (@nicatronTg).
* Removed _all obsolete methods in TShock marked obsolete prior to this version (all of them)_ (@nicatronTg).
* Fixed issue where registration + login would fail because KnownIps had 0 items and .Last() doesn't work on collections with 0 items (@DogooFalchion, @nicatronTg, @Simon311).
* Added `/uploadssc [player]` which allows someone to upload SSC data for [player] and store it on the server. Adds `tshock.ssc.upload` and `tshock.ssc.upload.others` permission nodes to match (@DogooFalchion).
* Added hardened stone to the whitelist of tiles editable by players (@DogooFalchion).
* Added conversion system to send convert old MOTD format into smart text, while preserving initial line starting values to keep byte optimization for background colors Thanks to (@WhiteXZ, @Simon311, and especially @DogooFalchion) for the hard work on this issue.

## TShock 4.3.20
* Security improvement: The auth system is now automatically disabled if a superadmin exists in the database (@Enerdy).
* Removed the `auth-verify` command since `auth` now serves its purpose when necessary (@Enerdy).
* Security: `/"` exploit can no longer break chat mute filters (@Simon311).
* Fixed an issue where sometimes players could connect briefly during server shutdown, leading to errors (@Simon311).
* Fixed wyverns despawning & not behaving like normal (@WhiteXZ).
* Fixed major security issue where InvokeClientConnect could be exploited to do terrible, terrible things (@Simon311, @nicatronTg, @popstarfreas, @ProfessorXZ, @WhiteXZ).

## TShock 4.3.19
* Compatibility with Terraria 1.3.3.3 (@Simon311)
* API: Version tick 1.25
* API: Resolved some issues with the ItemForceIntoChest hook (@WhiteXZ, @Patrikkk)
* API: Resolved some shonky code that caused Vitamins and other Ankh Shield related items to drop at strange rates or not at all (@ProfessorXZ, @WhiteXZ, @nicatronTg)
* Fixed magical ice blocks not working correctly (@ProfessorXZ)

## TShock 4.3.18

* Compatibility with Terraria 1.3.3.2
* API: Version tick 1.24
* API: Fixed chat line breaks when using chat tags and long strings of text (@ProfessorXZ)
* API: Added ItemForceIntoChest hook (@WhiteXZ)
* API: Included the player's registration date in REST's players/read endpoints (@ProfessorXZ)
* The setdungeon command correctly uses tshock.world.setdungeon as its permission (@OnsenManju)
* Fixed clients being able to "Catch" and remove NPCs (@ProfessorXZ)
* Fixed clients being able to remove other players' portals (@ProfessorXZ)
* Fixed possible client crashes caused by invalid item netIDs (@ProfessorXZ)
* Fixed players being able to bypass permission checks when placing Tile Entities (@ProfessorXZ)
* Fixed players being able to bypass permission checks when placing items in Item Frames (@ProfessorXZ)
* Fixed a bug involving Item Frames which allowed players to duplicate items (@ProfessorXZ)
* Fixed an issue allowing clients to teleport NPCs to arbitrary locations (@ProfessorXZ)
* Fixed a bug where players would get teleported to their previous location after dismounting the Unicorn Mount (@ProfessorXZ)
* Players can no longer quick stack items into region protected chests (@ProfessorXZ)
* Rope placement is no longer blocked by range checks (@ProfessorXZ)
* The Drill Containment Unit breaks blocks properly now (@ProfessorXZ)
* Fixed item duplications caused by range checks and invalid netIDs (@ProfessorXZ)
* Fixed Expert mode coin duplication (@ProfessorXZ)
* Players are no longer able to place liquids using LoadNetModule packet (@ProfessorXZ)
* Explosives are no longer blocked by range checks (@ProfessorXZ)
* Players can no longer bypass tile checks by using the Tile packet (@ProfessorXZ)
* Fixed a bug where players couldn't hammer a Junction Box without "allowclientsideworldedit" permission (@Patrikkk)
* Fixed the client's UI not being draw when setting wind speed to abnormal values (@ProfessorXZ)
* Added a command to start and stop sandstorms (@WhiteXZ)

## TShock 4.3.17

* Compatibility with Terraria 1.3.2.1
* Updated superadmin behaviour to conform to expected behaviour (@WhiteXZ, @Patrikk)
* Fixed a crash involving teleporters and dressers (@WhiteXZ)
* Fixed pressure plates (@Enerdy, @Patrikk)
* Fixed a deadlock in wiring (@Wolfje)
* Fixed a crash in wiring (@Patrikk)
* Improved network syncing on client joins (@Patrikk)
* The Presserator can now place actuators (@ProfessorXZ)
* Resolved a region error when removing unlisted users from regions (@WhiteXZ)
* Added a `SetDungeon` command to set the dungeon position (@webmilio)
* The currently running world name is now part of the server application's title (@webmilio)
* Gem locks can now be region protected (@mistzzt)
* Players can now place sensors (@mistzzt)
* Repackaged GeoIP with TShock so that GeoIP works (@Enerdy)
* Added permissions to use sundials and start/stop parties (@Patrikk)
* Added an announcement box hook (@mistzzt)
* Added the ability to choose what type of world (crimson/corruption) you generate (@NoNiMad)

## TShock 4.3.16

* Terraria 1.3.1 wiring bugfixes
* Terraria 1.3.1.1 compatibility

## TShock 4.3.15

* This release is actually 4.3.14, but was ticked extra due to a version issue on gen-dev prior to master push.
* Update to 1.3.1

## TShock 4.3.13

* Fixed an issue preventing TShock from starting on certain mono versions (@Wolfje)
* Fixed a deadlock in Wiring (@Wolfje)
* Fixed character styles/gender not being saved properly on first login while SSC is on (@WhiteXZ)
* Added a PlayerPermission hook fired whenever a permission check involving said player occurs (when the new TSPlayer.HasPermission method is called) (@Enerdy)
* Resolved an issue where martian invasions and eclipses would have empty messages if AnonymousBossInvasions was set to true (@WhiteXZ)
* Added an optional `slime` parameter to the `rain` command, allowing slime rain to be started and stopped. New syntax is `rain [slime] <start/stop>` (@WhiteXZ)
* Fixed performance issues due to concurrent dictionary access in TSPlayer (@CoderCow)
* Added an ID property to Regions (@WhiteXZ)
* Fixed an issue where region sizes were calculated incorrectly (@WhiteXZ)
* Fixed a bug in RegionManager preventing regions adding correctly (@pink_panther)
* Fixed another bug in RegionManager preventing regions adding correctly (@WhiteXZ)
* Fixed a routing issue with the `/v2/token/create` REST endpoint
* Removed the `/token/create` REST endpoint. `/v2/token/create` should be used instead.

## TShock 4.3.12

* Fixed issues with TSPlayer.SetTeam not working (@WhiteXZ)
* Fixed /butcher not killing bosses in expert difficulty (@WhiteXZ)
* API: Deprecated PacketBufferer (now obviated by SendQ) (@WhiteXZ)
* API: Building on Windows no longer breaks traps (@Wolfje)
* Fixed bombs, dynamite, and sticky bombs (@Wolfje)
* Removed spammy messages from OnSecondUpdate that confused some server owners (@Wolfje)
* Rewrote some stat tracker code to send actually relevant data to the stats server (@Cleant / George from Multiplay UK)
* Added an opt-out command line switch to disable the stat tracker (--stats-optout) (@Cleant / George from Multiplay UK)
* Added a unique provider token which can be passed to the stat tracker (--provider-token [token]) for tracking servers from the same GSP. (@Cleant / George from Multiplay UK)

## TShock 4.3.11

* This release is actually 4.3.10, but was ticked extra due to a version issue on gen-dev prior to master push.

## TShock 4.3.10

This version features a drop-in tile replacement system by @Wolfje that reduces RAM requirements
by up to 70% on all worlds and CPU requirements up to 10% in the running process.

* Large worlds: from 700MB-1GB -> ~325MB
* Medium worlds: from 500MB -> ~200MB
* Small worlds: from 400MB -> ~125MB

Other notable changes include:

* API: **Drop-in tile storage replacement system** (@Wolfje)
* API: Fixed some possible packet leaks in sendq (@Wolfje)
* API: APIVersion 1.22
* API: Added crash protection around malicious and/or invalid packets (@Wolfje)
* API: Fixed worlds not loading sometimes (@tysonstrange)
* API: Fixed living leaf walls not working as housing
* Fixed an issue preventing some players from joining when the world is saving (@Wolfje)
* Fixed an issue adding a ban on a player who has previously been banned (@Wolfje)
* Fixed /invade martian (@Wolfje)
* Fixed target dummies not working properly (@WhiteXZ)
* Added a config option (DisableSecondUpdateLogs) to prevent log spam from OnSecondUpdate() (@WhiteXZ)
* Added RESTful API login rate limiting (@George)
* Added config options (MaximumRequestsPerInterval, RequestBucketDecreaseIntervalMinutes, LimitOnlyFailedLoginRequests) for rate limiting (@George)
* **DEPRECATION**: Deprecated Disable(string, bool) and added Disable(string, DisableFlags). Please update your plugins accordingly (@WhiteXZ)
* Fixed Halloween and Christmas events not working properly (@TomyLobo)
* Fixed the demon heart's extra accessory slot not working correctly in SSC (@WhiteXZ)
* Fixed gender-changing potions not working correctly in SSC (@hastinbe)
* Fixed IP bans not working correctly (@hastinbe)
* Fixed /reload not using the correct permission (@WhiteXZ)
* Fixed TSPlayer.ActiveChest not being tracked correctly resulting in item dupes while disabled (@WhiteXZ)
* /reload now reloads tile and projectile bans

## TShock 4.3.8
* API: Update to Terraria 1.3.0.8 (@Patrikkk)
* **API: Added a crash reporter which collects memory dumps on Windows** (@Wolfje)
* API: New commandline param: `-crashdir` - Writes crash reports to the specified directory (@Wolfje)
* API: Sendq now doesn't disconnect people when it cant send a packet (@Wolfje)
* API: Fixed more crashes on disconnect in sendq (@Wolfje)
* API: Now ignores unknown server packets (@Wolfje)
* API: Potentially removed arithmetic overflows in server (@Wolfje)

### Using the Crash Reporter

TShock now has a crash reporter built in which writes crash logs to the `crashes` directory
in the event of a catastrophic failure.  **To change where TShock writes its crash logs,
specify the `-crashdir` parameter on the command line**.

1. In the event of a crash, look for a file called `crash_xxxx.zip` in the `crashes` directory
2. Upload the file somewhere, beware the crash file may be quite large (>100MB), anywhere like google drive, dropbox or mega will be fine
3. Post a link to the crash with reproduction steps in the TShock support forum

Alternatively, if you do not want to report the crash, just delete the file.

## TShock 4.3.7

* Auth system kicks players if system is disabled. (@nicatronTg)
* Fixed /login permitting multiple logins without a logout in between. (@nicatronTg)
* Allow[Hallow/Corruption/Crimson]Creep in config now work. (@WhiteXZ)
* API: Treasure bags are now named properly. (@WhiteXZ)
* API: Clients no longer close on disconnect. (@Wolfje)
* API: Add server broadcast hook. (@Patrikk)
* API: Fixed pressure plate hook triggering multiple times. (@Patrikk)
* API: Fixed issues with SendQ writes failing. (@Wolfje)
* API: Version tick to 1.21

## TShock 4.3.6

* API: NPCs shoot the right way (@WhiteXZ)
* API: The server config file works correctly with priority and port (@Patrikkk)
* API: Removed support for favorites and removed JSON dependencies. (@Enerdy)
* API: Removed support for clouds. (@Enerdy)
* API: Fixed a whole lot of bugs with wiring, and in general re-wrote some core bits that were bugged. (@WhiteXZ)
* API: Fixed projectile AI bugs. (@AndrioCelos)
* API: Fixed world saving problems. (WhiteXZ)
* API: Fixed server not accepting more connections once max slots was filled. (@WhiteXZ)
* API: Removed startup parameters and moved them to TShock. (@Cleant)
* API: Item.SetDefaults() no longer kills some tools. (@Enerdy)
* API: Restored chat bubbles. (@WhiteXZ)
* API: Updated to 1.3.0.6. (@Enerdy & @Patrikkk)
* API: Lots and I mean lots of network improvements in the SendQ department. (@tylerjwatson)
* API: Added NpcLootDrop and DropBossBag hooks. (@Patrikkk)
* API: Fixed hook: NpcTriggerPressurePlate (@Patrikkk)
* API: Fixed hook: ProjectileTriggerPressurePlate (@Patrikkk)
* API: Fixed hook: ItemSetDefaultsString (@Patrikkk)
* API: Fixed hook: ItemSetDefaultsInt (@Patrikkk)
* API: Fixed hook: ItemNetDefaults (@Patrikkk)
* API: Fixed hook: GameStatueSpawn (@Patrikkk)
* API: Fixed hook: NpcNetDefaults (@Patrikkk)
* API: Fixed hook: NpcNetSetDefaultsString (@Patrikkk)
* API: Fixed hook: NpcNetSetDefaultsInt (@Patrikkk)
* API: Fixed hook: NpcSpawn (@Patrikkk)
* API: Fixed hook: NpcTransformation (@Patrikkk)
* API: Fixed hook: NpcStrike (@Patrikkk)
* API: Updated AssemblyInfo to 1.3.0.6. (@nicatronTg)
* API: Moved to .NET Framework 4.5. (@tylerjwatson)
* API: Dedicated server input thread doesn't run if input is redirected/piped. (@tylerjwatson)
* API: Wiring.cs methods are now public. (@Stealownz)
* API: Added PlayerTriggerPressurePlate hook. (@Patrikkk)
* API: API Version Tick to 1.20.
* The config option disabling the DCU has been deprecated and will be removed in a future release. (@nicatronTg)
* Fixed bubble tile triggering noclip checks. (@Enerdy)
* Updated projectile handling in GetDataHandlers. (@WhiteXZ)
* Fixed issue #992. (@WhiteXZ)
* Teleport handler now handles wormholes. (@WhiteXZ)
* Fixed tall gates and trap doors (issue #998). (@WhiteXZ)
* Added monoliths to orientable tiles (issue #999). (@WhiteXZ)
* Fixed vortex stealth armor (issue #964). (@WhiteXZ)
* Added moon lord to spawn boss. (@WhiteXZ)
* Fixed serverpassword syntax error error message. (@JordyMoos)
* Fixed issue #1019. (@WhiteXZ)
* Fix: Region protection prevents placement of objects. (@Patrikkk)
* Moved all startup parameters to TShock. (@Cleant)
* Fix: Target dummies are no longer butchered. (@Denway)
* Added projectile 465 to the ignore list, which fixes some other issues. (@Enerdy)
* Fix: Logging out is now safe with SSC (/logout) (issue #1037). (@WhiteXZ)
* API/TShock: Removed -world parameter from TShock, put it back in the API. (@tylerjwatson)

## TShock 4.3.5

* Fix HandleSpawnBoss, and as a result the spawnboss command and boss spawning items. (@Ijwu)
* Rewrite SendQ for more network stack improvements (@tylerjwatson)
* Update to Terraria 1.3.0.5 (@Patrikkk)

## TShock 4.3.4

* Fix invasion progress messages (@WhiteXZ)
* Completely rewrite SendQ to have less deadlocks (@tylerjwatson)

## TShock 4.3.3

* Fix dihydrogen monoxide (@tylerjwatson)
* Whitelist another boss projectile (@Patrikkk, @WhiteXZ)

## TShock 4.3.2

* Fixed the issue where using the Super Absorbent Sponge would disable users (@WhiteXZ)
* Fixed an issue in NetGetData where e.Length - 1 would be -1 (@WhiteXZ)
* Fixed /who -i and /userinfo (@Enerdy)
* API: OnRegionEntered hook now returns the region entered (@Patrikkk)
* Support for Terraria 1.3.0.4 (@nicatronTg)
* Fixed dressers being unbreakable. (@nicatronTg)
* Fixed wall placement mechanics (@nicatronTg, @Ijwu, @WhiteXZ)
* Fixed Moon Lord projectiles disabling players (@k0rd, @nicatronTg)
* Fixed several potential crashes in server (@Patrikkk)
* Fixed -autocreate command line argument (@WhiteXZ, @nicatronTg)
* Added more world data to world load menu (@WhiteXZ)
* Moved server password to TShock config (@Enerdy)
* Fixed world delete in server (@benjiro)
* Fixed disappearing NPCs (@WhiteXZ)
* Added much more performant code, SendQ, to server module. Reduces downstream network overhead by at least 40% (@tylerjwatson)
* API: Updated TSPlayer.Disable to use new buffs (@Enerdy)
* Updated default max damage & projectile damage to 1,175 (based on 625 people)
* Fixed support for SSC (@WhiteXZ)

## TShock 4.3.1

* Fixed a bug where /user group failing would output no error. (@nicatronTg)
* Fixed a bug where /user group would fail. @(Enerdy)
* Added the ability to disable backup autosave messages. (@nicatronTg)
* Fixed /buff malfunctioning when entering an invalid buff name. (@Enerdy)
* Fixed projectiles 435-438 (martian invasion) freezing everyone under certain conditions. (@Enerdy)
* DisableTombstones now works properly with the new golden gravestones. (@Enerdy)
* REST module now properly catches exceptions during Start(). (@Patrikkk)
* Added /expert command to toggle expert mode. (@WhiteXZ)
* Fixed pirate invasions. (@patrik)
* Fixed worldinfo packet. (@WhiteXZ)
* Fixed server passwords. (@Enerdy)

## TShock 4.3.0.0

* API: Modifed NetItem so that it's actually useful. (@MarioE)
* Updated prebuilts (SQLite, JSON, MySQL) to latest versions. (@nicatronTg)
* Added a minimum password length to prevent blank passwords. (@nicatronTg)
* Modified item ban checks to provide which item is disabling a player in the logs. (@Enerdy)
* API: Modified TSPlayer to store a user, and deprecated calls to TSPlayer.User.ID. (@WhiteXZ)
* Modified chat color specs in config file to be int arrays rather than floats. (@nicatronTg)
* Modified verbiage for ```/auth``` and ```/auth-verify``` to make it clearer how they operate. (@nicatronTg)
* API: Added fuzzy name searching for users. (@WhiteXZ)
* API: Fixed ```OnPlayerLogout``` not being fired when a player disconnects. (@nicatronTg)
* API: Deprecated ```ValidString``` and ```SanitizeString``` methods in Utils. (@nicatronTg)
* Added BCrypt password hashing and related systems for it. BCrypt replaces the old system using non-password hashing algorithms for storing passwords. It breaks implementations of the login code that were manually recreated, but is otherwise seamless in transition. (@nicatronTg)
* API: Added ```User.VerifyPassword(string password)``` which verifies if the user's password matches their stored hash. It automatically upgrades a users' password to BCrypt if called and the password stored is not a BCrypt hash. (@nicatronTg)
* API: Deprecated ```Utils.HashPassword``` and related password hashing functions as those are no longer needed for plugin access. (@nicatronTg)
* Fixed ```UseServerName``` config option so that it correctly sends the config server name any time that Main.WorldName is used. (@Olink)
* Fixed a bug where people could ban themselves. (@nicatronTg)
* Fixed a bug where banning a player who never logged in caused problems. (@nicatronTg)
* Terraria 1.3.0.3 support.<|MERGE_RESOLUTION|>--- conflicted
+++ resolved
@@ -20,9 +20,6 @@
 * Attempted to fix the problem with the magic mirror spawn problems. You should be able to remove your spawn point in SSC by right clicking on a bed now. (@hakusaro, @AxeelAnder)
 * Added HandleFoodPlatterTryPlacing event, which is called whenever a player places a food in a plate. Add antihack to bouncer, to prevent removing food from plates if the region is protected; To prevent placement if they are not in range; To prevent placement if the item is not placed from player hand. (@Patrikkk)
 * Fixed an offset error in NetTile that impacted `SendTileSquare`. It was being read as a `byte` and not a `ushort`. (@QuiCM)
-<<<<<<< HEAD
-* Fix all rope coils. (@Olink)
-=======
 * Fixed coins not dropping after being picked up by npcs. The ExtraValue packet was not being read correctly. (@Olink)
 * Removed packet monitoring from debug logs. To achieve the same results, install @QuiCM's packet monitor plugin (it does better things). (@hakusaro)
 * Updated packet monitoring in send tile square handler for Bouncer debugging. (@hakusaro)
@@ -31,7 +28,7 @@
   * The default group that gets this permission is `Guest` for the time being.
   * To add this command to your guest group, give them `tshock.synclocalarea`, with `/group addperm guest tshock.synclocalarea`.
   * This command may be removed at any time in the future (and will likely be removed when send tile square handling is fixed).
->>>>>>> 791a6be8
+* Fix all rope coils. (@Olink)
 
 ## TShock 4.4.0 (Pre-release 8)
 * Update for OTAPI 2.0.0.36 and Terraria 1.4.0.4. (@hakusaro, @Patrikkk, @DeathCradle)
