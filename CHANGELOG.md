--- conflicted
+++ resolved
@@ -3,7 +3,7 @@
 This is the rolling changelog for TShock for Terraria. Use past tense when adding new entries; sign your name off when you add or change something. This should primarily be things like user changes, not necessarily codebase changes unless it's really relevant or large.
 
 ## Upcoming Changes
-* Your change goes here!
+* Added LandGolfBallInCup event which is accessible for developers to work with, as well as LandGolfBallInCup handler to handle exploits where players could send direct packets to trigger and imitate golf ball cup landing anywhere in the game world. Added two public lists in Handlers.LandGolfBallInCupHandler: GolfBallProjectileIDs and GolfClubItemIDs. (@Patrikkk)
 
 ## TShock 4.4.0 (Pre-release 10)
 * Fix all rope coils. (@Olink)
@@ -11,11 +11,7 @@
 * Fixed placement issues with Item Frames, Teleportation Pylons, etc. (@QuiCM)
 * Doors are good now for real probably (@QuiCM, @Hakusaro, @Olink)
 * Bump default max damage received cap to 42,000 to accommodate the Empress of Light's instant kill death amount. (@hakusaro, @moisterrific, @Irethia, @Ayrawei)
-<<<<<<< HEAD
-* Added LandGolfBallInCup event which is accessible for developers to work with, as well as LandGolfBallInCup handler to handle exploits where players could send direct packets to trigger and imitate golf ball cup landing anywhere in the game world. Added two public lists in Handlers.LandGolfBallInCupHandler: GolfBallProjectileIDs and GolfClubItemIDs. (@Patrikkk)
-=======
 * Updated `/spawnboss` command to include Empress of Light, Queen Slime, and other additional bosses that have a health bar. (@moisterrific)
->>>>>>> c5fcece1
 
 ## TShock 4.4.0 (Pre-release 9)
 * Fixed pet licenses. (@Olink)
