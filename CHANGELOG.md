# TShock for Terraria

This is the rolling changelog for TShock for Terraria. Use past tense when adding new entries; sign your name off when you add or change something. This should primarily be things like user changes, not necessarily codebase changes unless it's really relevant or large.

## Upcoming Changes
<<<<<<< HEAD
* Handling SyncCavernMonsterType packet to prevent an exploit where players could modify the server's cavern monster types and make the server spawn any NPCs - including bosses - onto other players.
=======
* New permission `tshock.tp.pylon` to enable teleporting via Teleportation Pylons (@QuiCM)
* New permission `tshock.journey.research` to enable sharing research via item sacrifice (@QuiCM)
* Add Emoji event to GetDataHandler. This packet is received when a player tries to display an emote.
	* Adding EmojiHandler to handle an exploit. Adding `tshock.sendemoji` permission and checks. Added this permission to guest group by default.
>>>>>>> c70d7e2d

## TShock 4.4.0 (Pre-release 10)
* Fix all rope coils. (@Olink)
* Fixed a longstanding issue with SendTileSquare that could result in desyncs and visual errors. (@QuiCM)
* Fixed placement issues with Item Frames, Teleportation Pylons, etc. (@QuiCM)
* Doors are good now for real probably (@QuiCM, @Hakusaro, @Olink)
* Bump default max damage received cap to 42,000 to accommodate the Empress of Light's instant kill death amount. (@hakusaro, @moisterrific, @Irethia, @Ayrawei)
* Updated `/spawnboss` command to include Empress of Light, Queen Slime, and other additional bosses that have a health bar. (@moisterrific)

## TShock 4.4.0 (Pre-release 9)
* Fixed pet licenses. (@Olink)
* Added initial support for Journey mode in SSC worlds. (@Olink)
* Made TShock database MySQL 8 compatible by escaping column names in our IQueryBuilder code. (Name `Groups` is a reserved element in this version, which is used in our `Region` table.) (@Patrikkk)
* Reintroduced `-worldselectpath` per feedback from @fjfnaranjo. This command line argument should be used to specify the place where the interactive server startup will look for worlds to show on the world select screen. The original version of this argument, `-worldpath`, was removed because several game service providers have broken configurations that stop the server from running with an unhelpful error. This specific configuration was `-world` and `-worldpath`. In the new world, you can do the following:
  * `-worldselectpath` should be used if you want to customize the server interactive boot world list (so that you can select from a number of worlds in non-standard locations).
  * `-world` will behave as an absolute path to the world to load. This is the most common thing you want if you're starting the server and have a specific world in mind.
  * `-worldselectpath` and `-worldname` should work together enabling you to select from a world from the list that you specify. This is *not* a world file name, but a world name as described by Terraria.
  * `-worldselectpath` is identical to the old `-worldpath`. If you specify `-worldselectpath` and `-world` without specifying an absolute path the server will crash for sure.
  * Thank you again to @fjfnaranjo for supplying a [detailed feature request](https://github.com/Pryaxis/TShock/issues/1914) explaining precisely why this option should be available. Without this, we would have had no context as to why this feature was useful or important. Thank you, @fjfnaranjo!
  * This change was implemented by (@QuiCM, @hakusaro).
* Updated Bouncer to include Sparkle Slime debuff that can be applied to town NPCs. (@moisterrific)
* Updated `/spawnboss` command to include Empress of Light, Queen Slime, and other additional bosses that have a health bar. (@moisterrific)
* Added journey mode permissions to owner group by default. (@moisterrific)
* Fixed kick on hardcore death / kick on mediumcore death / ban on either from taking action against journey mode players. (@hakusaro)
* Attempted to fix the problem with the magic mirror spawn problems. You should be able to remove your spawn point in SSC by right clicking on a bed now. (@hakusaro, @AxeelAnder)
* Added HandleFoodPlatterTryPlacing event, which is called whenever a player places a food in a plate. Add antihack to bouncer, to prevent removing food from plates if the region is protected; To prevent placement if they are not in range; To prevent placement if the item is not placed from player hand. (@Patrikkk)
* Fixed an offset error in NetTile that impacted `SendTileSquare`. It was being read as a `byte` and not a `ushort`. (@QuiCM)
* Fixed coins not dropping after being picked up by npcs. The ExtraValue packet was not being read correctly. (@Olink)
* Removed packet monitoring from debug logs. To achieve the same results, install @QuiCM's packet monitor plugin (it does better things). (@hakusaro)
* Updated packet monitoring in send tile square handler for Bouncer debugging. (@hakusaro)
* Added `/sync`, activated with `tshock.synclocalarea`. This is a default guest permission. When the command is issued, the server will resync area around the player in the event of a desync issue. (@hakusaro)
  * If your doors disappear, this command will allow a player to resync without having to disconnect from the server.
  * The default group that gets this permission is `Guest` for the time being.
  * To add this command to your guest group, give them `tshock.synclocalarea`, with `/group addperm guest tshock.synclocalarea`.
  * This command may be removed at any time in the future (and will likely be removed when send tile square handling is fixed).
* Add FishOutNPC event handler, which is called whenever a player fishes out an NPC using a fishing rod. Added antihack to Bouncer, to prevent unathorized and invalid mob spawning, by checking player action, NPC IDs and range. (@Patrikkk, @moisterrific)
* Fixed smart door automatic door desync and deletion issue. (@hakusaro)

## TShock 4.4.0 (Pre-release 8)
* Update for OTAPI 2.0.0.36 and Terraria 1.4.0.4. (@hakusaro, @Patrikkk, @DeathCradle)
* Fixed /wind command. (@AxeelAnder)
* Fixed NPC debuff issue when attempting to fight bosses resulting in kicks. (@AxeelAnder)
* Fixed players are unable to remove an NPC. Change `byte NPCHomeChangeEventArgs.Homeless` to `HouseholdStatus NPCHomeChangeEventArgs.HouseholdStatus`. (@AxeelAnder)
* Fixed lava, wet, honey, and dry bombs;  
  and lava, wet, honey, and dry grenades;  
  and lava, wet, honey, and dry rockets;  
  and lava, wet, honey, and dry mines. (@Olink)
* Fix Bloody Tear displaying the wrong text when used. (@Olink)
* Fix the visibility toggle for the last two accessory slots. (@Olink)
* Adding Journey mode user account permissions. Journey mode must be enabled for these to have any effect. (@Patrikkk)
  * `tshock.journey.time.freeze`
  * `tshock.journey.time.set`
  * `tshock.journey.time.setspeed`
  * `tshock.journey.godmode`
  * `tshock.journey.wind.strength`
  * `tshock.journey.wind.freeze`
  * `tshock.journey.rain.strength`
  * `tshock.journey.rain.freeze`
  * `tshock.journey.placementrange`
  * `tshock.journey.setdifficulty`
  * `tshock.journey.biomespreadfreeze`
  * `tshock.journey.setspawnrate`
* Changed default thresholds for some changes in the config file to accommodate new items & changes to Terraria. (@hakusaro)
* Store projectile type in `ProjectileStruct RecentlyCreatedProjectiles` to identify the recently created projectiles by type. Make `RecentlyCreatedProjectiles` and `ProjectileStruct` public for developers to access from plugins.

## TShock 4.4.0 (Pre-release 7 (Entangled))
* Fixed bed spawn issues when trying to remove spawn point in SSC. (@Olink)
* Fixed Snake Flute. (@Olink)
* Fixed lava absorbant sponge not capturing lava. `LiquidSetEventArgs` now returns a `LiquidType` instead of a byte type. (@hakusaro)
* Fixed bottomless lava bucket from not being able to create lava. (@hakusaro)
  * Ban a lava bucket to ban lava on the server entirely, until we figure out a better way to handle liquids.
* Fixed scarab bombs not detonating on pick style tiles. (@hakusaro)
* Fixed dirt bombs not creating dirt. (@hakusaro)
* Added a ridiculous amount of debug information. If you're experiencing any problems with 1.4 items being caught by the TShock anticheat system, please turn on DebugLogs in your config file and capture log data. It'll be extremely helpful in narrowing down precisely how to fix your problem. (@hakusaro)
* Released with entangled support for 1.4.0.4 based on @Patrikkk local build and latest snapshot gen-dev. (@hakusaro)

## TShock 4.4.0 (Pre-release 6)
* Updates to OTAPI 2.0.0.35 (@DeathCradle).

## TShock 4.4.0 (Pre-release 5)
* Update player spawn related things to 1.4. `Terraria.Player.Spawn` method now has a required argument, `PlayerSpawnContext context`. (@AxeelAnder)
* Make sqlite db path configurable. (@AxeelAnder)
* Terraria 1.4.0.3 experimental support. (@Patrikkk)
* Updated changelog. (@hakusaro)

## TShock 4.4.0 (Pre-release 4)
* Debug logging now provides ConsoleDebug and ILog has been updated to support the concept of debug logs. Debug logs are now controlled by `config.json` instead of by preprocessor debug flag. (@hakusaro)
* Removed `/confuse` command and Terraria player data resync from @Zidonuke. (@hakusaro)
* Attempted to fix the player desync issue by changing `LastNetPosition` logic and disabling a check in Bouncer that would normally reject player update packets from players. (@QuiCM, @hakusaro)

## TShock 4.4.0 (Pre-release 3)
* Fixed `/worldmode` command to correctly target world mode. (@Ristellise)
* The following commands have been removed: `tbloodmoon`, `invade`, `dropmeteor`. `fullmoon`, `sandstorm`, `rain`, `eclipse`
* The following command has been added to replace them: `worldevent`. This command requires the `tshock.world.events` permission.
  * `worldevent` can be used as so: `worldevent [event type] [sub type] [wave (if invasion event)]`
  * Valid event types are `meteor`, `fullmoon`, `bloodmoon`, `eclipse`, `invasion`, `sandstorm`, `rain`
  * Valid sub types are `goblins`, `snowmen`, `pirates`, `pumpkinmoon`, `frostmoon` for invasions, and `slime` for rain.

* A new set of permissions has been added under the node `tshock.world.events`:
  * `tshock.world.events.bloodmoon`: Enables access to the `worldevent bloodmoon` command
  * `tshock.world.events.fullmoon`: Enables access to the `worldevent fullmoon` command
  * `tshock.world.events.invasion`: Enables access to the `worldevent invasion` command
  * `tshock.world.events.eclipse`: Enables access to the `worldevent eclipse` command
  * `tshock.world.events.sandstorm`: Enables access to the `worldevent sandstorm` command
  * `tshock.world.events.rain`: Enables access to the `worldevent rain` command
  * `tshock.world.events.meteor`: Enables access to the `worldevent meteor` command

Please note that the permissions previously tied to the removed commands are also still used to confirm access to the new commands, so if you have existing configurations no one should have any new or lost access.

## TShock 4.4.0 (Pre-release 2)
* Replaced `/expert` with `/worldmode` command. (@QuiCM)
* Fixed NPC buff anticheat issue conflicting with Terraria gameplay changes (whips). (@Patrikkk)

## TShock 4.4.0 (Pre-release 1)
* Added confused debuff to Bouncer for confusion applied from Brain of Confusion
* API: Added return in OnNameCollision if hook has been handled. (@Patrikkk)
* API: Added hooks for item, projectile and tile bans (@deadsurgeon42)
* API: Changed `PlayerHooks` permission hook mechanisms to allow negation from hooks (@deadsurgeon42)
* API: New WorldGrassSpread hook which shold allow corruption/crimson/hallow creep config options to work (@DeathCradle)
* Fixed a missing case in UserManager exception handling, which caused a rather cryptic console error instead of the intended error message (@deadsurgeon42)
* Fixed saving when one player is one the server and another one joins (@MarioE)
* Fixed /spawnmob not spawning negative IDs (@MarioE)
* Validated tile placement on PlaceObject; clients can no longer place frames, paintings etc with dirt blocks (@bartico6, @ProfessorXZ)
* Updated to new stat tracking system with more data so we can actually make informed software decisions (Jordan Coulam)
* Fixed /time display at the end of Terraria hours (@koneko-nyan)
* Added a warning notifying users of the minimum memory required to run TShock (@bartico6)
* Added /group rename to allow changing group names (@ColinBohn, @ProfessorXZ)
* Added /region rename and OnRegionRenamed hook (@koneko-nyan, @deadsurgeon42)
* Rebuilt /ban add. New syntax is /ban add <target> [time] [reason] where target is the target online player, offline player, or IP; where time is the time format or 0 for permanent; and where [reason] is the reason. (@hakusaro)
* Removed /ban addip and /ban addtemp. Now covered under /ban add. (@hakusaro)
* Added /su, which temporarily elevates players with the tshock.su permission to super admin. In addition added, a new group, owner, that is suggested for new users to setup TShock with as opposed to superadmin. Finally, /su is implemented such that a 10 minute timeout will occur preventing people from just camping with it on. (@hakusaro)
* Added /sudo, which runs a command as the superadmin group. If a user fails to execute a command but can sudo, they'll be told that they can override the permission check with sudo. Much better than just telling them to run /su and then re-run the command. (@hakusaro)
* Fixed /savessc not bothering to save ssc data for people who bypass ssc. (@hakusaro)
* Default permission sets for new databases are more modern. (@hakusaro)
* Added the ability to ban by account name instead of just banning a character name assuming its an account name. (@hakusaro)
* Fixed a bug in the CommandLineParser which caused some command lines to fail (@QuicM)
* Renamed TShock.DB.User to TShock.DB.UserAccount, including all the related methods, classes and events. (@Ryozuki)
* Update OTAPI to 2.0.0.31, which also updates Newtonsoft.Json to 10.0.3 (@Ryozuki)
* Fixed DumpItems() from trying to dump older versions of certain items (negative item IDs). (@Zaicon)
* Added the `/dump-reference-data` command, which when run, runs Utils.Dump() and outputs Terraria reference data to the server folder. (@hakusaro)
* Added DateTime datatype support for both MySQL and SQLite. (@Ryozuki)
* Fixed builds to not require a specific version of OTAPI and to not fail when in Release mode (@bartico6)
* Update Assembly Company to Pryaxis (@Ryozuki)
* Removed `/restart` command. (@hakusaro)
* Removed `Permissions.updateplugins` permission. (@hakusaro)
* Removed REST `/v3/server/restart/` route and `/server/restart/` route. (@hakusaro)
* The "auth system" is now referred to as the initial setup system (what it actually is). This is better verbiage for basically all situations. Who really wants to turn off the "authentication system?" In addition, the system now makes it more clear what the point of it is, rather than that it grants permissions. (@hakusaro)
* `GetDataHandlers.SendTileSquare` hook now sends a `TSPlayer` and a `MemoryStream` of raw data. (@hakusaro)
* Added `GetDataHandlers.HealOtherPlayer` hook. (@hakusaro)
* Added `GetDataHandlers.PlaceObject` hook. (@hakusaro)
* `GetDataHandlers.KillMe` now sends a `TSPlayer` and a `PlayerDeathReason`. (@hakusaro)
* Added `GetDataHandlers.ProjectileKill` hook. (@hakusaro)
* Removed `TShock.CheckProjectilePermission`. (@hakusaro)
* Added `TSPlayer` object to `GetDataHandlers.LiquidSetEventArgs`. (@hakusaro)
* Removed `TShock.StartInvasion` for public use (moved to Utils and marked internal). (@hakusaro)
* Fixed invasions started by TShock not reporting size correctly and probably not working at all. (@hakusaro)
* Removed `GetDataHandlers.TileKill` and replaced it with `GetDataHandlers.PlaceChest` as the packet originally designated as tile kill is now only used for chests. (@hakusaro)
* Added `TSPlayer` to `GetDataHandlers.NPCHome`. (@hakusaro)
* Added `TSPlayer` to `GetDataHandlers.ChestItemChanged`. (@hakusaro)
* Fixed chest item changes not triggering any range checks, tile checks, or correct chest checks. (@hakusaro)
* Added `TSPlayer` to `GetDataHandlers.PlayerBuff`. (@hakusaro)
* Added `TSPlayer` and `PlayerDeathReason` to `GetDataHandlers.PlayerDamage`. (@hakusaro)
* Added `TSPlayer` to `GetDataHandlers.NPCStrike`. (@hakusaro)
* Added `TSPlayer` to `GetDataHandlers.PlayerAnimation`. (@hakusaro)
* Added `GetDataHandlers.MassWireOperation` hook and related arguments. (@hakusaro)
* Added `GetDataHandlers.PlaceTileEntity` hook and related arguments. (@hakusaro)
* Added `TSPlayer` to `GetDataHandlers.GemLockToggle`. (@hakusaro)
* Added `GetDataHandlers.PlaceItemFrame` hook and related arguments. (@hakusaro)
* Added `TSPlayer.IsBouncerThrottled()`. (@hakusaro)
* Added `TSPlayer.IsBeingDisabled()` and removed `TShock.CheckIgnores(TSPlayer)`. (@hakusaro)
* Added `TSPlayer.CheckIgnores()` and removed `TShock.CheckIgnores(TSPlayer)`. (@hakusaro)
* Hooks inside TShock can now be registered with their `Register` method and can be prioritized according to the TShock HandlerList system. (@hakusaro)
* Fix message requiring login not using the command specifier set in the config file. (@hakusaro)
* Move `TShock.CheckRangePermission()` to `TSPlayer.IsInRange` which **returns the opposite** of what the previous method did (see updated docs). (@hakusaro)
* Move `TShock.CheckSpawn` to `Utils.IsInSpawn`. (@hakusaro)
* Replace `TShock.CheckTilePermission` with `TSPlayer.HasBuildPermission`, `TSPlayer.HasPaintPermission`, and `TSPlayer.HasModifiedIceSuccessfully` respectively. (@hakusaro)
* Fix stack hack detection being inconsistent between two different check points. Moved `TShock.HackedInventory` to `TSPlayer.HasHackedItemStacks`. Added `GetDataHandlers.GetDataHandledEventArgs` which is where most hooks will inherit from in the future. (@hakusaro)
* All `GetDataHandlers` hooks now inherit from `GetDataHandledEventArgs` which includes a `TSPlayer` and a `MemoryStream` of raw data. (@hakusaro)
* Removed _all obsolete methods in TShock marked obsolete prior to this version (all of them)_ (@hakusaro).
* Removed broken noclip detection and attempted prevention. TShock wasn't doing a good job at stopping noclip. It's always worse to claim that you do something that you can't/don't do, so removing this is better than keeping broken detection in. (@hakusaro)
* Replaced `Utils.FindPlayer` with `TSPlayer.FindByNameOrID` to more appropriately be object orientated. (@hakusaro)
* Moved `Utils.Kick()` to `TSPlayer` since its first argument was a `TSPlayer` object. (@hakusaro)
* Removed `Utils.ForceKick()`. (@hakusaro)
* Removed `Utils.GetPlayerIP()`. (@hakusaro)
* Moved `Utils.Ban()` to `TSPlayer.Ban()`. (@hakusaro)
* Moved `Utils.SendMultipleMatchError()` to `TSPlayer.SendMultipleMatchError`. (@hakusaro)
* Removed `Utils.GetPlayers()`. Iterate over the TSPlayers on the server and make your own list.
* Removed `Utils.HasBanExpired()` and replaced with `Bans.RemoveBanIfExpired()`. (@hakusaro)
* Removed `Utils.SendFileToUser()` and replaced with `TSPlayer.SendFileTextAsMessage()`. (@hakusaro)
* Removed `Utils.GetGroup()` also have you seen `Groups.GetGroupByName()`? (@hakusaro)
* `Utils.MaxChests()` is now `Utils.HasWorldReachedMaxChests()`. (@hakusaro)
* `Utils.GetIPv4Address()` is now `Utils.GetIPv4AddressFromHostname()`. (@hakusaro)
* Fixed the disappearing problem when placing tile entities. (@mistzzt)
* Removed the stat tracking system. (@hakusaro)
* Fixed erroneous kicks and bans when using `KickOnMediumcoreDeath` and `BanOnMediumcoreDeath` options. (@DankRank)
* Removed `TSPlayer.InitSpawn` field. (@DankRank)
* `OnPlayerSpawn`'s player ID field is now `PlayerId`. (@DankRank)
* Fixed null reference console spam in non-SSC mode (@QuiCM)
* `Utils.TryParseTime` can now take spaces (e.g., `3d 5h 2m 3s`) (@QuiCM)
* Enabled banning unregistered users (@QuiCM)
* Added filtering and validation on packet 96 (Teleport player through portal) (@QuiCM)
* Update tracker now uses TLS (@pandabear41)
* When deleting an user account, any player logged in to that account is now logged out properly (@Enerdy)
* Add NPCAddBuff data handler and bouncer (@AxeelAnder)
* Improved config file documentation (@Enerdy)
* Add PlayerZone data handler and bouncer (@AxeelAnder)
* Update sqlite binaries to 32bit 3.27.2 for Windows (@hakusaro)
* Fix banned armour checks not clearing properly (thanks @tysonstrange)
* Added warning message on invalid group comand (@hakusaro, thanks to IcyPhoenix, nuLLzy & Cy on Discord)
* Moved item bans subsystem to isolated file/contained mini-plugin & reorganized codebase accordingly. (@hakusaro)
* Moved bouncer checks for item bans in OnTileEdit to item bans subsystem. (@hakusaro)
* Compatibility with Terraria 1.4.0.2 (@AxeelAnder, @Patrikkk)
  * Multiple fields got slightly renamed.
  * Modifying ToggleExpert command. Main.expertMode is no longer settable. Using a Main.GameMode int property comparsion.
  * GameCulture no longer has static fields to get local language. Using methods to return/compare language.
  * Added permission "tshock.npc.spawnpets" which restricts pet spawns. This can cause high network load, so it's restricted. (@hakusaro)
  * Updated OnTeleport to support new args per protocol changes. (@hakusaro)
  * Disabled anticheat checks for projectile updates due to issues with game changes. (@hakusaro)
  * This update has been brought to you by: Patrikkk, Icy, Chris, Death, Axeel, Zaicon, hakusaro, and Yoraiz0r! <3

## TShock 4.3.26
* Removed the stat tracking system. (@hakusaro)
* Updated SQLite binaries. (@hakusaro)
* Removed server-sided healing when disabled. (@QuiCM)
* Patched an exploit that allowed users to kill town NPCs (@QuiCM)
* [API] Added a patch for the 0-length crash (@QuiCM)

## TShock 4.3.25
* Fixed a critical exploit in the Terraria protocol that could cause massive unpreventable world corruption as well as a number of other problems. Thanks to @bartico6 for reporting. Fixed by the efforts of @QuiCM, @hakusaro, and tips in the right directioon from @bartico6.

## TShock 4.3.24
* Updated OpenTerraria API to 1.3.5.3 (@DeathCradle)
* Updated Terraria Server API to 1.3.5.3 (@WhiteXZ, @hakusaro)
* Updated TShock core components to 1.3.5.3 (@hakusaro)
* Terraria Server API version tick: 2.1
* Added OnNpcKilled hook to Server API: 2.2 (@tylerjwatson)
* Added CreateCombatTextExtended to PacketTypes. This packet allows for the same functionality that packet 82 (CreateCombatText) used to have. (@WhiteXZ)
* Updated ServerBroadcast hook to provide a NetworkText object. (@tylerjwatson)
* Fixed levers and things not updating properly. (@deathcradle)
* Deprecated PacketTypes.ChatText. Chat is now handled using the NetTextModule and packet 82. (@WhiteXZ, @Hakusaro)
* Removed the -lang command-line flag from TShock. It is now a vanilla feature. (@Hakusaro)

## TShock 4.3.23
* Added evil type option during world creation (@mistzzt)
* Bans can be sorted. TShock's default sorting will retrieve bans sorted from newest to oldest based on the date the ban was added (@WhiteXZ)
* Resolved issues with mob and item spawning. Thanks to @OnsenManju for your investigative work :) (@WhiteXZ)
* Patched a crashing exploit (@Simon311)

## TShock 4.3.22
* Compatibility with Terraria 1.3.4.4
* API: Version tick 2.0
* API: Reduced RAM usage by ~80MB (Large server) (@deathcradle)
* API: Added TSPlayer.KillPlayer() (@WhiteXZ)
* API: Added TSPlayer.Logout() (@ProfessorXZ)
* Fixed connections after max slot is reached (@DeathCradle)
* Fixed server crashes caused by client disconnections when attempting to read closed sockets (@Enerdy)
* Added some code to make trapdoors work better (@DogooFalchion)
* AllowCutTilesAndBreakables config option now correctly allows flowers/vines/herbs to be cut in regions without breaking walls (@WhiteXZ)
* REST: `/v3/players/read` now includes a `muted` field (@WhiteXZ)
* REST: Token creation is now more secure (Thanks to @Plazmaz for reporting the issue!)
* REST: Deprecated the RestRequestEvent. If you use this event, please let us know.
* REST: ALL endpoints now have a base route (eg you can use `/server/motd` instead of `/v3/server/motd`). These base routes will never change, but will provide an `upgrade` field describing any newer routes
* REST: Added `/v3/world/autosave` and `/v3/world/bloodmoon` which use GET parameter style arguments. I.e., `/v3/world/autosave?state=[true|false]` & `/v3/world/bloodmoon?state=[true|false]`. The state argument is optional
* Fixed fishing quests not saving/loading correctly when login before join, UUID login, and SSC were enabled together (@DogooFalchion)

## TShock 4.3.21
* Compatibility with Terraria 1.3.4.3 (@Patrikkk, @Zaicon).
* API: Version tick 1.26.
* API: Deprecated PlayerDamage and PlayerKillMe packets (now uses PlayerHurtV2 and PlayerDeathV2).
* API: Main.rand now uses UnifiedRandom instead of Random. This WILL break any existing plugin that uses Main.rand.
* Fixed HealOtherPlayer packet exploit (@Simon311).
* Added associated config option for HealOtherPlayer exploit prevention (@Simon311).
* Added `/accountinfo` command to get account information for a given TShock account (@Simon311).
* Removed TShock color parsing from MOTDs (@WhiteXZ).
* Fixed butterfly statues spawning catchable butterflies (@DogooFalchion).
* Implemented some missing balance changes lost in prior version patches (@DogooFalchion).
* Added alias for server shutdown command: stop (@nicatronTg).
* Removed the old REST model. This includes the following endpoints:
 * `/status`
 * `/v2/players/read`
 * `/v2/server/rawcmd` (@WhiteXZ).
* Fixed `/user group` always giving an unhelpful error messaging telling you to check the console, even if we knew exactly why it failed (@nicatronTg).
* Removed _all obsolete methods in TShock marked obsolete prior to this version (all of them)_ (@nicatronTg).
* Fixed issue where registration + login would fail because KnownIps had 0 items and .Last() doesn't work on collections with 0 items (@DogooFalchion, @nicatronTg, @Simon311).
* Added `/uploadssc [player]` which allows someone to upload SSC data for [player] and store it on the server. Adds `tshock.ssc.upload` and `tshock.ssc.upload.others` permission nodes to match (@DogooFalchion).
* Added hardened stone to the whitelist of tiles editable by players (@DogooFalchion).
* Added conversion system to send convert old MOTD format into smart text, while preserving initial line starting values to keep byte optimization for background colors Thanks to (@WhiteXZ, @Simon311, and especially @DogooFalchion) for the hard work on this issue.

## TShock 4.3.20
* Security improvement: The auth system is now automatically disabled if a superadmin exists in the database (@Enerdy).
* Removed the `auth-verify` command since `auth` now serves its purpose when necessary (@Enerdy).
* Security: `/"` exploit can no longer break chat mute filters (@Simon311).
* Fixed an issue where sometimes players could connect briefly during server shutdown, leading to errors (@Simon311).
* Fixed wyverns despawning & not behaving like normal (@WhiteXZ).
* Fixed major security issue where InvokeClientConnect could be exploited to do terrible, terrible things (@Simon311, @nicatronTg, @popstarfreas, @ProfessorXZ, @WhiteXZ).

## TShock 4.3.19
* Compatibility with Terraria 1.3.3.3 (@Simon311)
* API: Version tick 1.25
* API: Resolved some issues with the ItemForceIntoChest hook (@WhiteXZ, @Patrikkk)
* API: Resolved some shonky code that caused Vitamins and other Ankh Shield related items to drop at strange rates or not at all (@ProfessorXZ, @WhiteXZ, @nicatronTg)
* Fixed magical ice blocks not working correctly (@ProfessorXZ)

## TShock 4.3.18

* Compatibility with Terraria 1.3.3.2
* API: Version tick 1.24
* API: Fixed chat line breaks when using chat tags and long strings of text (@ProfessorXZ)
* API: Added ItemForceIntoChest hook (@WhiteXZ)
* API: Included the player's registration date in REST's players/read endpoints (@ProfessorXZ)
* The setdungeon command correctly uses tshock.world.setdungeon as its permission (@OnsenManju)
* Fixed clients being able to "Catch" and remove NPCs (@ProfessorXZ)
* Fixed clients being able to remove other players' portals (@ProfessorXZ)
* Fixed possible client crashes caused by invalid item netIDs (@ProfessorXZ)
* Fixed players being able to bypass permission checks when placing Tile Entities (@ProfessorXZ)
* Fixed players being able to bypass permission checks when placing items in Item Frames (@ProfessorXZ)
* Fixed a bug involving Item Frames which allowed players to duplicate items (@ProfessorXZ)
* Fixed an issue allowing clients to teleport NPCs to arbitrary locations (@ProfessorXZ)
* Fixed a bug where players would get teleported to their previous location after dismounting the Unicorn Mount (@ProfessorXZ)
* Players can no longer quick stack items into region protected chests (@ProfessorXZ)
* Rope placement is no longer blocked by range checks (@ProfessorXZ)
* The Drill Containment Unit breaks blocks properly now (@ProfessorXZ)
* Fixed item duplications caused by range checks and invalid netIDs (@ProfessorXZ)
* Fixed Expert mode coin duplication (@ProfessorXZ)
* Players are no longer able to place liquids using LoadNetModule packet (@ProfessorXZ)
* Explosives are no longer blocked by range checks (@ProfessorXZ)
* Players can no longer bypass tile checks by using the Tile packet (@ProfessorXZ)
* Fixed a bug where players couldn't hammer a Junction Box without "allowclientsideworldedit" permission (@Patrikkk)
* Fixed the client's UI not being draw when setting wind speed to abnormal values (@ProfessorXZ)
* Added a command to start and stop sandstorms (@WhiteXZ)

## TShock 4.3.17

* Compatibility with Terraria 1.3.2.1
* Updated superadmin behaviour to conform to expected behaviour (@WhiteXZ, @Patrikk)
* Fixed a crash involving teleporters and dressers (@WhiteXZ)
* Fixed pressure plates (@Enerdy, @Patrikk)
* Fixed a deadlock in wiring (@Wolfje)
* Fixed a crash in wiring (@Patrikk)
* Improved network syncing on client joins (@Patrikk)
* The Presserator can now place actuators (@ProfessorXZ)
* Resolved a region error when removing unlisted users from regions (@WhiteXZ)
* Added a `SetDungeon` command to set the dungeon position (@webmilio)
* The currently running world name is now part of the server application's title (@webmilio)
* Gem locks can now be region protected (@mistzzt)
* Players can now place sensors (@mistzzt)
* Repackaged GeoIP with TShock so that GeoIP works (@Enerdy)
* Added permissions to use sundials and start/stop parties (@Patrikk)
* Added an announcement box hook (@mistzzt)
* Added the ability to choose what type of world (crimson/corruption) you generate (@NoNiMad)

## TShock 4.3.16

* Terraria 1.3.1 wiring bugfixes
* Terraria 1.3.1.1 compatibility

## TShock 4.3.15

* This release is actually 4.3.14, but was ticked extra due to a version issue on gen-dev prior to master push.
* Update to 1.3.1

## TShock 4.3.13

* Fixed an issue preventing TShock from starting on certain mono versions (@Wolfje)
* Fixed a deadlock in Wiring (@Wolfje)
* Fixed character styles/gender not being saved properly on first login while SSC is on (@WhiteXZ)
* Added a PlayerPermission hook fired whenever a permission check involving said player occurs (when the new TSPlayer.HasPermission method is called) (@Enerdy)
* Resolved an issue where martian invasions and eclipses would have empty messages if AnonymousBossInvasions was set to true (@WhiteXZ)
* Added an optional `slime` parameter to the `rain` command, allowing slime rain to be started and stopped. New syntax is `rain [slime] <start/stop>` (@WhiteXZ)
* Fixed performance issues due to concurrent dictionary access in TSPlayer (@CoderCow)
* Added an ID property to Regions (@WhiteXZ)
* Fixed an issue where region sizes were calculated incorrectly (@WhiteXZ)
* Fixed a bug in RegionManager preventing regions adding correctly (@pink_panther)
* Fixed another bug in RegionManager preventing regions adding correctly (@WhiteXZ)
* Fixed a routing issue with the `/v2/token/create` REST endpoint
* Removed the `/token/create` REST endpoint. `/v2/token/create` should be used instead.

## TShock 4.3.12

* Fixed issues with TSPlayer.SetTeam not working (@WhiteXZ)
* Fixed /butcher not killing bosses in expert difficulty (@WhiteXZ)
* API: Deprecated PacketBufferer (now obviated by SendQ) (@WhiteXZ)
* API: Building on Windows no longer breaks traps (@Wolfje)
* Fixed bombs, dynamite, and sticky bombs (@Wolfje)
* Removed spammy messages from OnSecondUpdate that confused some server owners (@Wolfje)
* Rewrote some stat tracker code to send actually relevant data to the stats server (@Cleant / George from Multiplay UK)
* Added an opt-out command line switch to disable the stat tracker (--stats-optout) (@Cleant / George from Multiplay UK)
* Added a unique provider token which can be passed to the stat tracker (--provider-token [token]) for tracking servers from the same GSP. (@Cleant / George from Multiplay UK)

## TShock 4.3.11

* This release is actually 4.3.10, but was ticked extra due to a version issue on gen-dev prior to master push.

## TShock 4.3.10

This version features a drop-in tile replacement system by @Wolfje that reduces RAM requirements
by up to 70% on all worlds and CPU requirements up to 10% in the running process.

* Large worlds: from 700MB-1GB -> ~325MB
* Medium worlds: from 500MB -> ~200MB
* Small worlds: from 400MB -> ~125MB

Other notable changes include:

* API: **Drop-in tile storage replacement system** (@Wolfje)
* API: Fixed some possible packet leaks in sendq (@Wolfje)
* API: APIVersion 1.22
* API: Added crash protection around malicious and/or invalid packets (@Wolfje)
* API: Fixed worlds not loading sometimes (@tysonstrange)
* API: Fixed living leaf walls not working as housing
* Fixed an issue preventing some players from joining when the world is saving (@Wolfje)
* Fixed an issue adding a ban on a player who has previously been banned (@Wolfje)
* Fixed /invade martian (@Wolfje)
* Fixed target dummies not working properly (@WhiteXZ)
* Added a config option (DisableSecondUpdateLogs) to prevent log spam from OnSecondUpdate() (@WhiteXZ)
* Added RESTful API login rate limiting (@George)
* Added config options (MaximumRequestsPerInterval, RequestBucketDecreaseIntervalMinutes, LimitOnlyFailedLoginRequests) for rate limiting (@George)
* **DEPRECATION**: Deprecated Disable(string, bool) and added Disable(string, DisableFlags). Please update your plugins accordingly (@WhiteXZ)
* Fixed Halloween and Christmas events not working properly (@TomyLobo)
* Fixed the demon heart's extra accessory slot not working correctly in SSC (@WhiteXZ)
* Fixed gender-changing potions not working correctly in SSC (@hastinbe)
* Fixed IP bans not working correctly (@hastinbe)
* Fixed /reload not using the correct permission (@WhiteXZ)
* Fixed TSPlayer.ActiveChest not being tracked correctly resulting in item dupes while disabled (@WhiteXZ)
* /reload now reloads tile and projectile bans

## TShock 4.3.8
* API: Update to Terraria 1.3.0.8 (@Patrikkk)
* **API: Added a crash reporter which collects memory dumps on Windows** (@Wolfje)
* API: New commandline param: `-crashdir` - Writes crash reports to the specified directory (@Wolfje)
* API: Sendq now doesn't disconnect people when it cant send a packet (@Wolfje)
* API: Fixed more crashes on disconnect in sendq (@Wolfje)
* API: Now ignores unknown server packets (@Wolfje)
* API: Potentially removed arithmetic overflows in server (@Wolfje)

### Using the Crash Reporter

TShock now has a crash reporter built in which writes crash logs to the `crashes` directory
in the event of a catastrophic failure.  **To change where TShock writes its crash logs,
specify the `-crashdir` parameter on the command line**.

1. In the event of a crash, look for a file called `crash_xxxx.zip` in the `crashes` directory
2. Upload the file somewhere, beware the crash file may be quite large (>100MB), anywhere like google drive, dropbox or mega will be fine
3. Post a link to the crash with reproduction steps in the TShock support forum

Alternatively, if you do not want to report the crash, just delete the file.

## TShock 4.3.7

* Auth system kicks players if system is disabled. (@nicatronTg)
* Fixed /login permitting multiple logins without a logout in between. (@nicatronTg)
* Allow[Hallow/Corruption/Crimson]Creep in config now work. (@WhiteXZ)
* API: Treasure bags are now named properly. (@WhiteXZ)
* API: Clients no longer close on disconnect. (@Wolfje)
* API: Add server broadcast hook. (@Patrikk)
* API: Fixed pressure plate hook triggering multiple times. (@Patrikk)
* API: Fixed issues with SendQ writes failing. (@Wolfje)
* API: Version tick to 1.21

## TShock 4.3.6

* API: NPCs shoot the right way (@WhiteXZ)
* API: The server config file works correctly with priority and port (@Patrikkk)
* API: Removed support for favorites and removed JSON dependencies. (@Enerdy)
* API: Removed support for clouds. (@Enerdy)
* API: Fixed a whole lot of bugs with wiring, and in general re-wrote some core bits that were bugged. (@WhiteXZ)
* API: Fixed projectile AI bugs. (@AndrioCelos)
* API: Fixed world saving problems. (WhiteXZ)
* API: Fixed server not accepting more connections once max slots was filled. (@WhiteXZ)
* API: Removed startup parameters and moved them to TShock. (@Cleant)
* API: Item.SetDefaults() no longer kills some tools. (@Enerdy)
* API: Restored chat bubbles. (@WhiteXZ)
* API: Updated to 1.3.0.6. (@Enerdy & @Patrikkk)
* API: Lots and I mean lots of network improvements in the SendQ department. (@tylerjwatson)
* API: Added NpcLootDrop and DropBossBag hooks. (@Patrikkk)
* API: Fixed hook: NpcTriggerPressurePlate (@Patrikkk)
* API: Fixed hook: ProjectileTriggerPressurePlate (@Patrikkk)
* API: Fixed hook: ItemSetDefaultsString (@Patrikkk)
* API: Fixed hook: ItemSetDefaultsInt (@Patrikkk)
* API: Fixed hook: ItemNetDefaults (@Patrikkk)
* API: Fixed hook: GameStatueSpawn (@Patrikkk)
* API: Fixed hook: NpcNetDefaults (@Patrikkk)
* API: Fixed hook: NpcNetSetDefaultsString (@Patrikkk)
* API: Fixed hook: NpcNetSetDefaultsInt (@Patrikkk)
* API: Fixed hook: NpcSpawn (@Patrikkk)
* API: Fixed hook: NpcTransformation (@Patrikkk)
* API: Fixed hook: NpcStrike (@Patrikkk)
* API: Updated AssemblyInfo to 1.3.0.6. (@nicatronTg)
* API: Moved to .NET Framework 4.5. (@tylerjwatson)
* API: Dedicated server input thread doesn't run if input is redirected/piped. (@tylerjwatson)
* API: Wiring.cs methods are now public. (@Stealownz)
* API: Added PlayerTriggerPressurePlate hook. (@Patrikkk)
* API: API Version Tick to 1.20.
* The config option disabling the DCU has been deprecated and will be removed in a future release. (@nicatronTg)
* Fixed bubble tile triggering noclip checks. (@Enerdy)
* Updated projectile handling in GetDataHandlers. (@WhiteXZ)
* Fixed issue #992. (@WhiteXZ)
* Teleport handler now handles wormholes. (@WhiteXZ)
* Fixed tall gates and trap doors (issue #998). (@WhiteXZ)
* Added monoliths to orientable tiles (issue #999). (@WhiteXZ)
* Fixed vortex stealth armor (issue #964). (@WhiteXZ)
* Added moon lord to spawn boss. (@WhiteXZ)
* Fixed serverpassword syntax error error message. (@JordyMoos)
* Fixed issue #1019. (@WhiteXZ)
* Fix: Region protection prevents placement of objects. (@Patrikkk)
* Moved all startup parameters to TShock. (@Cleant)
* Fix: Target dummies are no longer butchered. (@Denway)
* Added projectile 465 to the ignore list, which fixes some other issues. (@Enerdy)
* Fix: Logging out is now safe with SSC (/logout) (issue #1037). (@WhiteXZ)
* API/TShock: Removed -world parameter from TShock, put it back in the API. (@tylerjwatson)

## TShock 4.3.5

* Fix HandleSpawnBoss, and as a result the spawnboss command and boss spawning items. (@Ijwu)
* Rewrite SendQ for more network stack improvements (@tylerjwatson)
* Update to Terraria 1.3.0.5 (@Patrikkk)

## TShock 4.3.4

* Fix invasion progress messages (@WhiteXZ)
* Completely rewrite SendQ to have less deadlocks (@tylerjwatson)

## TShock 4.3.3

* Fix dihydrogen monoxide (@tylerjwatson)
* Whitelist another boss projectile (@Patrikkk, @WhiteXZ)

## TShock 4.3.2

* Fixed the issue where using the Super Absorbent Sponge would disable users (@WhiteXZ)
* Fixed an issue in NetGetData where e.Length - 1 would be -1 (@WhiteXZ)
* Fixed /who -i and /userinfo (@Enerdy)
* API: OnRegionEntered hook now returns the region entered (@Patrikkk)
* Support for Terraria 1.3.0.4 (@nicatronTg)
* Fixed dressers being unbreakable. (@nicatronTg)
* Fixed wall placement mechanics (@nicatronTg, @Ijwu, @WhiteXZ)
* Fixed Moon Lord projectiles disabling players (@k0rd, @nicatronTg)
* Fixed several potential crashes in server (@Patrikkk)
* Fixed -autocreate command line argument (@WhiteXZ, @nicatronTg)
* Added more world data to world load menu (@WhiteXZ)
* Moved server password to TShock config (@Enerdy)
* Fixed world delete in server (@benjiro)
* Fixed disappearing NPCs (@WhiteXZ)
* Added much more performant code, SendQ, to server module. Reduces downstream network overhead by at least 40% (@tylerjwatson)
* API: Updated TSPlayer.Disable to use new buffs (@Enerdy)
* Updated default max damage & projectile damage to 1,175 (based on 625 people)
* Fixed support for SSC (@WhiteXZ)

## TShock 4.3.1

* Fixed a bug where /user group failing would output no error. (@nicatronTg)
* Fixed a bug where /user group would fail. @(Enerdy)
* Added the ability to disable backup autosave messages. (@nicatronTg)
* Fixed /buff malfunctioning when entering an invalid buff name. (@Enerdy)
* Fixed projectiles 435-438 (martian invasion) freezing everyone under certain conditions. (@Enerdy)
* DisableTombstones now works properly with the new golden gravestones. (@Enerdy)
* REST module now properly catches exceptions during Start(). (@Patrikkk)
* Added /expert command to toggle expert mode. (@WhiteXZ)
* Fixed pirate invasions. (@patrik)
* Fixed worldinfo packet. (@WhiteXZ)
* Fixed server passwords. (@Enerdy)

## TShock 4.3.0.0

* API: Modifed NetItem so that it's actually useful. (@MarioE)
* Updated prebuilts (SQLite, JSON, MySQL) to latest versions. (@nicatronTg)
* Added a minimum password length to prevent blank passwords. (@nicatronTg)
* Modified item ban checks to provide which item is disabling a player in the logs. (@Enerdy)
* API: Modified TSPlayer to store a user, and deprecated calls to TSPlayer.User.ID. (@WhiteXZ)
* Modified chat color specs in config file to be int arrays rather than floats. (@nicatronTg)
* Modified verbiage for ```/auth``` and ```/auth-verify``` to make it clearer how they operate. (@nicatronTg)
* API: Added fuzzy name searching for users. (@WhiteXZ)
* API: Fixed ```OnPlayerLogout``` not being fired when a player disconnects. (@nicatronTg)
* API: Deprecated ```ValidString``` and ```SanitizeString``` methods in Utils. (@nicatronTg)
* Added BCrypt password hashing and related systems for it. BCrypt replaces the old system using non-password hashing algorithms for storing passwords. It breaks implementations of the login code that were manually recreated, but is otherwise seamless in transition. (@nicatronTg)
* API: Added ```User.VerifyPassword(string password)``` which verifies if the user's password matches their stored hash. It automatically upgrades a users' password to BCrypt if called and the password stored is not a BCrypt hash. (@nicatronTg)
* API: Deprecated ```Utils.HashPassword``` and related password hashing functions as those are no longer needed for plugin access. (@nicatronTg)
* Fixed ```UseServerName``` config option so that it correctly sends the config server name any time that Main.WorldName is used. (@Olink)
* Fixed a bug where people could ban themselves. (@nicatronTg)
* Fixed a bug where banning a player who never logged in caused problems. (@nicatronTg)
* Terraria 1.3.0.3 support.<|MERGE_RESOLUTION|>--- conflicted
+++ resolved
@@ -3,14 +3,11 @@
 This is the rolling changelog for TShock for Terraria. Use past tense when adding new entries; sign your name off when you add or change something. This should primarily be things like user changes, not necessarily codebase changes unless it's really relevant or large.
 
 ## Upcoming Changes
-<<<<<<< HEAD
-* Handling SyncCavernMonsterType packet to prevent an exploit where players could modify the server's cavern monster types and make the server spawn any NPCs - including bosses - onto other players.
-=======
 * New permission `tshock.tp.pylon` to enable teleporting via Teleportation Pylons (@QuiCM)
 * New permission `tshock.journey.research` to enable sharing research via item sacrifice (@QuiCM)
 * Add Emoji event to GetDataHandler. This packet is received when a player tries to display an emote.
 	* Adding EmojiHandler to handle an exploit. Adding `tshock.sendemoji` permission and checks. Added this permission to guest group by default.
->>>>>>> c70d7e2d
+* Handling SyncCavernMonsterType packet to prevent an exploit where players could modify the server's cavern monster types and make the server spawn any NPCs - including bosses - onto other players.
 
 ## TShock 4.4.0 (Pre-release 10)
 * Fix all rope coils. (@Olink)
