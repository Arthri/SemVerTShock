--- conflicted
+++ resolved
@@ -13,11 +13,8 @@
   * If there is no section called "Upcoming changes" below this line, please add one with `## Upcoming changes` as the first line, and then a bulleted item directly after with the first change.
 
 ## Upcoming changes
-<<<<<<< HEAD
+* Fixed SendTileRectHandler not sending tile rect updates like Pylons/Mannequins to other clients. (@Stealownz)
 * Added a notification message and silent command support for permanently changing a target player's user group. Now players who received a group change will be notified of their new group if they are currently online. (@moisterrific, @QuiCM)
-=======
-* Fixed SendTileRectHandler not sending tile rect updates like Pylons/Mannequins to other clients. (@Stealownz)
->>>>>>> dcf1f07f
 
 ## TShock 4.5.5
 * Changed the world autosave message so that it no longer warns of a "potential lag spike." (@hakusaro)
