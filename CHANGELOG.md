# TShock for Terraria

This is the rolling changelog for TShock for Terraria. Use past tense when adding new entries; sign your name off when you add or change something. This should primarily be things like user changes, not necessarily codebase changes unless it's really relevant or large.

## Upcoming changes
* Installed new sprinklers!
* Organized parameters by category and relevance in the `config.json` file. (@kubedzero)
* Fix multiple holes in Bouncer OnTileData. (@Patrikkk, @hakusaro)
	* Issue where players could replace tiles with banned tiles without permission. 
	* Including replace action in TilePlace threshold incrementation, so players cannot bypass the threshold while replacing tiles/walls.
	* Including check for maxTileSets when player is replacing tiles, so players cannot send invalid tile data through the replace tile action.
	* Including a check for ReplaceWall when the tile is a Breakable/CutTile.
* Adding checks in Bouncer OnNewProjectile (@Patrikkk):
	* For valid golf club and golf ball creation.
	* Renamed stabProjectile to directionalProjectile for a more accurate naming.
	* Adding staff projectiles to the directionalProjectiles Dictionary to include staffs in the valid projectile creation check.
	* Adding GolfBallItemIDs list in Handlers.LandGolfBallInCupHandler.cs
* Fixed an issue in the SendTileSquare handler that was rejecting valid tile objects (@QuiCM)
* Fixed the issue where players were unable to place regular ropes because of the valid placement being caught in Bouncer OnTileEdit. (@Patrikkk)
<<<<<<< HEAD
* Cleaned up a check in Bouner OnTileEdit where it checks for using the respective item when placing a tile to make it clearer. This change also fixed the issue in a previous commit where valid replace action was caught. Moved the check for max tile/wall types to the beginning of the method. (@Patrikkk)
=======
* Remove checks that prevented people placing personal storage tiles in SSC as the personal storage is synced with the server.(@Patrikkk)
>>>>>>> f282b2a4

## TShock 4.4.0 (Pre-release 11)
* New permission `tshock.tp.pylon` to enable teleporting via Teleportation Pylons (@QuiCM)
* New permission `tshock.journey.research` to enable sharing research via item sacrifice (@QuiCM)
* Add Emoji event to GetDataHandler. This packet is received when a player tries to display an emote. (who?)
	* Adding EmojiHandler to handle an exploit. Adding `tshock.sendemoji` permission and checks. Added this permission to guest group by default. (who?)
* Handled SyncCavernMonsterType packet to prevent an exploit where players could modify the server's cavern monster types and make the server spawn any NPCs - including bosses - onto other players. (who?)
* Added LandGolfBallInCup event which is accessible for developers to work with, as well as LandGolfBallInCup handler to handle exploits where players could send direct packets to trigger and imitate golf ball cup landing anywhere in the game world. Added two public lists in Handlers.LandGolfBallInCupHandler: GolfBallProjectileIDs and GolfClubItemIDs. (@Patrikkk)
* Added SyncTilePicking event. This is called when a player damages a tile. Implementing SyncTilePickingHandler and patching tile damaging related exploits. (Preventing player sending invalid world position data which disconnects other players.)
* Fixed the issue where mobs could not be fished out during bloodmoon because of Bouncer checks. (@Patrikkk)
	*Fixed the issue where certain fishing rods could not fish out NPCs due to a Bouncer check. (@Patrikkk)
* Update for OTAPI 2.0.0.37 and Terraria 1.4.0.5. (@hakusaro, @Patrikkk)
* Add additional config options for automatically kicking clients from the server upon breaking anti-cheat thresholds. (@moisterrific)
* Add pylon teleportation permission to default group, added `/spawn` permission to admin group, added the new journey mode research permission to trustedadmin, and moved all previous journey mode permissions from owner to trustedadmin. (@moisterrific)

## TShock 4.4.0 (Pre-release 10)
* Fix all rope coils. (@Olink)
* Fixed a longstanding issue with SendTileSquare that could result in desyncs and visual errors. (@QuiCM)
* Fixed placement issues with Item Frames, Teleportation Pylons, etc. (@QuiCM)
* Doors are good now for real probably (@QuiCM, @Hakusaro, @Olink)
* Bump default max damage received cap to 42,000 to accommodate the Empress of Light's instant kill death amount. (@hakusaro, @moisterrific, @Irethia, @Ayrawei)
* Updated `/spawnboss` command to include Empress of Light, Queen Slime, and other additional bosses that have a health bar. (@moisterrific)

## TShock 4.4.0 (Pre-release 9)
* Fixed pet licenses. (@Olink)
* Added initial support for Journey mode in SSC worlds. (@Olink)
* Made TShock database MySQL 8 compatible by escaping column names in our IQueryBuilder code. (Name `Groups` is a reserved element in this version, which is used in our `Region` table.) (@Patrikkk)
* Reintroduced `-worldselectpath` per feedback from @fjfnaranjo. This command line argument should be used to specify the place where the interactive server startup will look for worlds to show on the world select screen. The original version of this argument, `-worldpath`, was removed because several game service providers have broken configurations that stop the server from running with an unhelpful error. This specific configuration was `-world` and `-worldpath`. In the new world, you can do the following:
  * `-worldselectpath` should be used if you want to customize the server interactive boot world list (so that you can select from a number of worlds in non-standard locations).
  * `-world` will behave as an absolute path to the world to load. This is the most common thing you want if you're starting the server and have a specific world in mind.
  * `-worldselectpath` and `-worldname` should work together enabling you to select from a world from the list that you specify. This is *not* a world file name, but a world name as described by Terraria.
  * `-worldselectpath` is identical to the old `-worldpath`. If you specify `-worldselectpath` and `-world` without specifying an absolute path the server will crash for sure.
  * Thank you again to @fjfnaranjo for supplying a [detailed feature request](https://github.com/Pryaxis/TShock/issues/1914) explaining precisely why this option should be available. Without this, we would have had no context as to why this feature was useful or important. Thank you, @fjfnaranjo!
  * This change was implemented by (@QuiCM, @hakusaro).
* Updated Bouncer to include Sparkle Slime debuff that can be applied to town NPCs. (@moisterrific)
* Updated `/spawnboss` command to include Empress of Light, Queen Slime, and other additional bosses that have a health bar. (@moisterrific)
* Added journey mode permissions to owner group by default. (@moisterrific)
* Fixed kick on hardcore death / kick on mediumcore death / ban on either from taking action against journey mode players. (@hakusaro)
* Attempted to fix the problem with the magic mirror spawn problems. You should be able to remove your spawn point in SSC by right clicking on a bed now. (@hakusaro, @AxeelAnder)
* Added HandleFoodPlatterTryPlacing event, which is called whenever a player places a food in a plate. Add antihack to bouncer, to prevent removing food from plates if the region is protected; To prevent placement if they are not in range; To prevent placement if the item is not placed from player hand. (@Patrikkk)
* Fixed an offset error in NetTile that impacted `SendTileSquare`. It was being read as a `byte` and not a `ushort`. (@QuiCM)
* Fixed coins not dropping after being picked up by npcs. The ExtraValue packet was not being read correctly. (@Olink)
* Removed packet monitoring from debug logs. To achieve the same results, install @QuiCM's packet monitor plugin (it does better things). (@hakusaro)
* Updated packet monitoring in send tile square handler for Bouncer debugging. (@hakusaro)
* Added `/sync`, activated with `tshock.synclocalarea`. This is a default guest permission. When the command is issued, the server will resync area around the player in the event of a desync issue. (@hakusaro)
  * If your doors disappear, this command will allow a player to resync without having to disconnect from the server.
  * The default group that gets this permission is `Guest` for the time being.
  * To add this command to your guest group, give them `tshock.synclocalarea`, with `/group addperm guest tshock.synclocalarea`.
  * This command may be removed at any time in the future (and will likely be removed when send tile square handling is fixed).
* Add FishOutNPC event handler, which is called whenever a player fishes out an NPC using a fishing rod. Added antihack to Bouncer, to prevent unathorized and invalid mob spawning, by checking player action, NPC IDs and range. (@Patrikkk, @moisterrific)
* Fixed smart door automatic door desync and deletion issue. (@hakusaro)

## TShock 4.4.0 (Pre-release 8)
* Update for OTAPI 2.0.0.36 and Terraria 1.4.0.4. (@hakusaro, @Patrikkk, @DeathCradle)
* Fixed /wind command. (@AxeelAnder)
* Fixed NPC debuff issue when attempting to fight bosses resulting in kicks. (@AxeelAnder)
* Fixed players are unable to remove an NPC. Change `byte NPCHomeChangeEventArgs.Homeless` to `HouseholdStatus NPCHomeChangeEventArgs.HouseholdStatus`. (@AxeelAnder)
* Fixed lava, wet, honey, and dry bombs;  
  and lava, wet, honey, and dry grenades;  
  and lava, wet, honey, and dry rockets;  
  and lava, wet, honey, and dry mines. (@Olink)
* Fix Bloody Tear displaying the wrong text when used. (@Olink)
* Fix the visibility toggle for the last two accessory slots. (@Olink)
* Adding Journey mode user account permissions. Journey mode must be enabled for these to have any effect. (@Patrikkk)
  * `tshock.journey.time.freeze`
  * `tshock.journey.time.set`
  * `tshock.journey.time.setspeed`
  * `tshock.journey.godmode`
  * `tshock.journey.wind.strength`
  * `tshock.journey.wind.freeze`
  * `tshock.journey.rain.strength`
  * `tshock.journey.rain.freeze`
  * `tshock.journey.placementrange`
  * `tshock.journey.setdifficulty`
  * `tshock.journey.biomespreadfreeze`
  * `tshock.journey.setspawnrate`
* Changed default thresholds for some changes in the config file to accommodate new items & changes to Terraria. (@hakusaro)
* Store projectile type in `ProjectileStruct RecentlyCreatedProjectiles` to identify the recently created projectiles by type. Make `RecentlyCreatedProjectiles` and `ProjectileStruct` public for developers to access from plugins.

## TShock 4.4.0 (Pre-release 7 (Entangled))
* Fixed bed spawn issues when trying to remove spawn point in SSC. (@Olink)
* Fixed Snake Flute. (@Olink)
* Fixed lava absorbant sponge not capturing lava. `LiquidSetEventArgs` now returns a `LiquidType` instead of a byte type. (@hakusaro)
* Fixed bottomless lava bucket from not being able to create lava. (@hakusaro)
  * Ban a lava bucket to ban lava on the server entirely, until we figure out a better way to handle liquids.
* Fixed scarab bombs not detonating on pick style tiles. (@hakusaro)
* Fixed dirt bombs not creating dirt. (@hakusaro)
* Added a ridiculous amount of debug information. If you're experiencing any problems with 1.4 items being caught by the TShock anticheat system, please turn on DebugLogs in your config file and capture log data. It'll be extremely helpful in narrowing down precisely how to fix your problem. (@hakusaro)
* Released with entangled support for 1.4.0.4 based on @Patrikkk local build and latest snapshot gen-dev. (@hakusaro)

## TShock 4.4.0 (Pre-release 6)
* Updates to OTAPI 2.0.0.35 (@DeathCradle).

## TShock 4.4.0 (Pre-release 5)
* Update player spawn related things to 1.4. `Terraria.Player.Spawn` method now has a required argument, `PlayerSpawnContext context`. (@AxeelAnder)
* Make sqlite db path configurable. (@AxeelAnder)
* Terraria 1.4.0.3 experimental support. (@Patrikkk)
* Updated changelog. (@hakusaro)

## TShock 4.4.0 (Pre-release 4)
* Debug logging now provides ConsoleDebug and ILog has been updated to support the concept of debug logs. Debug logs are now controlled by `config.json` instead of by preprocessor debug flag. (@hakusaro)
* Removed `/confuse` command and Terraria player data resync from @Zidonuke. (@hakusaro)
* Attempted to fix the player desync issue by changing `LastNetPosition` logic and disabling a check in Bouncer that would normally reject player update packets from players. (@QuiCM, @hakusaro)

## TShock 4.4.0 (Pre-release 3)
* Fixed `/worldmode` command to correctly target world mode. (@Ristellise)
* The following commands have been removed: `tbloodmoon`, `invade`, `dropmeteor`. `fullmoon`, `sandstorm`, `rain`, `eclipse`
* The following command has been added to replace them: `worldevent`. This command requires the `tshock.world.events` permission.
  * `worldevent` can be used as so: `worldevent [event type] [sub type] [wave (if invasion event)]`
  * Valid event types are `meteor`, `fullmoon`, `bloodmoon`, `eclipse`, `invasion`, `sandstorm`, `rain`
  * Valid sub types are `goblins`, `snowmen`, `pirates`, `pumpkinmoon`, `frostmoon` for invasions, and `slime` for rain.

* A new set of permissions has been added under the node `tshock.world.events`:
  * `tshock.world.events.bloodmoon`: Enables access to the `worldevent bloodmoon` command
  * `tshock.world.events.fullmoon`: Enables access to the `worldevent fullmoon` command
  * `tshock.world.events.invasion`: Enables access to the `worldevent invasion` command
  * `tshock.world.events.eclipse`: Enables access to the `worldevent eclipse` command
  * `tshock.world.events.sandstorm`: Enables access to the `worldevent sandstorm` command
  * `tshock.world.events.rain`: Enables access to the `worldevent rain` command
  * `tshock.world.events.meteor`: Enables access to the `worldevent meteor` command

Please note that the permissions previously tied to the removed commands are also still used to confirm access to the new commands, so if you have existing configurations no one should have any new or lost access.

## TShock 4.4.0 (Pre-release 2)
* Replaced `/expert` with `/worldmode` command. (@QuiCM)
* Fixed NPC buff anticheat issue conflicting with Terraria gameplay changes (whips). (@Patrikkk)

## TShock 4.4.0 (Pre-release 1)
* Added confused debuff to Bouncer for confusion applied from Brain of Confusion
* API: Added return in OnNameCollision if hook has been handled. (@Patrikkk)
* API: Added hooks for item, projectile and tile bans (@deadsurgeon42)
* API: Changed `PlayerHooks` permission hook mechanisms to allow negation from hooks (@deadsurgeon42)
* API: New WorldGrassSpread hook which shold allow corruption/crimson/hallow creep config options to work (@DeathCradle)
* Fixed a missing case in UserManager exception handling, which caused a rather cryptic console error instead of the intended error message (@deadsurgeon42)
* Fixed saving when one player is one the server and another one joins (@MarioE)
* Fixed /spawnmob not spawning negative IDs (@MarioE)
* Validated tile placement on PlaceObject; clients can no longer place frames, paintings etc with dirt blocks (@bartico6, @ProfessorXZ)
* Updated to new stat tracking system with more data so we can actually make informed software decisions (Jordan Coulam)
* Fixed /time display at the end of Terraria hours (@koneko-nyan)
* Added a warning notifying users of the minimum memory required to run TShock (@bartico6)
* Added /group rename to allow changing group names (@ColinBohn, @ProfessorXZ)
* Added /region rename and OnRegionRenamed hook (@koneko-nyan, @deadsurgeon42)
* Rebuilt /ban add. New syntax is /ban add <target> [time] [reason] where target is the target online player, offline player, or IP; where time is the time format or 0 for permanent; and where [reason] is the reason. (@hakusaro)
* Removed /ban addip and /ban addtemp. Now covered under /ban add. (@hakusaro)
* Added /su, which temporarily elevates players with the tshock.su permission to super admin. In addition added, a new group, owner, that is suggested for new users to setup TShock with as opposed to superadmin. Finally, /su is implemented such that a 10 minute timeout will occur preventing people from just camping with it on. (@hakusaro)
* Added /sudo, which runs a command as the superadmin group. If a user fails to execute a command but can sudo, they'll be told that they can override the permission check with sudo. Much better than just telling them to run /su and then re-run the command. (@hakusaro)
* Fixed /savessc not bothering to save ssc data for people who bypass ssc. (@hakusaro)
* Default permission sets for new databases are more modern. (@hakusaro)
* Added the ability to ban by account name instead of just banning a character name assuming its an account name. (@hakusaro)
* Fixed a bug in the CommandLineParser which caused some command lines to fail (@QuicM)
* Renamed TShock.DB.User to TShock.DB.UserAccount, including all the related methods, classes and events. (@Ryozuki)
* Update OTAPI to 2.0.0.31, which also updates Newtonsoft.Json to 10.0.3 (@Ryozuki)
* Fixed DumpItems() from trying to dump older versions of certain items (negative item IDs). (@Zaicon)
* Added the `/dump-reference-data` command, which when run, runs Utils.Dump() and outputs Terraria reference data to the server folder. (@hakusaro)
* Added DateTime datatype support for both MySQL and SQLite. (@Ryozuki)
* Fixed builds to not require a specific version of OTAPI and to not fail when in Release mode (@bartico6)
* Update Assembly Company to Pryaxis (@Ryozuki)
* Removed `/restart` command. (@hakusaro)
* Removed `Permissions.updateplugins` permission. (@hakusaro)
* Removed REST `/v3/server/restart/` route and `/server/restart/` route. (@hakusaro)
* The "auth system" is now referred to as the initial setup system (what it actually is). This is better verbiage for basically all situations. Who really wants to turn off the "authentication system?" In addition, the system now makes it more clear what the point of it is, rather than that it grants permissions. (@hakusaro)
* `GetDataHandlers.SendTileSquare` hook now sends a `TSPlayer` and a `MemoryStream` of raw data. (@hakusaro)
* Added `GetDataHandlers.HealOtherPlayer` hook. (@hakusaro)
* Added `GetDataHandlers.PlaceObject` hook. (@hakusaro)
* `GetDataHandlers.KillMe` now sends a `TSPlayer` and a `PlayerDeathReason`. (@hakusaro)
* Added `GetDataHandlers.ProjectileKill` hook. (@hakusaro)
* Removed `TShock.CheckProjectilePermission`. (@hakusaro)
* Added `TSPlayer` object to `GetDataHandlers.LiquidSetEventArgs`. (@hakusaro)
* Removed `TShock.StartInvasion` for public use (moved to Utils and marked internal). (@hakusaro)
* Fixed invasions started by TShock not reporting size correctly and probably not working at all. (@hakusaro)
* Removed `GetDataHandlers.TileKill` and replaced it with `GetDataHandlers.PlaceChest` as the packet originally designated as tile kill is now only used for chests. (@hakusaro)
* Added `TSPlayer` to `GetDataHandlers.NPCHome`. (@hakusaro)
* Added `TSPlayer` to `GetDataHandlers.ChestItemChanged`. (@hakusaro)
* Fixed chest item changes not triggering any range checks, tile checks, or correct chest checks. (@hakusaro)
* Added `TSPlayer` to `GetDataHandlers.PlayerBuff`. (@hakusaro)
* Added `TSPlayer` and `PlayerDeathReason` to `GetDataHandlers.PlayerDamage`. (@hakusaro)
* Added `TSPlayer` to `GetDataHandlers.NPCStrike`. (@hakusaro)
* Added `TSPlayer` to `GetDataHandlers.PlayerAnimation`. (@hakusaro)
* Added `GetDataHandlers.MassWireOperation` hook and related arguments. (@hakusaro)
* Added `GetDataHandlers.PlaceTileEntity` hook and related arguments. (@hakusaro)
* Added `TSPlayer` to `GetDataHandlers.GemLockToggle`. (@hakusaro)
* Added `GetDataHandlers.PlaceItemFrame` hook and related arguments. (@hakusaro)
* Added `TSPlayer.IsBouncerThrottled()`. (@hakusaro)
* Added `TSPlayer.IsBeingDisabled()` and removed `TShock.CheckIgnores(TSPlayer)`. (@hakusaro)
* Added `TSPlayer.CheckIgnores()` and removed `TShock.CheckIgnores(TSPlayer)`. (@hakusaro)
* Hooks inside TShock can now be registered with their `Register` method and can be prioritized according to the TShock HandlerList system. (@hakusaro)
* Fix message requiring login not using the command specifier set in the config file. (@hakusaro)
* Move `TShock.CheckRangePermission()` to `TSPlayer.IsInRange` which **returns the opposite** of what the previous method did (see updated docs). (@hakusaro)
* Move `TShock.CheckSpawn` to `Utils.IsInSpawn`. (@hakusaro)
* Replace `TShock.CheckTilePermission` with `TSPlayer.HasBuildPermission`, `TSPlayer.HasPaintPermission`, and `TSPlayer.HasModifiedIceSuccessfully` respectively. (@hakusaro)
* Fix stack hack detection being inconsistent between two different check points. Moved `TShock.HackedInventory` to `TSPlayer.HasHackedItemStacks`. Added `GetDataHandlers.GetDataHandledEventArgs` which is where most hooks will inherit from in the future. (@hakusaro)
* All `GetDataHandlers` hooks now inherit from `GetDataHandledEventArgs` which includes a `TSPlayer` and a `MemoryStream` of raw data. (@hakusaro)
* Removed _all obsolete methods in TShock marked obsolete prior to this version (all of them)_ (@hakusaro).
* Removed broken noclip detection and attempted prevention. TShock wasn't doing a good job at stopping noclip. It's always worse to claim that you do something that you can't/don't do, so removing this is better than keeping broken detection in. (@hakusaro)
* Replaced `Utils.FindPlayer` with `TSPlayer.FindByNameOrID` to more appropriately be object orientated. (@hakusaro)
* Moved `Utils.Kick()` to `TSPlayer` since its first argument was a `TSPlayer` object. (@hakusaro)
* Removed `Utils.ForceKick()`. (@hakusaro)
* Removed `Utils.GetPlayerIP()`. (@hakusaro)
* Moved `Utils.Ban()` to `TSPlayer.Ban()`. (@hakusaro)
* Moved `Utils.SendMultipleMatchError()` to `TSPlayer.SendMultipleMatchError`. (@hakusaro)
* Removed `Utils.GetPlayers()`. Iterate over the TSPlayers on the server and make your own list.
* Removed `Utils.HasBanExpired()` and replaced with `Bans.RemoveBanIfExpired()`. (@hakusaro)
* Removed `Utils.SendFileToUser()` and replaced with `TSPlayer.SendFileTextAsMessage()`. (@hakusaro)
* Removed `Utils.GetGroup()` also have you seen `Groups.GetGroupByName()`? (@hakusaro)
* `Utils.MaxChests()` is now `Utils.HasWorldReachedMaxChests()`. (@hakusaro)
* `Utils.GetIPv4Address()` is now `Utils.GetIPv4AddressFromHostname()`. (@hakusaro)
* Fixed the disappearing problem when placing tile entities. (@mistzzt)
* Removed the stat tracking system. (@hakusaro)
* Fixed erroneous kicks and bans when using `KickOnMediumcoreDeath` and `BanOnMediumcoreDeath` options. (@DankRank)
* Removed `TSPlayer.InitSpawn` field. (@DankRank)
* `OnPlayerSpawn`'s player ID field is now `PlayerId`. (@DankRank)
* Fixed null reference console spam in non-SSC mode (@QuiCM)
* `Utils.TryParseTime` can now take spaces (e.g., `3d 5h 2m 3s`) (@QuiCM)
* Enabled banning unregistered users (@QuiCM)
* Added filtering and validation on packet 96 (Teleport player through portal) (@QuiCM)
* Update tracker now uses TLS (@pandabear41)
* When deleting an user account, any player logged in to that account is now logged out properly (@Enerdy)
* Add NPCAddBuff data handler and bouncer (@AxeelAnder)
* Improved config file documentation (@Enerdy)
* Add PlayerZone data handler and bouncer (@AxeelAnder)
* Update sqlite binaries to 32bit 3.27.2 for Windows (@hakusaro)
* Fix banned armour checks not clearing properly (thanks @tysonstrange)
* Added warning message on invalid group comand (@hakusaro, thanks to IcyPhoenix, nuLLzy & Cy on Discord)
* Moved item bans subsystem to isolated file/contained mini-plugin & reorganized codebase accordingly. (@hakusaro)
* Moved bouncer checks for item bans in OnTileEdit to item bans subsystem. (@hakusaro)
* Compatibility with Terraria 1.4.0.2 (@AxeelAnder, @Patrikkk)
  * Multiple fields got slightly renamed.
  * Modifying ToggleExpert command. Main.expertMode is no longer settable. Using a Main.GameMode int property comparsion.
  * GameCulture no longer has static fields to get local language. Using methods to return/compare language.
  * Added permission "tshock.npc.spawnpets" which restricts pet spawns. This can cause high network load, so it's restricted. (@hakusaro)
  * Updated OnTeleport to support new args per protocol changes. (@hakusaro)
  * Disabled anticheat checks for projectile updates due to issues with game changes. (@hakusaro)
  * This update has been brought to you by: Patrikkk, Icy, Chris, Death, Axeel, Zaicon, hakusaro, and Yoraiz0r! <3

## TShock 4.3.26
* Removed the stat tracking system. (@hakusaro)
* Updated SQLite binaries. (@hakusaro)
* Removed server-sided healing when disabled. (@QuiCM)
* Patched an exploit that allowed users to kill town NPCs (@QuiCM)
* [API] Added a patch for the 0-length crash (@QuiCM)

## TShock 4.3.25
* Fixed a critical exploit in the Terraria protocol that could cause massive unpreventable world corruption as well as a number of other problems. Thanks to @bartico6 for reporting. Fixed by the efforts of @QuiCM, @hakusaro, and tips in the right directioon from @bartico6.

## TShock 4.3.24
* Updated OpenTerraria API to 1.3.5.3 (@DeathCradle)
* Updated Terraria Server API to 1.3.5.3 (@WhiteXZ, @hakusaro)
* Updated TShock core components to 1.3.5.3 (@hakusaro)
* Terraria Server API version tick: 2.1
* Added OnNpcKilled hook to Server API: 2.2 (@tylerjwatson)
* Added CreateCombatTextExtended to PacketTypes. This packet allows for the same functionality that packet 82 (CreateCombatText) used to have. (@WhiteXZ)
* Updated ServerBroadcast hook to provide a NetworkText object. (@tylerjwatson)
* Fixed levers and things not updating properly. (@deathcradle)
* Deprecated PacketTypes.ChatText. Chat is now handled using the NetTextModule and packet 82. (@WhiteXZ, @Hakusaro)
* Removed the -lang command-line flag from TShock. It is now a vanilla feature. (@Hakusaro)

## TShock 4.3.23
* Added evil type option during world creation (@mistzzt)
* Bans can be sorted. TShock's default sorting will retrieve bans sorted from newest to oldest based on the date the ban was added (@WhiteXZ)
* Resolved issues with mob and item spawning. Thanks to @OnsenManju for your investigative work :) (@WhiteXZ)
* Patched a crashing exploit (@Simon311)

## TShock 4.3.22
* Compatibility with Terraria 1.3.4.4
* API: Version tick 2.0
* API: Reduced RAM usage by ~80MB (Large server) (@deathcradle)
* API: Added TSPlayer.KillPlayer() (@WhiteXZ)
* API: Added TSPlayer.Logout() (@ProfessorXZ)
* Fixed connections after max slot is reached (@DeathCradle)
* Fixed server crashes caused by client disconnections when attempting to read closed sockets (@Enerdy)
* Added some code to make trapdoors work better (@DogooFalchion)
* AllowCutTilesAndBreakables config option now correctly allows flowers/vines/herbs to be cut in regions without breaking walls (@WhiteXZ)
* REST: `/v3/players/read` now includes a `muted` field (@WhiteXZ)
* REST: Token creation is now more secure (Thanks to @Plazmaz for reporting the issue!)
* REST: Deprecated the RestRequestEvent. If you use this event, please let us know.
* REST: ALL endpoints now have a base route (eg you can use `/server/motd` instead of `/v3/server/motd`). These base routes will never change, but will provide an `upgrade` field describing any newer routes
* REST: Added `/v3/world/autosave` and `/v3/world/bloodmoon` which use GET parameter style arguments. I.e., `/v3/world/autosave?state=[true|false]` & `/v3/world/bloodmoon?state=[true|false]`. The state argument is optional
* Fixed fishing quests not saving/loading correctly when login before join, UUID login, and SSC were enabled together (@DogooFalchion)

## TShock 4.3.21
* Compatibility with Terraria 1.3.4.3 (@Patrikkk, @Zaicon).
* API: Version tick 1.26.
* API: Deprecated PlayerDamage and PlayerKillMe packets (now uses PlayerHurtV2 and PlayerDeathV2).
* API: Main.rand now uses UnifiedRandom instead of Random. This WILL break any existing plugin that uses Main.rand.
* Fixed HealOtherPlayer packet exploit (@Simon311).
* Added associated config option for HealOtherPlayer exploit prevention (@Simon311).
* Added `/accountinfo` command to get account information for a given TShock account (@Simon311).
* Removed TShock color parsing from MOTDs (@WhiteXZ).
* Fixed butterfly statues spawning catchable butterflies (@DogooFalchion).
* Implemented some missing balance changes lost in prior version patches (@DogooFalchion).
* Added alias for server shutdown command: stop (@nicatronTg).
* Removed the old REST model. This includes the following endpoints:
 * `/status`
 * `/v2/players/read`
 * `/v2/server/rawcmd` (@WhiteXZ).
* Fixed `/user group` always giving an unhelpful error messaging telling you to check the console, even if we knew exactly why it failed (@nicatronTg).
* Removed _all obsolete methods in TShock marked obsolete prior to this version (all of them)_ (@nicatronTg).
* Fixed issue where registration + login would fail because KnownIps had 0 items and .Last() doesn't work on collections with 0 items (@DogooFalchion, @nicatronTg, @Simon311).
* Added `/uploadssc [player]` which allows someone to upload SSC data for [player] and store it on the server. Adds `tshock.ssc.upload` and `tshock.ssc.upload.others` permission nodes to match (@DogooFalchion).
* Added hardened stone to the whitelist of tiles editable by players (@DogooFalchion).
* Added conversion system to send convert old MOTD format into smart text, while preserving initial line starting values to keep byte optimization for background colors Thanks to (@WhiteXZ, @Simon311, and especially @DogooFalchion) for the hard work on this issue.

## TShock 4.3.20
* Security improvement: The auth system is now automatically disabled if a superadmin exists in the database (@Enerdy).
* Removed the `auth-verify` command since `auth` now serves its purpose when necessary (@Enerdy).
* Security: `/"` exploit can no longer break chat mute filters (@Simon311).
* Fixed an issue where sometimes players could connect briefly during server shutdown, leading to errors (@Simon311).
* Fixed wyverns despawning & not behaving like normal (@WhiteXZ).
* Fixed major security issue where InvokeClientConnect could be exploited to do terrible, terrible things (@Simon311, @nicatronTg, @popstarfreas, @ProfessorXZ, @WhiteXZ).

## TShock 4.3.19
* Compatibility with Terraria 1.3.3.3 (@Simon311)
* API: Version tick 1.25
* API: Resolved some issues with the ItemForceIntoChest hook (@WhiteXZ, @Patrikkk)
* API: Resolved some shonky code that caused Vitamins and other Ankh Shield related items to drop at strange rates or not at all (@ProfessorXZ, @WhiteXZ, @nicatronTg)
* Fixed magical ice blocks not working correctly (@ProfessorXZ)

## TShock 4.3.18

* Compatibility with Terraria 1.3.3.2
* API: Version tick 1.24
* API: Fixed chat line breaks when using chat tags and long strings of text (@ProfessorXZ)
* API: Added ItemForceIntoChest hook (@WhiteXZ)
* API: Included the player's registration date in REST's players/read endpoints (@ProfessorXZ)
* The setdungeon command correctly uses tshock.world.setdungeon as its permission (@OnsenManju)
* Fixed clients being able to "Catch" and remove NPCs (@ProfessorXZ)
* Fixed clients being able to remove other players' portals (@ProfessorXZ)
* Fixed possible client crashes caused by invalid item netIDs (@ProfessorXZ)
* Fixed players being able to bypass permission checks when placing Tile Entities (@ProfessorXZ)
* Fixed players being able to bypass permission checks when placing items in Item Frames (@ProfessorXZ)
* Fixed a bug involving Item Frames which allowed players to duplicate items (@ProfessorXZ)
* Fixed an issue allowing clients to teleport NPCs to arbitrary locations (@ProfessorXZ)
* Fixed a bug where players would get teleported to their previous location after dismounting the Unicorn Mount (@ProfessorXZ)
* Players can no longer quick stack items into region protected chests (@ProfessorXZ)
* Rope placement is no longer blocked by range checks (@ProfessorXZ)
* The Drill Containment Unit breaks blocks properly now (@ProfessorXZ)
* Fixed item duplications caused by range checks and invalid netIDs (@ProfessorXZ)
* Fixed Expert mode coin duplication (@ProfessorXZ)
* Players are no longer able to place liquids using LoadNetModule packet (@ProfessorXZ)
* Explosives are no longer blocked by range checks (@ProfessorXZ)
* Players can no longer bypass tile checks by using the Tile packet (@ProfessorXZ)
* Fixed a bug where players couldn't hammer a Junction Box without "allowclientsideworldedit" permission (@Patrikkk)
* Fixed the client's UI not being draw when setting wind speed to abnormal values (@ProfessorXZ)
* Added a command to start and stop sandstorms (@WhiteXZ)

## TShock 4.3.17

* Compatibility with Terraria 1.3.2.1
* Updated superadmin behaviour to conform to expected behaviour (@WhiteXZ, @Patrikk)
* Fixed a crash involving teleporters and dressers (@WhiteXZ)
* Fixed pressure plates (@Enerdy, @Patrikk)
* Fixed a deadlock in wiring (@Wolfje)
* Fixed a crash in wiring (@Patrikk)
* Improved network syncing on client joins (@Patrikk)
* The Presserator can now place actuators (@ProfessorXZ)
* Resolved a region error when removing unlisted users from regions (@WhiteXZ)
* Added a `SetDungeon` command to set the dungeon position (@webmilio)
* The currently running world name is now part of the server application's title (@webmilio)
* Gem locks can now be region protected (@mistzzt)
* Players can now place sensors (@mistzzt)
* Repackaged GeoIP with TShock so that GeoIP works (@Enerdy)
* Added permissions to use sundials and start/stop parties (@Patrikk)
* Added an announcement box hook (@mistzzt)
* Added the ability to choose what type of world (crimson/corruption) you generate (@NoNiMad)

## TShock 4.3.16

* Terraria 1.3.1 wiring bugfixes
* Terraria 1.3.1.1 compatibility

## TShock 4.3.15

* This release is actually 4.3.14, but was ticked extra due to a version issue on gen-dev prior to master push.
* Update to 1.3.1

## TShock 4.3.13

* Fixed an issue preventing TShock from starting on certain mono versions (@Wolfje)
* Fixed a deadlock in Wiring (@Wolfje)
* Fixed character styles/gender not being saved properly on first login while SSC is on (@WhiteXZ)
* Added a PlayerPermission hook fired whenever a permission check involving said player occurs (when the new TSPlayer.HasPermission method is called) (@Enerdy)
* Resolved an issue where martian invasions and eclipses would have empty messages if AnonymousBossInvasions was set to true (@WhiteXZ)
* Added an optional `slime` parameter to the `rain` command, allowing slime rain to be started and stopped. New syntax is `rain [slime] <start/stop>` (@WhiteXZ)
* Fixed performance issues due to concurrent dictionary access in TSPlayer (@CoderCow)
* Added an ID property to Regions (@WhiteXZ)
* Fixed an issue where region sizes were calculated incorrectly (@WhiteXZ)
* Fixed a bug in RegionManager preventing regions adding correctly (@pink_panther)
* Fixed another bug in RegionManager preventing regions adding correctly (@WhiteXZ)
* Fixed a routing issue with the `/v2/token/create` REST endpoint
* Removed the `/token/create` REST endpoint. `/v2/token/create` should be used instead.

## TShock 4.3.12

* Fixed issues with TSPlayer.SetTeam not working (@WhiteXZ)
* Fixed /butcher not killing bosses in expert difficulty (@WhiteXZ)
* API: Deprecated PacketBufferer (now obviated by SendQ) (@WhiteXZ)
* API: Building on Windows no longer breaks traps (@Wolfje)
* Fixed bombs, dynamite, and sticky bombs (@Wolfje)
* Removed spammy messages from OnSecondUpdate that confused some server owners (@Wolfje)
* Rewrote some stat tracker code to send actually relevant data to the stats server (@Cleant / George from Multiplay UK)
* Added an opt-out command line switch to disable the stat tracker (--stats-optout) (@Cleant / George from Multiplay UK)
* Added a unique provider token which can be passed to the stat tracker (--provider-token [token]) for tracking servers from the same GSP. (@Cleant / George from Multiplay UK)

## TShock 4.3.11

* This release is actually 4.3.10, but was ticked extra due to a version issue on gen-dev prior to master push.

## TShock 4.3.10

This version features a drop-in tile replacement system by @Wolfje that reduces RAM requirements
by up to 70% on all worlds and CPU requirements up to 10% in the running process.

* Large worlds: from 700MB-1GB -> ~325MB
* Medium worlds: from 500MB -> ~200MB
* Small worlds: from 400MB -> ~125MB

Other notable changes include:

* API: **Drop-in tile storage replacement system** (@Wolfje)
* API: Fixed some possible packet leaks in sendq (@Wolfje)
* API: APIVersion 1.22
* API: Added crash protection around malicious and/or invalid packets (@Wolfje)
* API: Fixed worlds not loading sometimes (@tysonstrange)
* API: Fixed living leaf walls not working as housing
* Fixed an issue preventing some players from joining when the world is saving (@Wolfje)
* Fixed an issue adding a ban on a player who has previously been banned (@Wolfje)
* Fixed /invade martian (@Wolfje)
* Fixed target dummies not working properly (@WhiteXZ)
* Added a config option (DisableSecondUpdateLogs) to prevent log spam from OnSecondUpdate() (@WhiteXZ)
* Added RESTful API login rate limiting (@George)
* Added config options (MaximumRequestsPerInterval, RequestBucketDecreaseIntervalMinutes, LimitOnlyFailedLoginRequests) for rate limiting (@George)
* **DEPRECATION**: Deprecated Disable(string, bool) and added Disable(string, DisableFlags). Please update your plugins accordingly (@WhiteXZ)
* Fixed Halloween and Christmas events not working properly (@TomyLobo)
* Fixed the demon heart's extra accessory slot not working correctly in SSC (@WhiteXZ)
* Fixed gender-changing potions not working correctly in SSC (@hastinbe)
* Fixed IP bans not working correctly (@hastinbe)
* Fixed /reload not using the correct permission (@WhiteXZ)
* Fixed TSPlayer.ActiveChest not being tracked correctly resulting in item dupes while disabled (@WhiteXZ)
* /reload now reloads tile and projectile bans

## TShock 4.3.8
* API: Update to Terraria 1.3.0.8 (@Patrikkk)
* **API: Added a crash reporter which collects memory dumps on Windows** (@Wolfje)
* API: New commandline param: `-crashdir` - Writes crash reports to the specified directory (@Wolfje)
* API: Sendq now doesn't disconnect people when it cant send a packet (@Wolfje)
* API: Fixed more crashes on disconnect in sendq (@Wolfje)
* API: Now ignores unknown server packets (@Wolfje)
* API: Potentially removed arithmetic overflows in server (@Wolfje)

### Using the Crash Reporter

TShock now has a crash reporter built in which writes crash logs to the `crashes` directory
in the event of a catastrophic failure.  **To change where TShock writes its crash logs,
specify the `-crashdir` parameter on the command line**.

1. In the event of a crash, look for a file called `crash_xxxx.zip` in the `crashes` directory
2. Upload the file somewhere, beware the crash file may be quite large (>100MB), anywhere like google drive, dropbox or mega will be fine
3. Post a link to the crash with reproduction steps in the TShock support forum

Alternatively, if you do not want to report the crash, just delete the file.

## TShock 4.3.7

* Auth system kicks players if system is disabled. (@nicatronTg)
* Fixed /login permitting multiple logins without a logout in between. (@nicatronTg)
* Allow[Hallow/Corruption/Crimson]Creep in config now work. (@WhiteXZ)
* API: Treasure bags are now named properly. (@WhiteXZ)
* API: Clients no longer close on disconnect. (@Wolfje)
* API: Add server broadcast hook. (@Patrikk)
* API: Fixed pressure plate hook triggering multiple times. (@Patrikk)
* API: Fixed issues with SendQ writes failing. (@Wolfje)
* API: Version tick to 1.21

## TShock 4.3.6

* API: NPCs shoot the right way (@WhiteXZ)
* API: The server config file works correctly with priority and port (@Patrikkk)
* API: Removed support for favorites and removed JSON dependencies. (@Enerdy)
* API: Removed support for clouds. (@Enerdy)
* API: Fixed a whole lot of bugs with wiring, and in general re-wrote some core bits that were bugged. (@WhiteXZ)
* API: Fixed projectile AI bugs. (@AndrioCelos)
* API: Fixed world saving problems. (WhiteXZ)
* API: Fixed server not accepting more connections once max slots was filled. (@WhiteXZ)
* API: Removed startup parameters and moved them to TShock. (@Cleant)
* API: Item.SetDefaults() no longer kills some tools. (@Enerdy)
* API: Restored chat bubbles. (@WhiteXZ)
* API: Updated to 1.3.0.6. (@Enerdy & @Patrikkk)
* API: Lots and I mean lots of network improvements in the SendQ department. (@tylerjwatson)
* API: Added NpcLootDrop and DropBossBag hooks. (@Patrikkk)
* API: Fixed hook: NpcTriggerPressurePlate (@Patrikkk)
* API: Fixed hook: ProjectileTriggerPressurePlate (@Patrikkk)
* API: Fixed hook: ItemSetDefaultsString (@Patrikkk)
* API: Fixed hook: ItemSetDefaultsInt (@Patrikkk)
* API: Fixed hook: ItemNetDefaults (@Patrikkk)
* API: Fixed hook: GameStatueSpawn (@Patrikkk)
* API: Fixed hook: NpcNetDefaults (@Patrikkk)
* API: Fixed hook: NpcNetSetDefaultsString (@Patrikkk)
* API: Fixed hook: NpcNetSetDefaultsInt (@Patrikkk)
* API: Fixed hook: NpcSpawn (@Patrikkk)
* API: Fixed hook: NpcTransformation (@Patrikkk)
* API: Fixed hook: NpcStrike (@Patrikkk)
* API: Updated AssemblyInfo to 1.3.0.6. (@nicatronTg)
* API: Moved to .NET Framework 4.5. (@tylerjwatson)
* API: Dedicated server input thread doesn't run if input is redirected/piped. (@tylerjwatson)
* API: Wiring.cs methods are now public. (@Stealownz)
* API: Added PlayerTriggerPressurePlate hook. (@Patrikkk)
* API: API Version Tick to 1.20.
* The config option disabling the DCU has been deprecated and will be removed in a future release. (@nicatronTg)
* Fixed bubble tile triggering noclip checks. (@Enerdy)
* Updated projectile handling in GetDataHandlers. (@WhiteXZ)
* Fixed issue #992. (@WhiteXZ)
* Teleport handler now handles wormholes. (@WhiteXZ)
* Fixed tall gates and trap doors (issue #998). (@WhiteXZ)
* Added monoliths to orientable tiles (issue #999). (@WhiteXZ)
* Fixed vortex stealth armor (issue #964). (@WhiteXZ)
* Added moon lord to spawn boss. (@WhiteXZ)
* Fixed serverpassword syntax error error message. (@JordyMoos)
* Fixed issue #1019. (@WhiteXZ)
* Fix: Region protection prevents placement of objects. (@Patrikkk)
* Moved all startup parameters to TShock. (@Cleant)
* Fix: Target dummies are no longer butchered. (@Denway)
* Added projectile 465 to the ignore list, which fixes some other issues. (@Enerdy)
* Fix: Logging out is now safe with SSC (/logout) (issue #1037). (@WhiteXZ)
* API/TShock: Removed -world parameter from TShock, put it back in the API. (@tylerjwatson)

## TShock 4.3.5

* Fix HandleSpawnBoss, and as a result the spawnboss command and boss spawning items. (@Ijwu)
* Rewrite SendQ for more network stack improvements (@tylerjwatson)
* Update to Terraria 1.3.0.5 (@Patrikkk)

## TShock 4.3.4

* Fix invasion progress messages (@WhiteXZ)
* Completely rewrite SendQ to have less deadlocks (@tylerjwatson)

## TShock 4.3.3

* Fix dihydrogen monoxide (@tylerjwatson)
* Whitelist another boss projectile (@Patrikkk, @WhiteXZ)

## TShock 4.3.2

* Fixed the issue where using the Super Absorbent Sponge would disable users (@WhiteXZ)
* Fixed an issue in NetGetData where e.Length - 1 would be -1 (@WhiteXZ)
* Fixed /who -i and /userinfo (@Enerdy)
* API: OnRegionEntered hook now returns the region entered (@Patrikkk)
* Support for Terraria 1.3.0.4 (@nicatronTg)
* Fixed dressers being unbreakable. (@nicatronTg)
* Fixed wall placement mechanics (@nicatronTg, @Ijwu, @WhiteXZ)
* Fixed Moon Lord projectiles disabling players (@k0rd, @nicatronTg)
* Fixed several potential crashes in server (@Patrikkk)
* Fixed -autocreate command line argument (@WhiteXZ, @nicatronTg)
* Added more world data to world load menu (@WhiteXZ)
* Moved server password to TShock config (@Enerdy)
* Fixed world delete in server (@benjiro)
* Fixed disappearing NPCs (@WhiteXZ)
* Added much more performant code, SendQ, to server module. Reduces downstream network overhead by at least 40% (@tylerjwatson)
* API: Updated TSPlayer.Disable to use new buffs (@Enerdy)
* Updated default max damage & projectile damage to 1,175 (based on 625 people)
* Fixed support for SSC (@WhiteXZ)

## TShock 4.3.1

* Fixed a bug where /user group failing would output no error. (@nicatronTg)
* Fixed a bug where /user group would fail. @(Enerdy)
* Added the ability to disable backup autosave messages. (@nicatronTg)
* Fixed /buff malfunctioning when entering an invalid buff name. (@Enerdy)
* Fixed projectiles 435-438 (martian invasion) freezing everyone under certain conditions. (@Enerdy)
* DisableTombstones now works properly with the new golden gravestones. (@Enerdy)
* REST module now properly catches exceptions during Start(). (@Patrikkk)
* Added /expert command to toggle expert mode. (@WhiteXZ)
* Fixed pirate invasions. (@patrik)
* Fixed worldinfo packet. (@WhiteXZ)
* Fixed server passwords. (@Enerdy)

## TShock 4.3.0.0

* API: Modifed NetItem so that it's actually useful. (@MarioE)
* Updated prebuilts (SQLite, JSON, MySQL) to latest versions. (@nicatronTg)
* Added a minimum password length to prevent blank passwords. (@nicatronTg)
* Modified item ban checks to provide which item is disabling a player in the logs. (@Enerdy)
* API: Modified TSPlayer to store a user, and deprecated calls to TSPlayer.User.ID. (@WhiteXZ)
* Modified chat color specs in config file to be int arrays rather than floats. (@nicatronTg)
* Modified verbiage for ```/auth``` and ```/auth-verify``` to make it clearer how they operate. (@nicatronTg)
* API: Added fuzzy name searching for users. (@WhiteXZ)
* API: Fixed ```OnPlayerLogout``` not being fired when a player disconnects. (@nicatronTg)
* API: Deprecated ```ValidString``` and ```SanitizeString``` methods in Utils. (@nicatronTg)
* Added BCrypt password hashing and related systems for it. BCrypt replaces the old system using non-password hashing algorithms for storing passwords. It breaks implementations of the login code that were manually recreated, but is otherwise seamless in transition. (@nicatronTg)
* API: Added ```User.VerifyPassword(string password)``` which verifies if the user's password matches their stored hash. It automatically upgrades a users' password to BCrypt if called and the password stored is not a BCrypt hash. (@nicatronTg)
* API: Deprecated ```Utils.HashPassword``` and related password hashing functions as those are no longer needed for plugin access. (@nicatronTg)
* Fixed ```UseServerName``` config option so that it correctly sends the config server name any time that Main.WorldName is used. (@Olink)
* Fixed a bug where people could ban themselves. (@nicatronTg)
* Fixed a bug where banning a player who never logged in caused problems. (@nicatronTg)
* Terraria 1.3.0.3 support.<|MERGE_RESOLUTION|>--- conflicted
+++ resolved
@@ -17,11 +17,8 @@
 	* Adding GolfBallItemIDs list in Handlers.LandGolfBallInCupHandler.cs
 * Fixed an issue in the SendTileSquare handler that was rejecting valid tile objects (@QuiCM)
 * Fixed the issue where players were unable to place regular ropes because of the valid placement being caught in Bouncer OnTileEdit. (@Patrikkk)
-<<<<<<< HEAD
+* Remove checks that prevented people placing personal storage tiles in SSC as the personal storage is synced with the server.(@Patrikkk)
 * Cleaned up a check in Bouner OnTileEdit where it checks for using the respective item when placing a tile to make it clearer. This change also fixed the issue in a previous commit where valid replace action was caught. Moved the check for max tile/wall types to the beginning of the method. (@Patrikkk)
-=======
-* Remove checks that prevented people placing personal storage tiles in SSC as the personal storage is synced with the server.(@Patrikkk)
->>>>>>> f282b2a4
 
 ## TShock 4.4.0 (Pre-release 11)
 * New permission `tshock.tp.pylon` to enable teleporting via Teleportation Pylons (@QuiCM)
