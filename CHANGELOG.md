# TShock for Terraria

This is the rolling changelog for TShock for Terraria. Use past tense when adding new entries; sign your name off when you add or change something. This should primarily be things like user changes, not necessarily codebase changes unless it's really relevant or large.

## Upcoming release
* Update for OTAPI 2.0.0.36 and Terraria 1.4.0.4. (@hakusaro, @Patrikkk, @DeathCradle)
* Fixed /wind command. (@AxeelAnder)
* Fixed NPC buff bouncer. (@AxeelAnder)
<<<<<<< HEAD
* Fixed lava, wet, and honey bombs. (@Olink)
=======
* Fixed players are unable to remove an NPC. Change `byte NPCHomeChangeEventArgs.Homeless` to `HouseholdStatus NPCHomeChangeEventArgs.HouseholdStatus`. (@AxeelAnder)
>>>>>>> 40b7a2db

## TShock 4.4.0 (Pre-release 7 (Entangled))
* Fixed bed spawn issues when trying to remove spawn point in SSC. (@Olink)
* Fixed Snake Flute. (@Olink)
* Fixed lava absorbant sponge not capturing lava. `LiquidSetEventArgs` now returns a `LiquidType` instead of a byte type. (@hakusaro)
* Fixed bottomless lava bucket from not being able to create lava. (@hakusaro)
  * Ban a lava bucket to ban lava on the server entirely, until we figure out a better way to handle liquids.
* Fixed scarab bombs not detonating on pick style tiles. (@hakusaro)
* Fixed dirt bombs not creating dirt. (@hakusaro)
* Added a ridiculous amount of debug information. If you're experiencing any problems with 1.4 items being caught by the TShock anticheat system, please turn on DebugLogs in your config file and capture log data. It'll be extremely helpful in narrowing down precisely how to fix your problem. (@hakusaro)
* Released with entangled support for 1.4.0.4 based on @Patrikkk local build and latest snapshot gen-dev. (@hakusaro)

## TShock 4.4.0 (Pre-release 6)
* Updates to OTAPI 2.0.0.35 (@DeathCradle).

## TShock 4.4.0 (Pre-release 5)
* Update player spawn related things to 1.4. `Terraria.Player.Spawn` method now has a required argument, `PlayerSpawnContext context`. (@AxeelAnder)
* Make sqlite db path configurable. (@AxeelAnder)
* Terraria 1.4.0.3 experimental support. (@Patrikkk)
* Updated changelog. (@hakusaro)

## TShock 4.4.0 (Pre-release 4)
* Debug logging now provides ConsoleDebug and ILog has been updated to support the concept of debug logs. Debug logs are now controlled by `config.json` instead of by preprocessor debug flag. (@hakusaro)
* Removed `/confuse` command and Terraria player data resync from @Zidonuke. (@hakusaro)
* Attempted to fix the player desync issue by changing `LastNetPosition` logic and disabling a check in Bouncer that would normally reject player update packets from players. (@QuiCM, @hakusaro)

## TShock 4.4.0 (Pre-release 3)
* Fixed `/worldmode` command to correctly target world mode. (@Ristellise)
* The following commands have been removed: `tbloodmoon`, `invade`, `dropmeteor`. `fullmoon`, `sandstorm`, `rain`, `eclipse`
* The following command has been added to replace them: `worldevent`. This command requires the `tshock.world.events` permission.
  * `worldevent` can be used as so: `worldevent [event type] [sub type] [wave (if invasion event)]`
  * Valid event types are `meteor`, `fullmoon`, `bloodmoon`, `eclipse`, `invasion`, `sandstorm`, `rain`
  * Valid sub types are `goblins`, `snowmen`, `pirates`, `pumpkinmoon`, `frostmoon` for invasions, and `slime` for rain.

* A new set of permissions has been added under the node `tshock.world.events`:
  * `tshock.world.events.bloodmoon`: Enables access to the `worldevent bloodmoon` command
  * `tshock.world.events.fullmoon`: Enables access to the `worldevent fullmoon` command
  * `tshock.world.events.invasion`: Enables access to the `worldevent invasion` command
  * `tshock.world.events.eclipse`: Enables access to the `worldevent eclipse` command
  * `tshock.world.events.sandstorm`: Enables access to the `worldevent sandstorm` command
  * `tshock.world.events.rain`: Enables access to the `worldevent rain` command
  * `tshock.world.events.meteor`: Enables access to the `worldevent meteor` command

Please note that the permissions previously tied to the removed commands are also still used to confirm access to the new commands, so if you have existing configurations no one should have any new or lost access.

## TShock 4.4.0 (Pre-release 2)
* Replaced `/expert` with `/worldmode` command. (@QuiCM)
* Fixed NPC buff anticheat issue conflicting with Terraria gameplay changes (whips). (@Patrikkk)

## TShock 4.4.0 (Pre-release 1)
* Added confused debuff to Bouncer for confusion applied from Brain of Confusion
* API: Added return in OnNameCollision if hook has been handled. (@Patrikkk)
* API: Added hooks for item, projectile and tile bans (@deadsurgeon42)
* API: Changed `PlayerHooks` permission hook mechanisms to allow negation from hooks (@deadsurgeon42)
* API: New WorldGrassSpread hook which shold allow corruption/crimson/hallow creep config options to work (@DeathCradle)
* Fixed a missing case in UserManager exception handling, which caused a rather cryptic console error instead of the intended error message (@deadsurgeon42)
* Fixed saving when one player is one the server and another one joins (@MarioE)
* Fixed /spawnmob not spawning negative IDs (@MarioE)
* Validated tile placement on PlaceObject; clients can no longer place frames, paintings etc with dirt blocks (@bartico6, @ProfessorXZ)
* Updated to new stat tracking system with more data so we can actually make informed software decisions (Jordan Coulam)
* Fixed /time display at the end of Terraria hours (@koneko-nyan)
* Added a warning notifying users of the minimum memory required to run TShock (@bartico6)
* Added /group rename to allow changing group names (@ColinBohn, @ProfessorXZ)
* Added /region rename and OnRegionRenamed hook (@koneko-nyan, @deadsurgeon42)
* Rebuilt /ban add. New syntax is /ban add <target> [time] [reason] where target is the target online player, offline player, or IP; where time is the time format or 0 for permanent; and where [reason] is the reason. (@hakusaro)
* Removed /ban addip and /ban addtemp. Now covered under /ban add. (@hakusaro)
* Added /su, which temporarily elevates players with the tshock.su permission to super admin. In addition added, a new group, owner, that is suggested for new users to setup TShock with as opposed to superadmin. Finally, /su is implemented such that a 10 minute timeout will occur preventing people from just camping with it on. (@hakusaro)
* Added /sudo, which runs a command as the superadmin group. If a user fails to execute a command but can sudo, they'll be told that they can override the permission check with sudo. Much better than just telling them to run /su and then re-run the command. (@hakusaro)
* Fixed /savessc not bothering to save ssc data for people who bypass ssc. (@hakusaro)
* Default permission sets for new databases are more modern. (@hakusaro)
* Added the ability to ban by account name instead of just banning a character name assuming its an account name. (@hakusaro)
* Fixed a bug in the CommandLineParser which caused some command lines to fail (@QuicM)
* Renamed TShock.DB.User to TShock.DB.UserAccount, including all the related methods, classes and events. (@Ryozuki)
* Update OTAPI to 2.0.0.31, which also updates Newtonsoft.Json to 10.0.3 (@Ryozuki)
* Fixed DumpItems() from trying to dump older versions of certain items (negative item IDs). (@Zaicon)
* Added the `/dump-reference-data` command, which when run, runs Utils.Dump() and outputs Terraria reference data to the server folder. (@hakusaro)
* Added DateTime datatype support for both MySQL and SQLite. (@Ryozuki)
* Fixed builds to not require a specific version of OTAPI and to not fail when in Release mode (@bartico6)
* Update Assembly Company to Pryaxis (@Ryozuki)
* Removed `/restart` command. (@hakusaro)
* Removed `Permissions.updateplugins` permission. (@hakusaro)
* Removed REST `/v3/server/restart/` route and `/server/restart/` route. (@hakusaro)
* The "auth system" is now referred to as the initial setup system (what it actually is). This is better verbiage for basically all situations. Who really wants to turn off the "authentication system?" In addition, the system now makes it more clear what the point of it is, rather than that it grants permissions. (@hakusaro)
* `GetDataHandlers.SendTileSquare` hook now sends a `TSPlayer` and a `MemoryStream` of raw data. (@hakusaro)
* Added `GetDataHandlers.HealOtherPlayer` hook. (@hakusaro)
* Added `GetDataHandlers.PlaceObject` hook. (@hakusaro)
* `GetDataHandlers.KillMe` now sends a `TSPlayer` and a `PlayerDeathReason`. (@hakusaro)
* Added `GetDataHandlers.ProjectileKill` hook. (@hakusaro)
* Removed `TShock.CheckProjectilePermission`. (@hakusaro)
* Added `TSPlayer` object to `GetDataHandlers.LiquidSetEventArgs`. (@hakusaro)
* Removed `TShock.StartInvasion` for public use (moved to Utils and marked internal). (@hakusaro)
* Fixed invasions started by TShock not reporting size correctly and probably not working at all. (@hakusaro)
* Removed `GetDataHandlers.TileKill` and replaced it with `GetDataHandlers.PlaceChest` as the packet originally designated as tile kill is now only used for chests. (@hakusaro)
* Added `TSPlayer` to `GetDataHandlers.NPCHome`. (@hakusaro)
* Added `TSPlayer` to `GetDataHandlers.ChestItemChanged`. (@hakusaro)
* Fixed chest item changes not triggering any range checks, tile checks, or correct chest checks. (@hakusaro)
* Added `TSPlayer` to `GetDataHandlers.PlayerBuff`. (@hakusaro)
* Added `TSPlayer` and `PlayerDeathReason` to `GetDataHandlers.PlayerDamage`. (@hakusaro)
* Added `TSPlayer` to `GetDataHandlers.NPCStrike`. (@hakusaro)
* Added `TSPlayer` to `GetDataHandlers.PlayerAnimation`. (@hakusaro)
* Added `GetDataHandlers.MassWireOperation` hook and related arguments. (@hakusaro)
* Added `GetDataHandlers.PlaceTileEntity` hook and related arguments. (@hakusaro)
* Added `TSPlayer` to `GetDataHandlers.GemLockToggle`. (@hakusaro)
* Added `GetDataHandlers.PlaceItemFrame` hook and related arguments. (@hakusaro)
* Added `TSPlayer.IsBouncerThrottled()`. (@hakusaro)
* Added `TSPlayer.IsBeingDisabled()` and removed `TShock.CheckIgnores(TSPlayer)`. (@hakusaro)
* Added `TSPlayer.CheckIgnores()` and removed `TShock.CheckIgnores(TSPlayer)`. (@hakusaro)
* Hooks inside TShock can now be registered with their `Register` method and can be prioritized according to the TShock HandlerList system. (@hakusaro)
* Fix message requiring login not using the command specifier set in the config file. (@hakusaro)
* Move `TShock.CheckRangePermission()` to `TSPlayer.IsInRange` which **returns the opposite** of what the previous method did (see updated docs). (@hakusaro)
* Move `TShock.CheckSpawn` to `Utils.IsInSpawn`. (@hakusaro)
* Replace `TShock.CheckTilePermission` with `TSPlayer.HasBuildPermission`, `TSPlayer.HasPaintPermission`, and `TSPlayer.HasModifiedIceSuccessfully` respectively. (@hakusaro)
* Fix stack hack detection being inconsistent between two different check points. Moved `TShock.HackedInventory` to `TSPlayer.HasHackedItemStacks`. Added `GetDataHandlers.GetDataHandledEventArgs` which is where most hooks will inherit from in the future. (@hakusaro)
* All `GetDataHandlers` hooks now inherit from `GetDataHandledEventArgs` which includes a `TSPlayer` and a `MemoryStream` of raw data. (@hakusaro)
* Removed _all obsolete methods in TShock marked obsolete prior to this version (all of them)_ (@hakusaro).
* Removed broken noclip detection and attempted prevention. TShock wasn't doing a good job at stopping noclip. It's always worse to claim that you do something that you can't/don't do, so removing this is better than keeping broken detection in. (@hakusaro)
* Replaced `Utils.FindPlayer` with `TSPlayer.FindByNameOrID` to more appropriately be object orientated. (@hakusaro)
* Moved `Utils.Kick()` to `TSPlayer` since its first argument was a `TSPlayer` object. (@hakusaro)
* Removed `Utils.ForceKick()`. (@hakusaro)
* Removed `Utils.GetPlayerIP()`. (@hakusaro)
* Moved `Utils.Ban()` to `TSPlayer.Ban()`. (@hakusaro)
* Moved `Utils.SendMultipleMatchError()` to `TSPlayer.SendMultipleMatchError`. (@hakusaro)
* Removed `Utils.GetPlayers()`. Iterate over the TSPlayers on the server and make your own list.
* Removed `Utils.HasBanExpired()` and replaced with `Bans.RemoveBanIfExpired()`. (@hakusaro)
* Removed `Utils.SendFileToUser()` and replaced with `TSPlayer.SendFileTextAsMessage()`. (@hakusaro)
* Removed `Utils.GetGroup()` also have you seen `Groups.GetGroupByName()`? (@hakusaro)
* `Utils.MaxChests()` is now `Utils.HasWorldReachedMaxChests()`. (@hakusaro)
* `Utils.GetIPv4Address()` is now `Utils.GetIPv4AddressFromHostname()`. (@hakusaro)
* Fixed the disappearing problem when placing tile entities. (@mistzzt)
* Removed the stat tracking system. (@hakusaro)
* Fixed erroneous kicks and bans when using `KickOnMediumcoreDeath` and `BanOnMediumcoreDeath` options. (@DankRank)
* Removed `TSPlayer.InitSpawn` field. (@DankRank)
* `OnPlayerSpawn`'s player ID field is now `PlayerId`. (@DankRank)
* Fixed null reference console spam in non-SSC mode (@QuiCM)
* `Utils.TryParseTime` can now take spaces (e.g., `3d 5h 2m 3s`) (@QuiCM)
* Enabled banning unregistered users (@QuiCM)
* Added filtering and validation on packet 96 (Teleport player through portal) (@QuiCM)
* Update tracker now uses TLS (@pandabear41)
* When deleting an user account, any player logged in to that account is now logged out properly (@Enerdy)
* Add NPCAddBuff data handler and bouncer (@AxeelAnder)
* Improved config file documentation (@Enerdy)
* Add PlayerZone data handler and bouncer (@AxeelAnder)
* Update sqlite binaries to 32bit 3.27.2 for Windows (@hakusaro)
* Fix banned armour checks not clearing properly (thanks @tysonstrange)
* Added warning message on invalid group comand (@hakusaro, thanks to IcyPhoenix, nuLLzy & Cy on Discord)
* Moved item bans subsystem to isolated file/contained mini-plugin & reorganized codebase accordingly. (@hakusaro)
* Moved bouncer checks for item bans in OnTileEdit to item bans subsystem. (@hakusaro)
* Compatibility with Terraria 1.4.0.2 (@AxeelAnder, @Patrikkk)
  * Multiple fields got slightly renamed.
  * Modifying ToggleExpert command. Main.expertMode is no longer settable. Using a Main.GameMode int property comparsion.
  * GameCulture no longer has static fields to get local language. Using methods to return/compare language.
  * Added permission "tshock.npc.spawnpets" which restricts pet spawns. This can cause high network load, so it's restricted. (@hakusaro)
  * Updated OnTeleport to support new args per protocol changes. (@hakusaro)
  * Disabled anticheat checks for projectile updates due to issues with game changes. (@hakusaro)
  * This update has been brought to you by: Patrikkk, Icy, Chris, Death, Axeel, Zaicon, hakusaro, and Yoraiz0r! <3

## TShock 4.3.26
* Removed the stat tracking system. (@hakusaro)
* Updated SQLite binaries. (@hakusaro)
* Removed server-sided healing when disabled. (@QuiCM)
* Patched an exploit that allowed users to kill town NPCs (@QuiCM)
* [API] Added a patch for the 0-length crash (@QuiCM)

## TShock 4.3.25
* Fixed a critical exploit in the Terraria protocol that could cause massive unpreventable world corruption as well as a number of other problems. Thanks to @bartico6 for reporting. Fixed by the efforts of @QuiCM, @hakusaro, and tips in the right directioon from @bartico6.

## TShock 4.3.24
* Updated OpenTerraria API to 1.3.5.3 (@DeathCradle)
* Updated Terraria Server API to 1.3.5.3 (@WhiteXZ, @hakusaro)
* Updated TShock core components to 1.3.5.3 (@hakusaro)
* Terraria Server API version tick: 2.1
* Added OnNpcKilled hook to Server API: 2.2 (@tylerjwatson)
* Added CreateCombatTextExtended to PacketTypes. This packet allows for the same functionality that packet 82 (CreateCombatText) used to have. (@WhiteXZ)
* Updated ServerBroadcast hook to provide a NetworkText object. (@tylerjwatson)
* Fixed levers and things not updating properly. (@deathcradle)
* Deprecated PacketTypes.ChatText. Chat is now handled using the NetTextModule and packet 82. (@WhiteXZ, @Hakusaro)
* Removed the -lang command-line flag from TShock. It is now a vanilla feature. (@Hakusaro)

## TShock 4.3.23
* Added evil type option during world creation (@mistzzt)
* Bans can be sorted. TShock's default sorting will retrieve bans sorted from newest to oldest based on the date the ban was added (@WhiteXZ)
* Resolved issues with mob and item spawning. Thanks to @OnsenManju for your investigative work :) (@WhiteXZ)
* Patched a crashing exploit (@Simon311)

## TShock 4.3.22
* Compatibility with Terraria 1.3.4.4
* API: Version tick 2.0
* API: Reduced RAM usage by ~80MB (Large server) (@deathcradle)
* API: Added TSPlayer.KillPlayer() (@WhiteXZ)
* API: Added TSPlayer.Logout() (@ProfessorXZ)
* Fixed connections after max slot is reached (@DeathCradle)
* Fixed server crashes caused by client disconnections when attempting to read closed sockets (@Enerdy)
* Added some code to make trapdoors work better (@DogooFalchion)
* AllowCutTilesAndBreakables config option now correctly allows flowers/vines/herbs to be cut in regions without breaking walls (@WhiteXZ)
* REST: `/v3/players/read` now includes a `muted` field (@WhiteXZ)
* REST: Token creation is now more secure (Thanks to @Plazmaz for reporting the issue!)
* REST: Deprecated the RestRequestEvent. If you use this event, please let us know.
* REST: ALL endpoints now have a base route (eg you can use `/server/motd` instead of `/v3/server/motd`). These base routes will never change, but will provide an `upgrade` field describing any newer routes
* REST: Added `/v3/world/autosave` and `/v3/world/bloodmoon` which use GET parameter style arguments. I.e., `/v3/world/autosave?state=[true|false]` & `/v3/world/bloodmoon?state=[true|false]`. The state argument is optional
* Fixed fishing quests not saving/loading correctly when login before join, UUID login, and SSC were enabled together (@DogooFalchion)

## TShock 4.3.21
* Compatibility with Terraria 1.3.4.3 (@Patrikkk, @Zaicon).
* API: Version tick 1.26.
* API: Deprecated PlayerDamage and PlayerKillMe packets (now uses PlayerHurtV2 and PlayerDeathV2).
* API: Main.rand now uses UnifiedRandom instead of Random. This WILL break any existing plugin that uses Main.rand.
* Fixed HealOtherPlayer packet exploit (@Simon311).
* Added associated config option for HealOtherPlayer exploit prevention (@Simon311).
* Added `/accountinfo` command to get account information for a given TShock account (@Simon311).
* Removed TShock color parsing from MOTDs (@WhiteXZ).
* Fixed butterfly statues spawning catchable butterflies (@DogooFalchion).
* Implemented some missing balance changes lost in prior version patches (@DogooFalchion).
* Added alias for server shutdown command: stop (@nicatronTg).
* Removed the old REST model. This includes the following endpoints:
 * `/status`
 * `/v2/players/read`
 * `/v2/server/rawcmd` (@WhiteXZ).
* Fixed `/user group` always giving an unhelpful error messaging telling you to check the console, even if we knew exactly why it failed (@nicatronTg).
* Removed _all obsolete methods in TShock marked obsolete prior to this version (all of them)_ (@nicatronTg).
* Fixed issue where registration + login would fail because KnownIps had 0 items and .Last() doesn't work on collections with 0 items (@DogooFalchion, @nicatronTg, @Simon311).
* Added `/uploadssc [player]` which allows someone to upload SSC data for [player] and store it on the server. Adds `tshock.ssc.upload` and `tshock.ssc.upload.others` permission nodes to match (@DogooFalchion).
* Added hardened stone to the whitelist of tiles editable by players (@DogooFalchion).
* Added conversion system to send convert old MOTD format into smart text, while preserving initial line starting values to keep byte optimization for background colors Thanks to (@WhiteXZ, @Simon311, and especially @DogooFalchion) for the hard work on this issue.

## TShock 4.3.20
* Security improvement: The auth system is now automatically disabled if a superadmin exists in the database (@Enerdy).
* Removed the `auth-verify` command since `auth` now serves its purpose when necessary (@Enerdy).
* Security: `/"` exploit can no longer break chat mute filters (@Simon311).
* Fixed an issue where sometimes players could connect briefly during server shutdown, leading to errors (@Simon311).
* Fixed wyverns despawning & not behaving like normal (@WhiteXZ).
* Fixed major security issue where InvokeClientConnect could be exploited to do terrible, terrible things (@Simon311, @nicatronTg, @popstarfreas, @ProfessorXZ, @WhiteXZ).

## TShock 4.3.19
* Compatibility with Terraria 1.3.3.3 (@Simon311)
* API: Version tick 1.25
* API: Resolved some issues with the ItemForceIntoChest hook (@WhiteXZ, @Patrikkk)
* API: Resolved some shonky code that caused Vitamins and other Ankh Shield related items to drop at strange rates or not at all (@ProfessorXZ, @WhiteXZ, @nicatronTg)
* Fixed magical ice blocks not working correctly (@ProfessorXZ)

## TShock 4.3.18

* Compatibility with Terraria 1.3.3.2
* API: Version tick 1.24
* API: Fixed chat line breaks when using chat tags and long strings of text (@ProfessorXZ)
* API: Added ItemForceIntoChest hook (@WhiteXZ)
* API: Included the player's registration date in REST's players/read endpoints (@ProfessorXZ)
* The setdungeon command correctly uses tshock.world.setdungeon as its permission (@OnsenManju)
* Fixed clients being able to "Catch" and remove NPCs (@ProfessorXZ)
* Fixed clients being able to remove other players' portals (@ProfessorXZ)
* Fixed possible client crashes caused by invalid item netIDs (@ProfessorXZ)
* Fixed players being able to bypass permission checks when placing Tile Entities (@ProfessorXZ)
* Fixed players being able to bypass permission checks when placing items in Item Frames (@ProfessorXZ)
* Fixed a bug involving Item Frames which allowed players to duplicate items (@ProfessorXZ)
* Fixed an issue allowing clients to teleport NPCs to arbitrary locations (@ProfessorXZ)
* Fixed a bug where players would get teleported to their previous location after dismounting the Unicorn Mount (@ProfessorXZ)
* Players can no longer quick stack items into region protected chests (@ProfessorXZ)
* Rope placement is no longer blocked by range checks (@ProfessorXZ)
* The Drill Containment Unit breaks blocks properly now (@ProfessorXZ)
* Fixed item duplications caused by range checks and invalid netIDs (@ProfessorXZ)
* Fixed Expert mode coin duplication (@ProfessorXZ)
* Players are no longer able to place liquids using LoadNetModule packet (@ProfessorXZ)
* Explosives are no longer blocked by range checks (@ProfessorXZ)
* Players can no longer bypass tile checks by using the Tile packet (@ProfessorXZ)
* Fixed a bug where players couldn't hammer a Junction Box without "allowclientsideworldedit" permission (@Patrikkk)
* Fixed the client's UI not being draw when setting wind speed to abnormal values (@ProfessorXZ)
* Added a command to start and stop sandstorms (@WhiteXZ)

## TShock 4.3.17

* Compatibility with Terraria 1.3.2.1
* Updated superadmin behaviour to conform to expected behaviour (@WhiteXZ, @Patrikk)
* Fixed a crash involving teleporters and dressers (@WhiteXZ)
* Fixed pressure plates (@Enerdy, @Patrikk)
* Fixed a deadlock in wiring (@Wolfje)
* Fixed a crash in wiring (@Patrikk)
* Improved network syncing on client joins (@Patrikk)
* The Presserator can now place actuators (@ProfessorXZ)
* Resolved a region error when removing unlisted users from regions (@WhiteXZ)
* Added a `SetDungeon` command to set the dungeon position (@webmilio)
* The currently running world name is now part of the server application's title (@webmilio)
* Gem locks can now be region protected (@mistzzt)
* Players can now place sensors (@mistzzt)
* Repackaged GeoIP with TShock so that GeoIP works (@Enerdy)
* Added permissions to use sundials and start/stop parties (@Patrikk)
* Added an announcement box hook (@mistzzt)
* Added the ability to choose what type of world (crimson/corruption) you generate (@NoNiMad)

## TShock 4.3.16

* Terraria 1.3.1 wiring bugfixes
* Terraria 1.3.1.1 compatibility

## TShock 4.3.15

* This release is actually 4.3.14, but was ticked extra due to a version issue on gen-dev prior to master push.
* Update to 1.3.1

## TShock 4.3.13

* Fixed an issue preventing TShock from starting on certain mono versions (@Wolfje)
* Fixed a deadlock in Wiring (@Wolfje)
* Fixed character styles/gender not being saved properly on first login while SSC is on (@WhiteXZ)
* Added a PlayerPermission hook fired whenever a permission check involving said player occurs (when the new TSPlayer.HasPermission method is called) (@Enerdy)
* Resolved an issue where martian invasions and eclipses would have empty messages if AnonymousBossInvasions was set to true (@WhiteXZ)
* Added an optional `slime` parameter to the `rain` command, allowing slime rain to be started and stopped. New syntax is `rain [slime] <start/stop>` (@WhiteXZ)
* Fixed performance issues due to concurrent dictionary access in TSPlayer (@CoderCow)
* Added an ID property to Regions (@WhiteXZ)
* Fixed an issue where region sizes were calculated incorrectly (@WhiteXZ)
* Fixed a bug in RegionManager preventing regions adding correctly (@pink_panther)
* Fixed another bug in RegionManager preventing regions adding correctly (@WhiteXZ)
* Fixed a routing issue with the `/v2/token/create` REST endpoint
* Removed the `/token/create` REST endpoint. `/v2/token/create` should be used instead.

## TShock 4.3.12

* Fixed issues with TSPlayer.SetTeam not working (@WhiteXZ)
* Fixed /butcher not killing bosses in expert difficulty (@WhiteXZ)
* API: Deprecated PacketBufferer (now obviated by SendQ) (@WhiteXZ)
* API: Building on Windows no longer breaks traps (@Wolfje)
* Fixed bombs, dynamite, and sticky bombs (@Wolfje)
* Removed spammy messages from OnSecondUpdate that confused some server owners (@Wolfje)
* Rewrote some stat tracker code to send actually relevant data to the stats server (@Cleant / George from Multiplay UK)
* Added an opt-out command line switch to disable the stat tracker (--stats-optout) (@Cleant / George from Multiplay UK)
* Added a unique provider token which can be passed to the stat tracker (--provider-token [token]) for tracking servers from the same GSP. (@Cleant / George from Multiplay UK)

## TShock 4.3.11

* This release is actually 4.3.10, but was ticked extra due to a version issue on gen-dev prior to master push.

## TShock 4.3.10

This version features a drop-in tile replacement system by @Wolfje that reduces RAM requirements
by up to 70% on all worlds and CPU requirements up to 10% in the running process.

* Large worlds: from 700MB-1GB -> ~325MB
* Medium worlds: from 500MB -> ~200MB
* Small worlds: from 400MB -> ~125MB

Other notable changes include:

* API: **Drop-in tile storage replacement system** (@Wolfje)
* API: Fixed some possible packet leaks in sendq (@Wolfje)
* API: APIVersion 1.22
* API: Added crash protection around malicious and/or invalid packets (@Wolfje)
* API: Fixed worlds not loading sometimes (@tysonstrange)
* API: Fixed living leaf walls not working as housing
* Fixed an issue preventing some players from joining when the world is saving (@Wolfje)
* Fixed an issue adding a ban on a player who has previously been banned (@Wolfje)
* Fixed /invade martian (@Wolfje)
* Fixed target dummies not working properly (@WhiteXZ)
* Added a config option (DisableSecondUpdateLogs) to prevent log spam from OnSecondUpdate() (@WhiteXZ)
* Added RESTful API login rate limiting (@George)
* Added config options (MaximumRequestsPerInterval, RequestBucketDecreaseIntervalMinutes, LimitOnlyFailedLoginRequests) for rate limiting (@George)
* **DEPRECATION**: Deprecated Disable(string, bool) and added Disable(string, DisableFlags). Please update your plugins accordingly (@WhiteXZ)
* Fixed Halloween and Christmas events not working properly (@TomyLobo)
* Fixed the demon heart's extra accessory slot not working correctly in SSC (@WhiteXZ)
* Fixed gender-changing potions not working correctly in SSC (@hastinbe)
* Fixed IP bans not working correctly (@hastinbe)
* Fixed /reload not using the correct permission (@WhiteXZ)
* Fixed TSPlayer.ActiveChest not being tracked correctly resulting in item dupes while disabled (@WhiteXZ)
* /reload now reloads tile and projectile bans

## TShock 4.3.8
* API: Update to Terraria 1.3.0.8 (@Patrikkk)
* **API: Added a crash reporter which collects memory dumps on Windows** (@Wolfje)
* API: New commandline param: `-crashdir` - Writes crash reports to the specified directory (@Wolfje)
* API: Sendq now doesn't disconnect people when it cant send a packet (@Wolfje)
* API: Fixed more crashes on disconnect in sendq (@Wolfje)
* API: Now ignores unknown server packets (@Wolfje)
* API: Potentially removed arithmetic overflows in server (@Wolfje)

### Using the Crash Reporter

TShock now has a crash reporter built in which writes crash logs to the `crashes` directory
in the event of a catastrophic failure.  **To change where TShock writes its crash logs,
specify the `-crashdir` parameter on the command line**.

1. In the event of a crash, look for a file called `crash_xxxx.zip` in the `crashes` directory
2. Upload the file somewhere, beware the crash file may be quite large (>100MB), anywhere like google drive, dropbox or mega will be fine
3. Post a link to the crash with reproduction steps in the TShock support forum

Alternatively, if you do not want to report the crash, just delete the file.

## TShock 4.3.7

* Auth system kicks players if system is disabled. (@nicatronTg)
* Fixed /login permitting multiple logins without a logout in between. (@nicatronTg)
* Allow[Hallow/Corruption/Crimson]Creep in config now work. (@WhiteXZ)
* API: Treasure bags are now named properly. (@WhiteXZ)
* API: Clients no longer close on disconnect. (@Wolfje)
* API: Add server broadcast hook. (@Patrikk)
* API: Fixed pressure plate hook triggering multiple times. (@Patrikk)
* API: Fixed issues with SendQ writes failing. (@Wolfje)
* API: Version tick to 1.21

## TShock 4.3.6

* API: NPCs shoot the right way (@WhiteXZ)
* API: The server config file works correctly with priority and port (@Patrikkk)
* API: Removed support for favorites and removed JSON dependencies. (@Enerdy)
* API: Removed support for clouds. (@Enerdy)
* API: Fixed a whole lot of bugs with wiring, and in general re-wrote some core bits that were bugged. (@WhiteXZ)
* API: Fixed projectile AI bugs. (@AndrioCelos)
* API: Fixed world saving problems. (WhiteXZ)
* API: Fixed server not accepting more connections once max slots was filled. (@WhiteXZ)
* API: Removed startup parameters and moved them to TShock. (@Cleant)
* API: Item.SetDefaults() no longer kills some tools. (@Enerdy)
* API: Restored chat bubbles. (@WhiteXZ)
* API: Updated to 1.3.0.6. (@Enerdy & @Patrikkk)
* API: Lots and I mean lots of network improvements in the SendQ department. (@tylerjwatson)
* API: Added NpcLootDrop and DropBossBag hooks. (@Patrikkk)
* API: Fixed hook: NpcTriggerPressurePlate (@Patrikkk)
* API: Fixed hook: ProjectileTriggerPressurePlate (@Patrikkk)
* API: Fixed hook: ItemSetDefaultsString (@Patrikkk)
* API: Fixed hook: ItemSetDefaultsInt (@Patrikkk)
* API: Fixed hook: ItemNetDefaults (@Patrikkk)
* API: Fixed hook: GameStatueSpawn (@Patrikkk)
* API: Fixed hook: NpcNetDefaults (@Patrikkk)
* API: Fixed hook: NpcNetSetDefaultsString (@Patrikkk)
* API: Fixed hook: NpcNetSetDefaultsInt (@Patrikkk)
* API: Fixed hook: NpcSpawn (@Patrikkk)
* API: Fixed hook: NpcTransformation (@Patrikkk)
* API: Fixed hook: NpcStrike (@Patrikkk)
* API: Updated AssemblyInfo to 1.3.0.6. (@nicatronTg)
* API: Moved to .NET Framework 4.5. (@tylerjwatson)
* API: Dedicated server input thread doesn't run if input is redirected/piped. (@tylerjwatson)
* API: Wiring.cs methods are now public. (@Stealownz)
* API: Added PlayerTriggerPressurePlate hook. (@Patrikkk)
* API: API Version Tick to 1.20.
* The config option disabling the DCU has been deprecated and will be removed in a future release. (@nicatronTg)
* Fixed bubble tile triggering noclip checks. (@Enerdy)
* Updated projectile handling in GetDataHandlers. (@WhiteXZ)
* Fixed issue #992. (@WhiteXZ)
* Teleport handler now handles wormholes. (@WhiteXZ)
* Fixed tall gates and trap doors (issue #998). (@WhiteXZ)
* Added monoliths to orientable tiles (issue #999). (@WhiteXZ)
* Fixed vortex stealth armor (issue #964). (@WhiteXZ)
* Added moon lord to spawn boss. (@WhiteXZ)
* Fixed serverpassword syntax error error message. (@JordyMoos)
* Fixed issue #1019. (@WhiteXZ)
* Fix: Region protection prevents placement of objects. (@Patrikkk)
* Moved all startup parameters to TShock. (@Cleant)
* Fix: Target dummies are no longer butchered. (@Denway)
* Added projectile 465 to the ignore list, which fixes some other issues. (@Enerdy)
* Fix: Logging out is now safe with SSC (/logout) (issue #1037). (@WhiteXZ)
* API/TShock: Removed -world parameter from TShock, put it back in the API. (@tylerjwatson)

## TShock 4.3.5

* Fix HandleSpawnBoss, and as a result the spawnboss command and boss spawning items. (@Ijwu)
* Rewrite SendQ for more network stack improvements (@tylerjwatson)
* Update to Terraria 1.3.0.5 (@Patrikkk)

## TShock 4.3.4

* Fix invasion progress messages (@WhiteXZ)
* Completely rewrite SendQ to have less deadlocks (@tylerjwatson)

## TShock 4.3.3

* Fix dihydrogen monoxide (@tylerjwatson)
* Whitelist another boss projectile (@Patrikkk, @WhiteXZ)

## TShock 4.3.2

* Fixed the issue where using the Super Absorbent Sponge would disable users (@WhiteXZ)
* Fixed an issue in NetGetData where e.Length - 1 would be -1 (@WhiteXZ)
* Fixed /who -i and /userinfo (@Enerdy)
* API: OnRegionEntered hook now returns the region entered (@Patrikkk)
* Support for Terraria 1.3.0.4 (@nicatronTg)
* Fixed dressers being unbreakable. (@nicatronTg)
* Fixed wall placement mechanics (@nicatronTg, @Ijwu, @WhiteXZ)
* Fixed Moon Lord projectiles disabling players (@k0rd, @nicatronTg)
* Fixed several potential crashes in server (@Patrikkk)
* Fixed -autocreate command line argument (@WhiteXZ, @nicatronTg)
* Added more world data to world load menu (@WhiteXZ)
* Moved server password to TShock config (@Enerdy)
* Fixed world delete in server (@benjiro)
* Fixed disappearing NPCs (@WhiteXZ)
* Added much more performant code, SendQ, to server module. Reduces downstream network overhead by at least 40% (@tylerjwatson)
* API: Updated TSPlayer.Disable to use new buffs (@Enerdy)
* Updated default max damage & projectile damage to 1,175 (based on 625 people)
* Fixed support for SSC (@WhiteXZ)

## TShock 4.3.1

* Fixed a bug where /user group failing would output no error. (@nicatronTg)
* Fixed a bug where /user group would fail. @(Enerdy)
* Added the ability to disable backup autosave messages. (@nicatronTg)
* Fixed /buff malfunctioning when entering an invalid buff name. (@Enerdy)
* Fixed projectiles 435-438 (martian invasion) freezing everyone under certain conditions. (@Enerdy)
* DisableTombstones now works properly with the new golden gravestones. (@Enerdy)
* REST module now properly catches exceptions during Start(). (@Patrikkk)
* Added /expert command to toggle expert mode. (@WhiteXZ)
* Fixed pirate invasions. (@patrik)
* Fixed worldinfo packet. (@WhiteXZ)
* Fixed server passwords. (@Enerdy)

## TShock 4.3.0.0

* API: Modifed NetItem so that it's actually useful. (@MarioE)
* Updated prebuilts (SQLite, JSON, MySQL) to latest versions. (@nicatronTg)
* Added a minimum password length to prevent blank passwords. (@nicatronTg)
* Modified item ban checks to provide which item is disabling a player in the logs. (@Enerdy)
* API: Modified TSPlayer to store a user, and deprecated calls to TSPlayer.User.ID. (@WhiteXZ)
* Modified chat color specs in config file to be int arrays rather than floats. (@nicatronTg)
* Modified verbiage for ```/auth``` and ```/auth-verify``` to make it clearer how they operate. (@nicatronTg)
* API: Added fuzzy name searching for users. (@WhiteXZ)
* API: Fixed ```OnPlayerLogout``` not being fired when a player disconnects. (@nicatronTg)
* API: Deprecated ```ValidString``` and ```SanitizeString``` methods in Utils. (@nicatronTg)
* Added BCrypt password hashing and related systems for it. BCrypt replaces the old system using non-password hashing algorithms for storing passwords. It breaks implementations of the login code that were manually recreated, but is otherwise seamless in transition. (@nicatronTg)
* API: Added ```User.VerifyPassword(string password)``` which verifies if the user's password matches their stored hash. It automatically upgrades a users' password to BCrypt if called and the password stored is not a BCrypt hash. (@nicatronTg)
* API: Deprecated ```Utils.HashPassword``` and related password hashing functions as those are no longer needed for plugin access. (@nicatronTg)
* Fixed ```UseServerName``` config option so that it correctly sends the config server name any time that Main.WorldName is used. (@Olink)
* Fixed a bug where people could ban themselves. (@nicatronTg)
* Fixed a bug where banning a player who never logged in caused problems. (@nicatronTg)
* Terraria 1.3.0.3 support.<|MERGE_RESOLUTION|>--- conflicted
+++ resolved
@@ -6,11 +6,8 @@
 * Update for OTAPI 2.0.0.36 and Terraria 1.4.0.4. (@hakusaro, @Patrikkk, @DeathCradle)
 * Fixed /wind command. (@AxeelAnder)
 * Fixed NPC buff bouncer. (@AxeelAnder)
-<<<<<<< HEAD
-* Fixed lava, wet, and honey bombs. (@Olink)
-=======
 * Fixed players are unable to remove an NPC. Change `byte NPCHomeChangeEventArgs.Homeless` to `HouseholdStatus NPCHomeChangeEventArgs.HouseholdStatus`. (@AxeelAnder)
->>>>>>> 40b7a2db
+* Fixed lava, wet, and honey bombs/grenades/rockets. (@Olink)
 
 ## TShock 4.4.0 (Pre-release 7 (Entangled))
 * Fixed bed spawn issues when trying to remove spawn point in SSC. (@Olink)
