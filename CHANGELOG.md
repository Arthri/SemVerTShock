--- conflicted
+++ resolved
@@ -13,11 +13,8 @@
   * If there is no section called "Upcoming changes" below this line, please add one with `## Upcoming changes` as the first line, and then a bulleted item directly after with the first change.
 
 ## Upcoming changes
-<<<<<<< HEAD
+* Fixed `TSPlayer.GiveItem` not working if the player is in lava. (@gohjoseph)
 * Only allow using Teleportation Potions, Magic Conch, and Demon Conch whilst holding them. (@drunderscore)
-=======
-* Fixed `TSPlayer.GiveItem` not working if the player is in lava. (@gohjoseph)
->>>>>>> fd083cdc
 
 ## TShock 4.5.17
 * Fixed duplicate characters (twins) after repeatedly logging in as the same character due to connection not being immediately closed during `NetHooks_NameCollision`. (@gohjoseph)
