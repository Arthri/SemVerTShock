# TShock for Terraria

This is the rolling changelog for TShock for Terraria. Use past tense when adding new entries; sign your name off when you add or change something. This should primarily be things like user changes, not necessarily codebase changes unless it's really relevant or large.

## Upcoming Changes
<<<<<<< HEAD
* Added LandGolfBallInCup event which is accessible for developers to work with, as well as LandGolfBallInCup handler to handle exploits where players could send direct packets to trigger and imitate golf ball cup landing anywhere in the game world. Added two public lists in Handlers.LandGolfBallInCupHandler: GolfBallProjectileIDs and GolfClubItemIDs. (@Patrikkk)
=======
* New permission `tshock.tp.pylon` to enable teleporting via Teleportation Pylons (@QuiCM)
* New permission `tshock.journey.research` to enable sharing research via item sacrifice (@QuiCM)
>>>>>>> d7798b93

## TShock 4.4.0 (Pre-release 10)
* Fix all rope coils. (@Olink)
* Fixed a longstanding issue with SendTileSquare that could result in desyncs and visual errors. (@QuiCM)
* Fixed placement issues with Item Frames, Teleportation Pylons, etc. (@QuiCM)
* Doors are good now for real probably (@QuiCM, @Hakusaro, @Olink)
* Bump default max damage received cap to 42,000 to accommodate the Empress of Light's instant kill death amount. (@hakusaro, @moisterrific, @Irethia, @Ayrawei)
* Updated `/spawnboss` command to include Empress of Light, Queen Slime, and other additional bosses that have a health bar. (@moisterrific)

## TShock 4.4.0 (Pre-release 9)
* Fixed pet licenses. (@Olink)
* Added initial support for Journey mode in SSC worlds. (@Olink)
* Made TShock database MySQL 8 compatible by escaping column names in our IQueryBuilder code. (Name `Groups` is a reserved element in this version, which is used in our `Region` table.) (@Patrikkk)
* Reintroduced `-worldselectpath` per feedback from @fjfnaranjo. This command line argument should be used to specify the place where the interactive server startup will look for worlds to show on the world select screen. The original version of this argument, `-worldpath`, was removed because several game service providers have broken configurations that stop the server from running with an unhelpful error. This specific configuration was `-world` and `-worldpath`. In the new world, you can do the following:
  * `-worldselectpath` should be used if you want to customize the server interactive boot world list (so that you can select from a number of worlds in non-standard locations).
  * `-world` will behave as an absolute path to the world to load. This is the most common thing you want if you're starting the server and have a specific world in mind.
  * `-worldselectpath` and `-worldname` should work together enabling you to select from a world from the list that you specify. This is *not* a world file name, but a world name as described by Terraria.
  * `-worldselectpath` is identical to the old `-worldpath`. If you specify `-worldselectpath` and `-world` without specifying an absolute path the server will crash for sure.
  * Thank you again to @fjfnaranjo for supplying a [detailed feature request](https://github.com/Pryaxis/TShock/issues/1914) explaining precisely why this option should be available. Without this, we would have had no context as to why this feature was useful or important. Thank you, @fjfnaranjo!
  * This change was implemented by (@QuiCM, @hakusaro).
* Updated Bouncer to include Sparkle Slime debuff that can be applied to town NPCs. (@moisterrific)
* Updated `/spawnboss` command to include Empress of Light, Queen Slime, and other additional bosses that have a health bar. (@moisterrific)
* Added journey mode permissions to owner group by default. (@moisterrific)
* Fixed kick on hardcore death / kick on mediumcore death / ban on either from taking action against journey mode players. (@hakusaro)
* Attempted to fix the problem with the magic mirror spawn problems. You should be able to remove your spawn point in SSC by right clicking on a bed now. (@hakusaro, @AxeelAnder)
* Added HandleFoodPlatterTryPlacing event, which is called whenever a player places a food in a plate. Add antihack to bouncer, to prevent removing food from plates if the region is protected; To prevent placement if they are not in range; To prevent placement if the item is not placed from player hand. (@Patrikkk)
* Fixed an offset error in NetTile that impacted `SendTileSquare`. It was being read as a `byte` and not a `ushort`. (@QuiCM)
* Fixed coins not dropping after being picked up by npcs. The ExtraValue packet was not being read correctly. (@Olink)
* Removed packet monitoring from debug logs. To achieve the same results, install @QuiCM's packet monitor plugin (it does better things). (@hakusaro)
* Updated packet monitoring in send tile square handler for Bouncer debugging. (@hakusaro)
* Added `/sync`, activated with `tshock.synclocalarea`. This is a default guest permission. When the command is issued, the server will resync area around the player in the event of a desync issue. (@hakusaro)
  * If your doors disappear, this command will allow a player to resync without having to disconnect from the server.
  * The default group that gets this permission is `Guest` for the time being.
  * To add this command to your guest group, give them `tshock.synclocalarea`, with `/group addperm guest tshock.synclocalarea`.
  * This command may be removed at any time in the future (and will likely be removed when send tile square handling is fixed).
* Add FishOutNPC event handler, which is called whenever a player fishes out an NPC using a fishing rod. Added antihack to Bouncer, to prevent unathorized and invalid mob spawning, by checking player action, NPC IDs and range. (@Patrikkk, @moisterrific)
* Fixed smart door automatic door desync and deletion issue. (@hakusaro)

## TShock 4.4.0 (Pre-release 8)
* Update for OTAPI 2.0.0.36 and Terraria 1.4.0.4. (@hakusaro, @Patrikkk, @DeathCradle)
* Fixed /wind command. (@AxeelAnder)
* Fixed NPC debuff issue when attempting to fight bosses resulting in kicks. (@AxeelAnder)
* Fixed players are unable to remove an NPC. Change `byte NPCHomeChangeEventArgs.Homeless` to `HouseholdStatus NPCHomeChangeEventArgs.HouseholdStatus`. (@AxeelAnder)
* Fixed lava, wet, honey, and dry bombs;  
  and lava, wet, honey, and dry grenades;  
  and lava, wet, honey, and dry rockets;  
  and lava, wet, honey, and dry mines. (@Olink)
* Fix Bloody Tear displaying the wrong text when used. (@Olink)
* Fix the visibility toggle for the last two accessory slots. (@Olink)
* Adding Journey mode user account permissions. Journey mode must be enabled for these to have any effect. (@Patrikkk)
  * `tshock.journey.time.freeze`
  * `tshock.journey.time.set`
  * `tshock.journey.time.setspeed`
  * `tshock.journey.godmode`
  * `tshock.journey.wind.strength`
  * `tshock.journey.wind.freeze`
  * `tshock.journey.rain.strength`
  * `tshock.journey.rain.freeze`
  * `tshock.journey.placementrange`
  * `tshock.journey.setdifficulty`
  * `tshock.journey.biomespreadfreeze`
  * `tshock.journey.setspawnrate`
* Changed default thresholds for some changes in the config file to accommodate new items & changes to Terraria. (@hakusaro)
* Store projectile type in `ProjectileStruct RecentlyCreatedProjectiles` to identify the recently created projectiles by type. Make `RecentlyCreatedProjectiles` and `ProjectileStruct` public for developers to access from plugins.

## TShock 4.4.0 (Pre-release 7 (Entangled))
* Fixed bed spawn issues when trying to remove spawn point in SSC. (@Olink)
* Fixed Snake Flute. (@Olink)
* Fixed lava absorbant sponge not capturing lava. `LiquidSetEventArgs` now returns a `LiquidType` instead of a byte type. (@hakusaro)
* Fixed bottomless lava bucket from not being able to create lava. (@hakusaro)
  * Ban a lava bucket to ban lava on the server entirely, until we figure out a better way to handle liquids.
* Fixed scarab bombs not detonating on pick style tiles. (@hakusaro)
* Fixed dirt bombs not creating dirt. (@hakusaro)
* Added a ridiculous amount of debug information. If you're experiencing any problems with 1.4 items being caught by the TShock anticheat system, please turn on DebugLogs in your config file and capture log data. It'll be extremely helpful in narrowing down precisely how to fix your problem. (@hakusaro)
* Released with entangled support for 1.4.0.4 based on @Patrikkk local build and latest snapshot gen-dev. (@hakusaro)

## TShock 4.4.0 (Pre-release 6)
* Updates to OTAPI 2.0.0.35 (@DeathCradle).

## TShock 4.4.0 (Pre-release 5)
* Update player spawn related things to 1.4. `Terraria.Player.Spawn` method now has a required argument, `PlayerSpawnContext context`. (@AxeelAnder)
* Make sqlite db path configurable. (@AxeelAnder)
* Terraria 1.4.0.3 experimental support. (@Patrikkk)
* Updated changelog. (@hakusaro)

## TShock 4.4.0 (Pre-release 4)
* Debug logging now provides ConsoleDebug and ILog has been updated to support the concept of debug logs. Debug logs are now controlled by `config.json` instead of by preprocessor debug flag. (@hakusaro)
* Removed `/confuse` command and Terraria player data resync from @Zidonuke. (@hakusaro)
* Attempted to fix the player desync issue by changing `LastNetPosition` logic and disabling a check in Bouncer that would normally reject player update packets from players. (@QuiCM, @hakusaro)

## TShock 4.4.0 (Pre-release 3)
* Fixed `/worldmode` command to correctly target world mode. (@Ristellise)
* The following commands have been removed: `tbloodmoon`, `invade`, `dropmeteor`. `fullmoon`, `sandstorm`, `rain`, `eclipse`
* The following command has been added to replace them: `worldevent`. This command requires the `tshock.world.events` permission.
  * `worldevent` can be used as so: `worldevent [event type] [sub type] [wave (if invasion event)]`
  * Valid event types are `meteor`, `fullmoon`, `bloodmoon`, `eclipse`, `invasion`, `sandstorm`, `rain`
  * Valid sub types are `goblins`, `snowmen`, `pirates`, `pumpkinmoon`, `frostmoon` for invasions, and `slime` for rain.

* A new set of permissions has been added under the node `tshock.world.events`:
  * `tshock.world.events.bloodmoon`: Enables access to the `worldevent bloodmoon` command
  * `tshock.world.events.fullmoon`: Enables access to the `worldevent fullmoon` command
  * `tshock.world.events.invasion`: Enables access to the `worldevent invasion` command
  * `tshock.world.events.eclipse`: Enables access to the `worldevent eclipse` command
  * `tshock.world.events.sandstorm`: Enables access to the `worldevent sandstorm` command
  * `tshock.world.events.rain`: Enables access to the `worldevent rain` command
  * `tshock.world.events.meteor`: Enables access to the `worldevent meteor` command

Please note that the permissions previously tied to the removed commands are also still used to confirm access to the new commands, so if you have existing configurations no one should have any new or lost access.

## TShock 4.4.0 (Pre-release 2)
* Replaced `/expert` with `/worldmode` command. (@QuiCM)
* Fixed NPC buff anticheat issue conflicting with Terraria gameplay changes (whips). (@Patrikkk)

## TShock 4.4.0 (Pre-release 1)
* Added confused debuff to Bouncer for confusion applied from Brain of Confusion
* API: Added return in OnNameCollision if hook has been handled. (@Patrikkk)
* API: Added hooks for item, projectile and tile bans (@deadsurgeon42)
* API: Changed `PlayerHooks` permission hook mechanisms to allow negation from hooks (@deadsurgeon42)
* API: New WorldGrassSpread hook which shold allow corruption/crimson/hallow creep config options to work (@DeathCradle)
* Fixed a missing case in UserManager exception handling, which caused a rather cryptic console error instead of the intended error message (@deadsurgeon42)
* Fixed saving when one player is one the server and another one joins (@MarioE)
* Fixed /spawnmob not spawning negative IDs (@MarioE)
* Validated tile placement on PlaceObject; clients can no longer place frames, paintings etc with dirt blocks (@bartico6, @ProfessorXZ)
* Updated to new stat tracking system with more data so we can actually make informed software decisions (Jordan Coulam)
* Fixed /time display at the end of Terraria hours (@koneko-nyan)
* Added a warning notifying users of the minimum memory required to run TShock (@bartico6)
* Added /group rename to allow changing group names (@ColinBohn, @ProfessorXZ)
* Added /region rename and OnRegionRenamed hook (@koneko-nyan, @deadsurgeon42)
* Rebuilt /ban add. New syntax is /ban add <target> [time] [reason] where target is the target online player, offline player, or IP; where time is the time format or 0 for permanent; and where [reason] is the reason. (@hakusaro)
* Removed /ban addip and /ban addtemp. Now covered under /ban add. (@hakusaro)
* Added /su, which temporarily elevates players with the tshock.su permission to super admin. In addition added, a new group, owner, that is suggested for new users to setup TShock with as opposed to superadmin. Finally, /su is implemented such that a 10 minute timeout will occur preventing people from just camping with it on. (@hakusaro)
* Added /sudo, which runs a command as the superadmin group. If a user fails to execute a command but can sudo, they'll be told that they can override the permission check with sudo. Much better than just telling them to run /su and then re-run the command. (@hakusaro)
* Fixed /savessc not bothering to save ssc data for people who bypass ssc. (@hakusaro)
* Default permission sets for new databases are more modern. (@hakusaro)
* Added the ability to ban by account name instead of just banning a character name assuming its an account name. (@hakusaro)
* Fixed a bug in the CommandLineParser which caused some command lines to fail (@QuicM)
* Renamed TShock.DB.User to TShock.DB.UserAccount, including all the related methods, classes and events. (@Ryozuki)
* Update OTAPI to 2.0.0.31, which also updates Newtonsoft.Json to 10.0.3 (@Ryozuki)
* Fixed DumpItems() from trying to dump older versions of certain items (negative item IDs). (@Zaicon)
* Added the `/dump-reference-data` command, which when run, runs Utils.Dump() and outputs Terraria reference data to the server folder. (@hakusaro)
* Added DateTime datatype support for both MySQL and SQLite. (@Ryozuki)
* Fixed builds to not require a specific version of OTAPI and to not fail when in Release mode (@bartico6)
* Update Assembly Company to Pryaxis (@Ryozuki)
* Removed `/restart` command. (@hakusaro)
* Removed `Permissions.updateplugins` permission. (@hakusaro)
* Removed REST `/v3/server/restart/` route and `/server/restart/` route. (@hakusaro)
* The "auth system" is now referred to as the initial setup system (what it actually is). This is better verbiage for basically all situations. Who really wants to turn off the "authentication system?" In addition, the system now makes it more clear what the point of it is, rather than that it grants permissions. (@hakusaro)
* `GetDataHandlers.SendTileSquare` hook now sends a `TSPlayer` and a `MemoryStream` of raw data. (@hakusaro)
* Added `GetDataHandlers.HealOtherPlayer` hook. (@hakusaro)
* Added `GetDataHandlers.PlaceObject` hook. (@hakusaro)
* `GetDataHandlers.KillMe` now sends a `TSPlayer` and a `PlayerDeathReason`. (@hakusaro)
* Added `GetDataHandlers.ProjectileKill` hook. (@hakusaro)
* Removed `TShock.CheckProjectilePermission`. (@hakusaro)
* Added `TSPlayer` object to `GetDataHandlers.LiquidSetEventArgs`. (@hakusaro)
* Removed `TShock.StartInvasion` for public use (moved to Utils and marked internal). (@hakusaro)
* Fixed invasions started by TShock not reporting size correctly and probably not working at all. (@hakusaro)
* Removed `GetDataHandlers.TileKill` and replaced it with `GetDataHandlers.PlaceChest` as the packet originally designated as tile kill is now only used for chests. (@hakusaro)
* Added `TSPlayer` to `GetDataHandlers.NPCHome`. (@hakusaro)
* Added `TSPlayer` to `GetDataHandlers.ChestItemChanged`. (@hakusaro)
* Fixed chest item changes not triggering any range checks, tile checks, or correct chest checks. (@hakusaro)
* Added `TSPlayer` to `GetDataHandlers.PlayerBuff`. (@hakusaro)
* Added `TSPlayer` and `PlayerDeathReason` to `GetDataHandlers.PlayerDamage`. (@hakusaro)
* Added `TSPlayer` to `GetDataHandlers.NPCStrike`. (@hakusaro)
* Added `TSPlayer` to `GetDataHandlers.PlayerAnimation`. (@hakusaro)
* Added `GetDataHandlers.MassWireOperation` hook and related arguments. (@hakusaro)
* Added `GetDataHandlers.PlaceTileEntity` hook and related arguments. (@hakusaro)
* Added `TSPlayer` to `GetDataHandlers.GemLockToggle`. (@hakusaro)
* Added `GetDataHandlers.PlaceItemFrame` hook and related arguments. (@hakusaro)
* Added `TSPlayer.IsBouncerThrottled()`. (@hakusaro)
* Added `TSPlayer.IsBeingDisabled()` and removed `TShock.CheckIgnores(TSPlayer)`. (@hakusaro)
* Added `TSPlayer.CheckIgnores()` and removed `TShock.CheckIgnores(TSPlayer)`. (@hakusaro)
* Hooks inside TShock can now be registered with their `Register` method and can be prioritized according to the TShock HandlerList system. (@hakusaro)
* Fix message requiring login not using the command specifier set in the config file. (@hakusaro)
* Move `TShock.CheckRangePermission()` to `TSPlayer.IsInRange` which **returns the opposite** of what the previous method did (see updated docs). (@hakusaro)
* Move `TShock.CheckSpawn` to `Utils.IsInSpawn`. (@hakusaro)
* Replace `TShock.CheckTilePermission` with `TSPlayer.HasBuildPermission`, `TSPlayer.HasPaintPermission`, and `TSPlayer.HasModifiedIceSuccessfully` respectively. (@hakusaro)
* Fix stack hack detection being inconsistent between two different check points. Moved `TShock.HackedInventory` to `TSPlayer.HasHackedItemStacks`. Added `GetDataHandlers.GetDataHandledEventArgs` which is where most hooks will inherit from in the future. (@hakusaro)
* All `GetDataHandlers` hooks now inherit from `GetDataHandledEventArgs` which includes a `TSPlayer` and a `MemoryStream` of raw data. (@hakusaro)
* Removed _all obsolete methods in TShock marked obsolete prior to this version (all of them)_ (@hakusaro).
* Removed broken noclip detection and attempted prevention. TShock wasn't doing a good job at stopping noclip. It's always worse to claim that you do something that you can't/don't do, so removing this is better than keeping broken detection in. (@hakusaro)
* Replaced `Utils.FindPlayer` with `TSPlayer.FindByNameOrID` to more appropriately be object orientated. (@hakusaro)
* Moved `Utils.Kick()` to `TSPlayer` since its first argument was a `TSPlayer` object. (@hakusaro)
* Removed `Utils.ForceKick()`. (@hakusaro)
* Removed `Utils.GetPlayerIP()`. (@hakusaro)
* Moved `Utils.Ban()` to `TSPlayer.Ban()`. (@hakusaro)
* Moved `Utils.SendMultipleMatchError()` to `TSPlayer.SendMultipleMatchError`. (@hakusaro)
* Removed `Utils.GetPlayers()`. Iterate over the TSPlayers on the server and make your own list.
* Removed `Utils.HasBanExpired()` and replaced with `Bans.RemoveBanIfExpired()`. (@hakusaro)
* Removed `Utils.SendFileToUser()` and replaced with `TSPlayer.SendFileTextAsMessage()`. (@hakusaro)
* Removed `Utils.GetGroup()` also have you seen `Groups.GetGroupByName()`? (@hakusaro)
* `Utils.MaxChests()` is now `Utils.HasWorldReachedMaxChests()`. (@hakusaro)
* `Utils.GetIPv4Address()` is now `Utils.GetIPv4AddressFromHostname()`. (@hakusaro)
* Fixed the disappearing problem when placing tile entities. (@mistzzt)
* Removed the stat tracking system. (@hakusaro)
* Fixed erroneous kicks and bans when using `KickOnMediumcoreDeath` and `BanOnMediumcoreDeath` options. (@DankRank)
* Removed `TSPlayer.InitSpawn` field. (@DankRank)
* `OnPlayerSpawn`'s player ID field is now `PlayerId`. (@DankRank)
* Fixed null reference console spam in non-SSC mode (@QuiCM)
* `Utils.TryParseTime` can now take spaces (e.g., `3d 5h 2m 3s`) (@QuiCM)
* Enabled banning unregistered users (@QuiCM)
* Added filtering and validation on packet 96 (Teleport player through portal) (@QuiCM)
* Update tracker now uses TLS (@pandabear41)
* When deleting an user account, any player logged in to that account is now logged out properly (@Enerdy)
* Add NPCAddBuff data handler and bouncer (@AxeelAnder)
* Improved config file documentation (@Enerdy)
* Add PlayerZone data handler and bouncer (@AxeelAnder)
* Update sqlite binaries to 32bit 3.27.2 for Windows (@hakusaro)
* Fix banned armour checks not clearing properly (thanks @tysonstrange)
* Added warning message on invalid group comand (@hakusaro, thanks to IcyPhoenix, nuLLzy & Cy on Discord)
* Moved item bans subsystem to isolated file/contained mini-plugin & reorganized codebase accordingly. (@hakusaro)
* Moved bouncer checks for item bans in OnTileEdit to item bans subsystem. (@hakusaro)
* Compatibility with Terraria 1.4.0.2 (@AxeelAnder, @Patrikkk)
  * Multiple fields got slightly renamed.
  * Modifying ToggleExpert command. Main.expertMode is no longer settable. Using a Main.GameMode int property comparsion.
  * GameCulture no longer has static fields to get local language. Using methods to return/compare language.
  * Added permission "tshock.npc.spawnpets" which restricts pet spawns. This can cause high network load, so it's restricted. (@hakusaro)
  * Updated OnTeleport to support new args per protocol changes. (@hakusaro)
  * Disabled anticheat checks for projectile updates due to issues with game changes. (@hakusaro)
  * This update has been brought to you by: Patrikkk, Icy, Chris, Death, Axeel, Zaicon, hakusaro, and Yoraiz0r! <3

## TShock 4.3.26
* Removed the stat tracking system. (@hakusaro)
* Updated SQLite binaries. (@hakusaro)
* Removed server-sided healing when disabled. (@QuiCM)
* Patched an exploit that allowed users to kill town NPCs (@QuiCM)
* [API] Added a patch for the 0-length crash (@QuiCM)

## TShock 4.3.25
* Fixed a critical exploit in the Terraria protocol that could cause massive unpreventable world corruption as well as a number of other problems. Thanks to @bartico6 for reporting. Fixed by the efforts of @QuiCM, @hakusaro, and tips in the right directioon from @bartico6.

## TShock 4.3.24
* Updated OpenTerraria API to 1.3.5.3 (@DeathCradle)
* Updated Terraria Server API to 1.3.5.3 (@WhiteXZ, @hakusaro)
* Updated TShock core components to 1.3.5.3 (@hakusaro)
* Terraria Server API version tick: 2.1
* Added OnNpcKilled hook to Server API: 2.2 (@tylerjwatson)
* Added CreateCombatTextExtended to PacketTypes. This packet allows for the same functionality that packet 82 (CreateCombatText) used to have. (@WhiteXZ)
* Updated ServerBroadcast hook to provide a NetworkText object. (@tylerjwatson)
* Fixed levers and things not updating properly. (@deathcradle)
* Deprecated PacketTypes.ChatText. Chat is now handled using the NetTextModule and packet 82. (@WhiteXZ, @Hakusaro)
* Removed the -lang command-line flag from TShock. It is now a vanilla feature. (@Hakusaro)

## TShock 4.3.23
* Added evil type option during world creation (@mistzzt)
* Bans can be sorted. TShock's default sorting will retrieve bans sorted from newest to oldest based on the date the ban was added (@WhiteXZ)
* Resolved issues with mob and item spawning. Thanks to @OnsenManju for your investigative work :) (@WhiteXZ)
* Patched a crashing exploit (@Simon311)

## TShock 4.3.22
* Compatibility with Terraria 1.3.4.4
* API: Version tick 2.0
* API: Reduced RAM usage by ~80MB (Large server) (@deathcradle)
* API: Added TSPlayer.KillPlayer() (@WhiteXZ)
* API: Added TSPlayer.Logout() (@ProfessorXZ)
* Fixed connections after max slot is reached (@DeathCradle)
* Fixed server crashes caused by client disconnections when attempting to read closed sockets (@Enerdy)
* Added some code to make trapdoors work better (@DogooFalchion)
* AllowCutTilesAndBreakables config option now correctly allows flowers/vines/herbs to be cut in regions without breaking walls (@WhiteXZ)
* REST: `/v3/players/read` now includes a `muted` field (@WhiteXZ)
* REST: Token creation is now more secure (Thanks to @Plazmaz for reporting the issue!)
* REST: Deprecated the RestRequestEvent. If you use this event, please let us know.
* REST: ALL endpoints now have a base route (eg you can use `/server/motd` instead of `/v3/server/motd`). These base routes will never change, but will provide an `upgrade` field describing any newer routes
* REST: Added `/v3/world/autosave` and `/v3/world/bloodmoon` which use GET parameter style arguments. I.e., `/v3/world/autosave?state=[true|false]` & `/v3/world/bloodmoon?state=[true|false]`. The state argument is optional
* Fixed fishing quests not saving/loading correctly when login before join, UUID login, and SSC were enabled together (@DogooFalchion)

## TShock 4.3.21
* Compatibility with Terraria 1.3.4.3 (@Patrikkk, @Zaicon).
* API: Version tick 1.26.
* API: Deprecated PlayerDamage and PlayerKillMe packets (now uses PlayerHurtV2 and PlayerDeathV2).
* API: Main.rand now uses UnifiedRandom instead of Random. This WILL break any existing plugin that uses Main.rand.
* Fixed HealOtherPlayer packet exploit (@Simon311).
* Added associated config option for HealOtherPlayer exploit prevention (@Simon311).
* Added `/accountinfo` command to get account information for a given TShock account (@Simon311).
* Removed TShock color parsing from MOTDs (@WhiteXZ).
* Fixed butterfly statues spawning catchable butterflies (@DogooFalchion).
* Implemented some missing balance changes lost in prior version patches (@DogooFalchion).
* Added alias for server shutdown command: stop (@nicatronTg).
* Removed the old REST model. This includes the following endpoints:
 * `/status`
 * `/v2/players/read`
 * `/v2/server/rawcmd` (@WhiteXZ).
* Fixed `/user group` always giving an unhelpful error messaging telling you to check the console, even if we knew exactly why it failed (@nicatronTg).
* Removed _all obsolete methods in TShock marked obsolete prior to this version (all of them)_ (@nicatronTg).
* Fixed issue where registration + login would fail because KnownIps had 0 items and .Last() doesn't work on collections with 0 items (@DogooFalchion, @nicatronTg, @Simon311).
* Added `/uploadssc [player]` which allows someone to upload SSC data for [player] and store it on the server. Adds `tshock.ssc.upload` and `tshock.ssc.upload.others` permission nodes to match (@DogooFalchion).
* Added hardened stone to the whitelist of tiles editable by players (@DogooFalchion).
* Added conversion system to send convert old MOTD format into smart text, while preserving initial line starting values to keep byte optimization for background colors Thanks to (@WhiteXZ, @Simon311, and especially @DogooFalchion) for the hard work on this issue.

## TShock 4.3.20
* Security improvement: The auth system is now automatically disabled if a superadmin exists in the database (@Enerdy).
* Removed the `auth-verify` command since `auth` now serves its purpose when necessary (@Enerdy).
* Security: `/"` exploit can no longer break chat mute filters (@Simon311).
* Fixed an issue where sometimes players could connect briefly during server shutdown, leading to errors (@Simon311).
* Fixed wyverns despawning & not behaving like normal (@WhiteXZ).
* Fixed major security issue where InvokeClientConnect could be exploited to do terrible, terrible things (@Simon311, @nicatronTg, @popstarfreas, @ProfessorXZ, @WhiteXZ).

## TShock 4.3.19
* Compatibility with Terraria 1.3.3.3 (@Simon311)
* API: Version tick 1.25
* API: Resolved some issues with the ItemForceIntoChest hook (@WhiteXZ, @Patrikkk)
* API: Resolved some shonky code that caused Vitamins and other Ankh Shield related items to drop at strange rates or not at all (@ProfessorXZ, @WhiteXZ, @nicatronTg)
* Fixed magical ice blocks not working correctly (@ProfessorXZ)

## TShock 4.3.18

* Compatibility with Terraria 1.3.3.2
* API: Version tick 1.24
* API: Fixed chat line breaks when using chat tags and long strings of text (@ProfessorXZ)
* API: Added ItemForceIntoChest hook (@WhiteXZ)
* API: Included the player's registration date in REST's players/read endpoints (@ProfessorXZ)
* The setdungeon command correctly uses tshock.world.setdungeon as its permission (@OnsenManju)
* Fixed clients being able to "Catch" and remove NPCs (@ProfessorXZ)
* Fixed clients being able to remove other players' portals (@ProfessorXZ)
* Fixed possible client crashes caused by invalid item netIDs (@ProfessorXZ)
* Fixed players being able to bypass permission checks when placing Tile Entities (@ProfessorXZ)
* Fixed players being able to bypass permission checks when placing items in Item Frames (@ProfessorXZ)
* Fixed a bug involving Item Frames which allowed players to duplicate items (@ProfessorXZ)
* Fixed an issue allowing clients to teleport NPCs to arbitrary locations (@ProfessorXZ)
* Fixed a bug where players would get teleported to their previous location after dismounting the Unicorn Mount (@ProfessorXZ)
* Players can no longer quick stack items into region protected chests (@ProfessorXZ)
* Rope placement is no longer blocked by range checks (@ProfessorXZ)
* The Drill Containment Unit breaks blocks properly now (@ProfessorXZ)
* Fixed item duplications caused by range checks and invalid netIDs (@ProfessorXZ)
* Fixed Expert mode coin duplication (@ProfessorXZ)
* Players are no longer able to place liquids using LoadNetModule packet (@ProfessorXZ)
* Explosives are no longer blocked by range checks (@ProfessorXZ)
* Players can no longer bypass tile checks by using the Tile packet (@ProfessorXZ)
* Fixed a bug where players couldn't hammer a Junction Box without "allowclientsideworldedit" permission (@Patrikkk)
* Fixed the client's UI not being draw when setting wind speed to abnormal values (@ProfessorXZ)
* Added a command to start and stop sandstorms (@WhiteXZ)

## TShock 4.3.17

* Compatibility with Terraria 1.3.2.1
* Updated superadmin behaviour to conform to expected behaviour (@WhiteXZ, @Patrikk)
* Fixed a crash involving teleporters and dressers (@WhiteXZ)
* Fixed pressure plates (@Enerdy, @Patrikk)
* Fixed a deadlock in wiring (@Wolfje)
* Fixed a crash in wiring (@Patrikk)
* Improved network syncing on client joins (@Patrikk)
* The Presserator can now place actuators (@ProfessorXZ)
* Resolved a region error when removing unlisted users from regions (@WhiteXZ)
* Added a `SetDungeon` command to set the dungeon position (@webmilio)
* The currently running world name is now part of the server application's title (@webmilio)
* Gem locks can now be region protected (@mistzzt)
* Players can now place sensors (@mistzzt)
* Repackaged GeoIP with TShock so that GeoIP works (@Enerdy)
* Added permissions to use sundials and start/stop parties (@Patrikk)
* Added an announcement box hook (@mistzzt)
* Added the ability to choose what type of world (crimson/corruption) you generate (@NoNiMad)

## TShock 4.3.16

* Terraria 1.3.1 wiring bugfixes
* Terraria 1.3.1.1 compatibility

## TShock 4.3.15

* This release is actually 4.3.14, but was ticked extra due to a version issue on gen-dev prior to master push.
* Update to 1.3.1

## TShock 4.3.13

* Fixed an issue preventing TShock from starting on certain mono versions (@Wolfje)
* Fixed a deadlock in Wiring (@Wolfje)
* Fixed character styles/gender not being saved properly on first login while SSC is on (@WhiteXZ)
* Added a PlayerPermission hook fired whenever a permission check involving said player occurs (when the new TSPlayer.HasPermission method is called) (@Enerdy)
* Resolved an issue where martian invasions and eclipses would have empty messages if AnonymousBossInvasions was set to true (@WhiteXZ)
* Added an optional `slime` parameter to the `rain` command, allowing slime rain to be started and stopped. New syntax is `rain [slime] <start/stop>` (@WhiteXZ)
* Fixed performance issues due to concurrent dictionary access in TSPlayer (@CoderCow)
* Added an ID property to Regions (@WhiteXZ)
* Fixed an issue where region sizes were calculated incorrectly (@WhiteXZ)
* Fixed a bug in RegionManager preventing regions adding correctly (@pink_panther)
* Fixed another bug in RegionManager preventing regions adding correctly (@WhiteXZ)
* Fixed a routing issue with the `/v2/token/create` REST endpoint
* Removed the `/token/create` REST endpoint. `/v2/token/create` should be used instead.

## TShock 4.3.12

* Fixed issues with TSPlayer.SetTeam not working (@WhiteXZ)
* Fixed /butcher not killing bosses in expert difficulty (@WhiteXZ)
* API: Deprecated PacketBufferer (now obviated by SendQ) (@WhiteXZ)
* API: Building on Windows no longer breaks traps (@Wolfje)
* Fixed bombs, dynamite, and sticky bombs (@Wolfje)
* Removed spammy messages from OnSecondUpdate that confused some server owners (@Wolfje)
* Rewrote some stat tracker code to send actually relevant data to the stats server (@Cleant / George from Multiplay UK)
* Added an opt-out command line switch to disable the stat tracker (--stats-optout) (@Cleant / George from Multiplay UK)
* Added a unique provider token which can be passed to the stat tracker (--provider-token [token]) for tracking servers from the same GSP. (@Cleant / George from Multiplay UK)

## TShock 4.3.11

* This release is actually 4.3.10, but was ticked extra due to a version issue on gen-dev prior to master push.

## TShock 4.3.10

This version features a drop-in tile replacement system by @Wolfje that reduces RAM requirements
by up to 70% on all worlds and CPU requirements up to 10% in the running process.

* Large worlds: from 700MB-1GB -> ~325MB
* Medium worlds: from 500MB -> ~200MB
* Small worlds: from 400MB -> ~125MB

Other notable changes include:

* API: **Drop-in tile storage replacement system** (@Wolfje)
* API: Fixed some possible packet leaks in sendq (@Wolfje)
* API: APIVersion 1.22
* API: Added crash protection around malicious and/or invalid packets (@Wolfje)
* API: Fixed worlds not loading sometimes (@tysonstrange)
* API: Fixed living leaf walls not working as housing
* Fixed an issue preventing some players from joining when the world is saving (@Wolfje)
* Fixed an issue adding a ban on a player who has previously been banned (@Wolfje)
* Fixed /invade martian (@Wolfje)
* Fixed target dummies not working properly (@WhiteXZ)
* Added a config option (DisableSecondUpdateLogs) to prevent log spam from OnSecondUpdate() (@WhiteXZ)
* Added RESTful API login rate limiting (@George)
* Added config options (MaximumRequestsPerInterval, RequestBucketDecreaseIntervalMinutes, LimitOnlyFailedLoginRequests) for rate limiting (@George)
* **DEPRECATION**: Deprecated Disable(string, bool) and added Disable(string, DisableFlags). Please update your plugins accordingly (@WhiteXZ)
* Fixed Halloween and Christmas events not working properly (@TomyLobo)
* Fixed the demon heart's extra accessory slot not working correctly in SSC (@WhiteXZ)
* Fixed gender-changing potions not working correctly in SSC (@hastinbe)
* Fixed IP bans not working correctly (@hastinbe)
* Fixed /reload not using the correct permission (@WhiteXZ)
* Fixed TSPlayer.ActiveChest not being tracked correctly resulting in item dupes while disabled (@WhiteXZ)
* /reload now reloads tile and projectile bans

## TShock 4.3.8
* API: Update to Terraria 1.3.0.8 (@Patrikkk)
* **API: Added a crash reporter which collects memory dumps on Windows** (@Wolfje)
* API: New commandline param: `-crashdir` - Writes crash reports to the specified directory (@Wolfje)
* API: Sendq now doesn't disconnect people when it cant send a packet (@Wolfje)
* API: Fixed more crashes on disconnect in sendq (@Wolfje)
* API: Now ignores unknown server packets (@Wolfje)
* API: Potentially removed arithmetic overflows in server (@Wolfje)

### Using the Crash Reporter

TShock now has a crash reporter built in which writes crash logs to the `crashes` directory
in the event of a catastrophic failure.  **To change where TShock writes its crash logs,
specify the `-crashdir` parameter on the command line**.

1. In the event of a crash, look for a file called `crash_xxxx.zip` in the `crashes` directory
2. Upload the file somewhere, beware the crash file may be quite large (>100MB), anywhere like google drive, dropbox or mega will be fine
3. Post a link to the crash with reproduction steps in the TShock support forum

Alternatively, if you do not want to report the crash, just delete the file.

## TShock 4.3.7

* Auth system kicks players if system is disabled. (@nicatronTg)
* Fixed /login permitting multiple logins without a logout in between. (@nicatronTg)
* Allow[Hallow/Corruption/Crimson]Creep in config now work. (@WhiteXZ)
* API: Treasure bags are now named properly. (@WhiteXZ)
* API: Clients no longer close on disconnect. (@Wolfje)
* API: Add server broadcast hook. (@Patrikk)
* API: Fixed pressure plate hook triggering multiple times. (@Patrikk)
* API: Fixed issues with SendQ writes failing. (@Wolfje)
* API: Version tick to 1.21

## TShock 4.3.6

* API: NPCs shoot the right way (@WhiteXZ)
* API: The server config file works correctly with priority and port (@Patrikkk)
* API: Removed support for favorites and removed JSON dependencies. (@Enerdy)
* API: Removed support for clouds. (@Enerdy)
* API: Fixed a whole lot of bugs with wiring, and in general re-wrote some core bits that were bugged. (@WhiteXZ)
* API: Fixed projectile AI bugs. (@AndrioCelos)
* API: Fixed world saving problems. (WhiteXZ)
* API: Fixed server not accepting more connections once max slots was filled. (@WhiteXZ)
* API: Removed startup parameters and moved them to TShock. (@Cleant)
* API: Item.SetDefaults() no longer kills some tools. (@Enerdy)
* API: Restored chat bubbles. (@WhiteXZ)
* API: Updated to 1.3.0.6. (@Enerdy & @Patrikkk)
* API: Lots and I mean lots of network improvements in the SendQ department. (@tylerjwatson)
* API: Added NpcLootDrop and DropBossBag hooks. (@Patrikkk)
* API: Fixed hook: NpcTriggerPressurePlate (@Patrikkk)
* API: Fixed hook: ProjectileTriggerPressurePlate (@Patrikkk)
* API: Fixed hook: ItemSetDefaultsString (@Patrikkk)
* API: Fixed hook: ItemSetDefaultsInt (@Patrikkk)
* API: Fixed hook: ItemNetDefaults (@Patrikkk)
* API: Fixed hook: GameStatueSpawn (@Patrikkk)
* API: Fixed hook: NpcNetDefaults (@Patrikkk)
* API: Fixed hook: NpcNetSetDefaultsString (@Patrikkk)
* API: Fixed hook: NpcNetSetDefaultsInt (@Patrikkk)
* API: Fixed hook: NpcSpawn (@Patrikkk)
* API: Fixed hook: NpcTransformation (@Patrikkk)
* API: Fixed hook: NpcStrike (@Patrikkk)
* API: Updated AssemblyInfo to 1.3.0.6. (@nicatronTg)
* API: Moved to .NET Framework 4.5. (@tylerjwatson)
* API: Dedicated server input thread doesn't run if input is redirected/piped. (@tylerjwatson)
* API: Wiring.cs methods are now public. (@Stealownz)
* API: Added PlayerTriggerPressurePlate hook. (@Patrikkk)
* API: API Version Tick to 1.20.
* The config option disabling the DCU has been deprecated and will be removed in a future release. (@nicatronTg)
* Fixed bubble tile triggering noclip checks. (@Enerdy)
* Updated projectile handling in GetDataHandlers. (@WhiteXZ)
* Fixed issue #992. (@WhiteXZ)
* Teleport handler now handles wormholes. (@WhiteXZ)
* Fixed tall gates and trap doors (issue #998). (@WhiteXZ)
* Added monoliths to orientable tiles (issue #999). (@WhiteXZ)
* Fixed vortex stealth armor (issue #964). (@WhiteXZ)
* Added moon lord to spawn boss. (@WhiteXZ)
* Fixed serverpassword syntax error error message. (@JordyMoos)
* Fixed issue #1019. (@WhiteXZ)
* Fix: Region protection prevents placement of objects. (@Patrikkk)
* Moved all startup parameters to TShock. (@Cleant)
* Fix: Target dummies are no longer butchered. (@Denway)
* Added projectile 465 to the ignore list, which fixes some other issues. (@Enerdy)
* Fix: Logging out is now safe with SSC (/logout) (issue #1037). (@WhiteXZ)
* API/TShock: Removed -world parameter from TShock, put it back in the API. (@tylerjwatson)

## TShock 4.3.5

* Fix HandleSpawnBoss, and as a result the spawnboss command and boss spawning items. (@Ijwu)
* Rewrite SendQ for more network stack improvements (@tylerjwatson)
* Update to Terraria 1.3.0.5 (@Patrikkk)

## TShock 4.3.4

* Fix invasion progress messages (@WhiteXZ)
* Completely rewrite SendQ to have less deadlocks (@tylerjwatson)

## TShock 4.3.3

* Fix dihydrogen monoxide (@tylerjwatson)
* Whitelist another boss projectile (@Patrikkk, @WhiteXZ)

## TShock 4.3.2

* Fixed the issue where using the Super Absorbent Sponge would disable users (@WhiteXZ)
* Fixed an issue in NetGetData where e.Length - 1 would be -1 (@WhiteXZ)
* Fixed /who -i and /userinfo (@Enerdy)
* API: OnRegionEntered hook now returns the region entered (@Patrikkk)
* Support for Terraria 1.3.0.4 (@nicatronTg)
* Fixed dressers being unbreakable. (@nicatronTg)
* Fixed wall placement mechanics (@nicatronTg, @Ijwu, @WhiteXZ)
* Fixed Moon Lord projectiles disabling players (@k0rd, @nicatronTg)
* Fixed several potential crashes in server (@Patrikkk)
* Fixed -autocreate command line argument (@WhiteXZ, @nicatronTg)
* Added more world data to world load menu (@WhiteXZ)
* Moved server password to TShock config (@Enerdy)
* Fixed world delete in server (@benjiro)
* Fixed disappearing NPCs (@WhiteXZ)
* Added much more performant code, SendQ, to server module. Reduces downstream network overhead by at least 40% (@tylerjwatson)
* API: Updated TSPlayer.Disable to use new buffs (@Enerdy)
* Updated default max damage & projectile damage to 1,175 (based on 625 people)
* Fixed support for SSC (@WhiteXZ)

## TShock 4.3.1

* Fixed a bug where /user group failing would output no error. (@nicatronTg)
* Fixed a bug where /user group would fail. @(Enerdy)
* Added the ability to disable backup autosave messages. (@nicatronTg)
* Fixed /buff malfunctioning when entering an invalid buff name. (@Enerdy)
* Fixed projectiles 435-438 (martian invasion) freezing everyone under certain conditions. (@Enerdy)
* DisableTombstones now works properly with the new golden gravestones. (@Enerdy)
* REST module now properly catches exceptions during Start(). (@Patrikkk)
* Added /expert command to toggle expert mode. (@WhiteXZ)
* Fixed pirate invasions. (@patrik)
* Fixed worldinfo packet. (@WhiteXZ)
* Fixed server passwords. (@Enerdy)

## TShock 4.3.0.0

* API: Modifed NetItem so that it's actually useful. (@MarioE)
* Updated prebuilts (SQLite, JSON, MySQL) to latest versions. (@nicatronTg)
* Added a minimum password length to prevent blank passwords. (@nicatronTg)
* Modified item ban checks to provide which item is disabling a player in the logs. (@Enerdy)
* API: Modified TSPlayer to store a user, and deprecated calls to TSPlayer.User.ID. (@WhiteXZ)
* Modified chat color specs in config file to be int arrays rather than floats. (@nicatronTg)
* Modified verbiage for ```/auth``` and ```/auth-verify``` to make it clearer how they operate. (@nicatronTg)
* API: Added fuzzy name searching for users. (@WhiteXZ)
* API: Fixed ```OnPlayerLogout``` not being fired when a player disconnects. (@nicatronTg)
* API: Deprecated ```ValidString``` and ```SanitizeString``` methods in Utils. (@nicatronTg)
* Added BCrypt password hashing and related systems for it. BCrypt replaces the old system using non-password hashing algorithms for storing passwords. It breaks implementations of the login code that were manually recreated, but is otherwise seamless in transition. (@nicatronTg)
* API: Added ```User.VerifyPassword(string password)``` which verifies if the user's password matches their stored hash. It automatically upgrades a users' password to BCrypt if called and the password stored is not a BCrypt hash. (@nicatronTg)
* API: Deprecated ```Utils.HashPassword``` and related password hashing functions as those are no longer needed for plugin access. (@nicatronTg)
* Fixed ```UseServerName``` config option so that it correctly sends the config server name any time that Main.WorldName is used. (@Olink)
* Fixed a bug where people could ban themselves. (@nicatronTg)
* Fixed a bug where banning a player who never logged in caused problems. (@nicatronTg)
* Terraria 1.3.0.3 support.<|MERGE_RESOLUTION|>--- conflicted
+++ resolved
@@ -3,12 +3,9 @@
 This is the rolling changelog for TShock for Terraria. Use past tense when adding new entries; sign your name off when you add or change something. This should primarily be things like user changes, not necessarily codebase changes unless it's really relevant or large.
 
 ## Upcoming Changes
-<<<<<<< HEAD
-* Added LandGolfBallInCup event which is accessible for developers to work with, as well as LandGolfBallInCup handler to handle exploits where players could send direct packets to trigger and imitate golf ball cup landing anywhere in the game world. Added two public lists in Handlers.LandGolfBallInCupHandler: GolfBallProjectileIDs and GolfClubItemIDs. (@Patrikkk)
-=======
 * New permission `tshock.tp.pylon` to enable teleporting via Teleportation Pylons (@QuiCM)
 * New permission `tshock.journey.research` to enable sharing research via item sacrifice (@QuiCM)
->>>>>>> d7798b93
+* Added LandGolfBallInCup event which is accessible for developers to work with, as well as LandGolfBallInCup handler to handle exploits where players could send direct packets to trigger and imitate golf ball cup landing anywhere in the game world. Added two public lists in Handlers.LandGolfBallInCupHandler: GolfBallProjectileIDs and GolfClubItemIDs. (@Patrikkk)
 
 ## TShock 4.4.0 (Pre-release 10)
 * Fix all rope coils. (@Olink)
