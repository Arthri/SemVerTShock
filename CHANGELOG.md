--- conflicted
+++ resolved
@@ -12,10 +12,10 @@
   * Do not forget to sign every line you change with your name. (@hakusaro)
   * If there is no section called "Upcoming changes" below this line, please add one with `## Upcoming changes` as the first line, and then a bulleted item directly after with the first change.
 
-<<<<<<< HEAD
+
 ## Upcoming changes
 * Improved the `/grow` command to reduce code duplication, use `TileID` constants for less ambiguous types. (@drunderscore)
-=======
+
 ## TShock 4.5.13
 * Added hook `GetDataHandlers.OnReleaseNpc` to handling ReleaseNPC packet and a bouncer to stops unregistered and logged out players on SSC servers from releasing critters NPC. The bouncer has additional filter to stops players who tried to release different critter using crafted packet, e.g. using bunny item to release golden bunny. (@tru321)
 * Added filter in `GetDataHandlers.HandleCatchNpc` that stops unregistered and logged out players on SSC servers to catch critters. (@tru321)
@@ -24,7 +24,6 @@
 * Marked `TSPlayer.SendTileSquare` as deprecated, and created `TSPlayer.SendTileSquareCentered` that sends a tile square centered around the passed coordinates. (@0x3fcf1bbd)
 * Added coordinates clamping to `TSPlayer.SendTileRect` so as to avoid OOBs. (@0x3fcf1bbd)
 * Removed extraneous space causing build commands in README to fail. (@EtherTyper)
->>>>>>> 4cb6a5eb
 
 ## TShock 4.5.12
 * Fixed the ability to spawn Zenith projectile with non-original items. (@AgaSpace)
