--- conflicted
+++ resolved
@@ -27,9 +27,7 @@
 * Update OTAPI to 2.0.0.31, which also updates Newtonsoft.Json to 10.0.3 (@Ryozuki)
 * Fixed DumpItems() from trying to dump older versions of certain items (negative item IDs). (@Zaicon)
 * Added the `/dump-reference-data` command, which when run, runs Utils.Dump() and outputs Terraria reference data to the server folder. (@hakusaro)
-<<<<<<< HEAD
 * Added DateTime datatype support for both MySQL and SQLite. (@Ryozuki)
-=======
 * Fixed builds to not require a specific version of OTAPI and to not fail when in Release mode (@bartico6)
 * Update Assembly Company to Pryaxis (@Ryozuki)
 * Removed `/restart` command. (@hakusaro)
@@ -38,7 +36,6 @@
 
 ## TShock 4.3.25
 * Fixed a critical exploit in the Terraria protocol that could cause massive unpreventable world corruption as well as a number of other problems. Thanks to @bartico6 for reporting. Fixed by the efforts of @QuiCM, @hakusaro, and tips in the right directioon from @bartico6.
->>>>>>> 74eb680b
 
 ## TShock 4.3.24
 * Updated OpenTerraria API to 1.3.5.3 (@DeathCradle)
