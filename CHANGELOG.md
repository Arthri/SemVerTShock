# TShock for Terraria

This is the rolling changelog for TShock for Terraria. Use past tense when adding new entries; sign your name off when you add or change something. This should primarily be things like user changes, not necessarily codebase changes unless it's really relevant or large.

## How to add a changelog entry
* Put your entry in terms of what you changed in the past mood. For example: "Changed the world by adding new grommets."
  * Not "fix" or "change".
  * The entry must start with a verb.
  * End your sentence with a period.
  * Write in complete sentences that are understandable by anyone who does not have experience programming, unless the change is related to programming.
  * Do not insert tabs into this file, under any circumstances, ever.
  * Do not forget to sign every line you change with your name. (@hakusaro)
  * If there is no section called "Upcoming changes" below this line, please add one with `## Upcoming changes` as the first line, and then a bulleted item directly after with the first change.
## Upcoming changes
* Added hook `GetDataHandlers.OnReleaseNpc` to handling ReleaseNPC packet and a bouncer to stops unregistered and logged out players on SSC servers from releasing critters NPC. The bouncer has additional filter to stops players who tried to release different critter using crafted packet, e.g. using bunny item to release golden bunny. (@tru321)
* Added filter in `GetDataHandlers.HandleCatchNpc` that stops unregistered and logged out players on SSC servers to catch critters. (@tru321)
* Fixed rejection check inside of `HandlePaintTile` to account for the Paint Sprayer (or Architect Gizmo Pack) being inside your inventory, rather than on an accessory slot. (@drunderscore)
* Added the lanterns night event to the `/worldevent` command. (@0x3fcf1bbd)
<<<<<<< HEAD
* Marked `TSPlayer.SendTileSquare` as deprecated, and created `TSPlayer.SendTileSquareCentered` that sends a tile square centered around the passed coordinates. (@0x3fcf1bbd)
* Added coordinates clamping to `TSPlayer.SendTileRect` so as to avoid OOBs. (@0x3fcf1bbd)
=======
* Removed extraneous space causing build commands in README to fail. (@EtherTyper)
>>>>>>> 69f56d1b

## TShock 4.5.12
* Fixed the ability to spawn Zenith projectile with non-original items. (@AgaSpace)
* Added hook `GetDataHandlers.OnNpcTalk` for NpcTalk and a handler for it that stops unregistered and logged out players from interacting with NPCs, preventing them from smuggling or duplicating items via NPC item slots. (@tru321)
* Fixed the ability to create custom messages with your death (or the death of another player) (@AgaSpace)
* Added the `OnSignRead` handler in `GetDataHandler`, and added the `SignRead` event. Added check to ensure the sign being read is within world bounds `(x >= 0 && y >= 0 && x < Main.maxTilesX && y < Main.maxTilesY)`. (@drunderscore)
* Added check to `HandleNpcTalk` to ensure the passed NPC index is within bounds (>= -1 && < `Main.maxNPCs`). (@drunderscore)

## TShock 4.5.11
* Add the new allowed buff TentacleSpike to NPC buff cheat detection bouncer. (@sgkoishi)
* Changed hook `GetDataHandlers.OnNewProjectile` so that it passes the projectile's AI (by updating `NewProjectileEventArgs` and parsing this during the TShock hook) to support processing projectile AI in bouncer. (@AgaSpace)
* Fixed an issue where certain projectiles could be sent to the server with uncapped size parameters, which resulted in large disruptive client artifacts that could be used to grief players. (@AgaSpace, @Arthri)
* Added the currently running value of `Main.GameMode` to `/worldmode` as "Mode". (@hakusaro)

## TShock 4.5.10
* Changed the server behavior when `SIGINT` is received. When `SIGINT` is trapped, the server will attempt to shut down safely. When it is trapped a second time in a session, it will immediately exit. (`SIGINT` is typically triggered via CTRL + C.) This means that it is possible to corrupt your world if you force shutdown at the wrong time (e.g., while the world is saving), but hopefully you expect this to happen if you hit CTRL + C twice in a session and you read the warning. (@hakusaro, @Onusai)

## TShock 4.5.9
* Added the ability to change a `TSPlayer`'s PVP mode. (@AgaSpace)
* Added protocol level support for Terraria 1.4.3.2. (@DeathCradle, @Patrikkk)

## TShock 4.5.8
* Removed `TShockAPI/DB/DBTools.cs`. This appears to have been dead code and not used by anything. (@hakusaro, @DeathCradle)
* Fixed the `/firework` command not sending fireworks when specified without a firework color. The firework command now correctly sends red fireworks to a target if a color is not specified. (@hakusaro, @Kojirremer)
* Fixed bad XML of TShock code documentation. (@Arthri)
* Fixed Bouncer exploits allowing for invalid tiles' placement. These tiles(specifically torches) caused clients to crash. The fixed exploits are listed below. (@Arthri, @QuiCM)
  - [Biome Torch Correction](https://github.com/Pryaxis/TShock/blob/3ba1e7419d63535eeb8b5634ec668448499f71df/TShockAPI/Bouncer.cs#L310). Previously, it used unrelated values to validate biome torches, and unintentionally passed on invalid tiles. It's now fixed to use the correct values and block invalid torches. As well as a new right booster track correction/check, to allow right booster tracks to be placed. Right booster track is an extraneous place style because it depends on the direction the player is facing. The new check takes that into consideration so that the place style isn't considered mismatched and rejected.
  - [Max Place Styles](https://github.com/Pryaxis/TShock/blob/3ba1e7419d63535eeb8b5634ec668448499f71df/TShockAPI/Bouncer.cs#L385). Previously, it rejects only if both `MaxPlaceStyles` and `ExtraneousPlaceStyles` contains an entry for a tile, and unintentionally passed on invalid tiles. `ExtraneousPlaceStyles` only contains special max placeStyles, not all placeables unlike `MaxPlaceStyles`. It's now corrected to take from `ExtraneousPlaceStyles` first, then fallback to `MaxPlaceStyles` if there's no entry for that tile, and then finally -1 if there's no entry in either.

## TShock 4.5.7
* Fixed the `/respawn` command to permit respawning players from the console. (@hakusaro, @Kojirremer)
* Removed the old password hashing system, which predated `bcrypt` hashes and allowed specifying the hash algorithm in the config file. This also removes the config option for setting the hash algorithm (`HashAlgorithm`). This is because it helps clear the way for .NET5/6 and OTAPI 3, and because `bcrypt` has been the default since TShock 4.3 in 2015. (@hakusaro)
* Updated to OTAPI 2.0.0.46, which adds support for Terraria Protocol 1.4.3.1. (@Patrikkk, @DeathCradle)
* **Change warning: a release of TShock for .NET 5 and OTAPI 3 may be imminent.**

## TShock 4.5.6
* Updated Linux guide. (@NezbednikSK)
* Fixed SendTileRectHandler not sending tile rect updates like Pylons/Mannequins to other clients. (@Stealownz)
* Introduced `SoftcoreOnly` config option to allow only softcore characters to connect. (@drunderscore)
* Fixed some typos that have been in the repository for over a lustrum. (@Killia0)
* Added a `tshock.npc.summonboss` permission check for Lunatic Cultist, players who do not have this permission will not be able to kill Cultist Archers/Devotees to summon the Lunatic Cultist. (@moisterrific)
* Added more usage examples for the `ban` command under `ban help examples` to explain how users can ban: offline players by account, offline players by IP, and online players by player index - useful for banning hard to type character names. (@moisterrific)
* Changed `/login` and `/register` to provide login help depending on if UUID login is enabled or disabled, and whether or not a player can login via any username or not. In addition, the message parameters will now be differentiated by colour instead of `<>` (@moisterrific, @hakusaro)
* Added a new `DisablePrimeBombs` config option (`false` by default). Highly recommended to set this to `true` in order to prevent griefing on servers doing a `for the worthy` play-through, since the prime bombs on this seed can destroy most tiles and bypass region protection. (@moisterrific)
* Added a new `/respawn` command that lets you respawn yourself or another player. Respawning yourself requires the `tshock.respawn` permission and respawning others requires the `tshock.respawn.other` permission. The full command syntax is `/respawn [player]`. (@moisterrific)
* Added a notification message and silent command support for permanently changing a target player's user group. Now players who received a group change will be notified of their new group if they are currently online. (@moisterrific, @QuiCM)
* Changed the TSPlayer IP method to return the loopback IP if RealPlayer is false. (@Rozen4334)
* Fixed a bug that caused sundials to be ignored all the time, instead of only when the player has no permission or time is frozen. (@Rozen4334)
* Added colours and usage examples (similiar to how the new ban system looks) for many more commands. (@moisterrific)
* Changed `RespawnSeconds` and `RespawnBossSeconds` from `10` to `0` to respect the game's default respawn timers. (@moisterrific)
* Updated Open Terraria API (OTAPI) and TSAPI for preliminary support of Terraria 1.4.3.0. This functionally changes OTAPI and points to 2.0.0.45 from 2.0.0.43 in previous versions. Developer note: `SendData` takes an extra arg in this version of Terraria but that's slated to be removed in a Terraria hotfix. This is vestigial and OTAPI "hacks that out" to preserve plugin compatibility. That's why it'll differ from the source code. (@Patrikkk, @DeathCradle, honorable mention: @Moneylover3246)
* Added Deerclops to `/spawnboss` command. (@hakusaro, @HiddenStriker)
* Fixed [GHSA-6w5v-hxr3-m2wx](https://github.com/Pryaxis/TShock/security/advisories/GHSA-6w5v-hxr3-m2wx). (@Yoraiz0r, @Arthri)
* Fixed an issue where player build permissions would reject gem lock changes, even if `RegionProtectGemLocks` was disabled in the config file. Now, players will be permitted to use gem locks if they don't have build permission in a region, but `RegionProtectGemLocks` is disabled. If `RegionProtectGemLocks` is enabled, players will be unable to use gem locks in a build region. (@hakusaro, @Kojirremer, @Arthri)
* Fixed an issue where `/god [player]` would tell `[player]` that they were in godmode regardless of whether or not they were or not. (@hakusaro, @Kojirremer)
* In `TSAPI`: Updated `PacketTypes` to support `SetMiscEventValues` (140), `RequestLucyPopup` (141), and `SyncProjectileTrackers` (142). (@hakusaro)
* Added `DisableDefaultIPBan` to the config file. If set to `true`, the server will not automatically IP ban players when banning them. This is useful if you run an intercepting proxy in front of TShock, and all players share the same IP. (@hakusaro, and Telegram user xmzzhh233)
* Blank passwords will be upgraded to `bcrypt` hashes automatically. Previously, blank passwords were not upgraded to bcrypt hashes. This is in preparation to remove the old password hashing system and related fallback components in the next release. Most users have been using bcrypt hashes for the past...few years. (@hakusaro)

## TShock 4.5.5
* Changed the world autosave message so that it no longer warns of a "potential lag spike." (@hakusaro)
* Added `/slay` as an alias for `/kill` to be more consistent with other server mods. (@hakusaro)
* Added `/god` as an alias for `/godmode` to be more consistent with other server mods. (@hakusaro)
* Fixed ridiculous typo in `Amethyst Gemtree` text. (@hakusaro)
* Fixed `CTRL + C` / interactive console interrupt not safely shutting down the server. Now, interrupts will cause a safe shutdown (saving the world and disconnecting all players before fully shutting down). Previously, interrupts caused an unsafe shutdown (not saving the world). (@hakusaro)
* Changed "success message" color to `Color.LimeGreen` instead of `Color.Green`. `Color.Green` looks ugly. `Color.LimeGreen` looks less ugly but isn't as offensively bright as pure green. (@hakusaro)
* Changed the default respawn timer to 10 seconds, so as to not desynchronize from the game by default. (@hakusaro)
* Fixed `/home` allowing players to bypass the respawn timer. (@hakusaro, @moisterrific, @Arthri)
* Added the config option `SuppressPermissionFailureNotices`. When set to `true`, the server will not send warning messages to players when they fail a build permission check from `TSPlayer.HasBuildPermission` (even if `shouldWarnPlayer` is set to true. (@hakusaro)
* Fixed `/warp send` failing a nullcheck if the warp didn't exist. The previous behavior may have always been buggy or broken. In other words, sending someone to a warp that doesn't exist should result in a nicer error. (@hakusaro, @punchready)
* Fixed `/group del` allowing server operators to delete the default group that guests are put into. This is a really critical group and the server doesn't behave correctly when it happens. As a result, it's better to prevent this from happening than not. Additionally, `GroupManagerException`s will be thrown if this is attempted programmatically. Finally, if the exception is thrown in response to `/group del` (or if any other exception is thrown that the command handler can handle), the stack trace will no longer be present. Fixes [#2165](https://github.com/Pryaxis/TShock/issues/2165). (@hakusaro, @DeveloperLuxo, @Rozen4334, @moisterrific, @bartico6, @Quinci135)
* Removed the old `ConfigFile` class. If you are updating a plugin, you should use `TShock.Config.Settings` instead of the accessor you were using. This is typically a really easy change. For most plugin authors, updating to the new config format is as simple as changing the reference to the old static config to point to the new location. If you were using this for your own configs, you should swap to using a `IConfigFile` (see `TShockAPI.Configuration.ConfigFile`). (@hakusaro, @bartico6)
* Added `Main.worldPathName` to `/worldinfo` command. Now, if you need to see what the location on disk for your world file is, you can simply run `/worldinfo` to find out. This is particularly helpful on Linux and macOS, where the world path isn't obvious. (@hakusaro)
* Correct rejection message in LandGolfBallInCupHandler to output the proper expected player id. (@drunderscore)
* Clarified the error mesage that the console is presented if a rate-limit is reached over REST to indicate that "tokens" actually refers to rate-limit tokens, and not auth tokens, and added a hint as to what config setting determines this. (@hakusaro, @patsore)
* Fixed an issue where, when the console was redirected, input was disabled and commands didn't work, in TSAPI. You can now pass `-disable-commands` to disable the input thread, but by default, it will be enabled. Fixes [#1450](https://github.com/Pryaxis/TShock/issues/1450). (@DeathCradle, @QuiCM)
* Added `summonboss` permission check for Empress of Light. Players who do not have this permission will be unable to kill Prismatic Lacewings. Also added support for the `AnonymousBossInvasions` config option, if this is set to `false` it will now broadcast the name of the player who summoned her. (@moisterrific)
* Added `ForceTime` config setting check for Enchanted Sundial usage. If `ForceTime` is set to anything other than `normal`, Sundial use will be rejected as this would lead to very janky game behavior. Additionally, players with `cfgreload` permission will be advised  to change it back to `normal` in order to use sundial. (@moisterrific, @bartico6)
* Added `%onlineplayers%` and `%serverslots%` placeholders for MOTD. The default MOTD message was also updated to use this. (@moisterrific, @bartico6)
* Fixed Bouncer inconsistently using `TilePlacementValid` when validating tile coordinates, which could cause a DoS attack due to unexpectedly large world framing. The list below shows the corrected methods within Bouncer. This was assigned [GHSA-jq4j-v8pr-jv7j](https://github.com/Pryaxis/TShock/security/advisories/GHSA-jq4j-v8pr-jv7j). (@drunderscore)
  * `OnTileEdit`: The check was moved to be the first, and will no longer `SendTileSquare` upon failure.
  * `OnPlaceObject`: The check was moved to be the first, and will no longer `SendTileSquare` upon failure.
  * `OnPlaceTileEntity`: The check was newly added.
  * `OnPlaceItemFrame`: The check was newly added.
  * `OnFoodPlatterTryPlacing`: The check was newly added.
* Fixed errors on startup not being reported to console. (@bartico6)
* The server now correctly disconnects players with missing groups instead of throwing an exception, stalling the connection (@bartico6)
* The server now rejects login attempts from players who would end up with a missing group. (@bartico6)

## TShock 4.5.4
* Fixed ridiculous typo in `GetDataHandlers` which caused TShock to read the wrong field in the packet for `usingBiomeTorches`. (@hakusaro, @Arthri)
* Fixed torchgod settings to include whether or not torchgod has been fought by the player before and respect `usingBiomeTorches` setting. (@Quinci135)
* Fixed /worldmode not synchronising data to players after updating the world state (@bartico6, @Arthri)
* Added `OnSendNetData` hook to TSAPI, which enables developers to intercept traffic being sent from the server to clients using the new NetPacket protocol. (@Stealownz)
* Fixed false positive `OnNPCAddBuff` detection when throwing rotten eggs at town NPCs while wearing Frost armor set. (@moisterrific)
* Moved the emoji player index check into a new class of handlers called `IllegalPerSe`, which is designed to help isolate parts of TShock and make it so that "protocol violations" are treated separately from heuristic based anti-cheat checks. (@hakusaro)
* Changed `TSPlayer.FindByNameOrID` so that it will continue searching for players and return a list of many players whem ambiguous matches exist in all cases. Specifically, this avoids a scenario where a griefer names themselves `1` and is difficult to enact justice on, because their name will not be found by the matching system used to kick players. To help with ambiguity, this method now processes requests with prefixes `tsi:` and `tsn:`. `tsi:[number]` will process the search as looking for an exact player by ID. `tsn:` will process the search as looking for an exact name, case sensitive. In both cases, the system will return an exact result in the "old-style" result, i.e., a `List<TSPlayer>` with exactly one result. For example, `/kick tsid:1` will match the player with the ID `1`. `/kick tsn:1` will match the username `1`. In addition, players who attempt to join the server with the name prefixes `tsn:` and `tsi:` will be rejected for having invalid names. (@hakusaro, @Onusai)
* Added warnings for conditions where a password is set at runtime but can be bypassed. The thinking is that if a user sets a password when they're booting the server, that's what they expect to be the password. The only thing is that sometimes, other config options can basically defeat this as a security feature. The goal is just to communicate more and make things clearer. The server also warns users when UUID login is enabled, because it can be confusing and insecure. (@hakusaro, @Onusai)
* Fixed Torch God's Favor biome torch placement being rejected by the server. (@moisterrific)
* Changed backups created by the backup manager to use ISO8601-style timestamps. I say "style" because it's impossible to implement ISO8601 or RFC3389 dates in a filename on most modern filesystems. So instead of the proper ISO separators, we've got dashes and dots. (@hakusaro, change sponsored by @drunderscore)
* Added hook for `OnDoorUse` (`DoorUse`) and associated `DoorUseEventArgs` fired when a door is used. Also added `GetDataHandlers.DoorAction` enum for determining the action of a door. (@hakusaro)
* Disallowed loading of the AutoRegister plugin version 1.2.0 or lower. Versions of this plugin at or equal to 1.2.0 use low entropy material to create passwords. This effectively means that it's possible for any user to be easily impersonated on a server running AutoRegister by simply convincing a user to join a malicious server, even when UUID login is disabled. This was assigned [GHSA-w3h6-j2gm-qf7q](https://github.com/Pryaxis/Plugins/security/advisories/GHSA-w3h6-j2gm-qf7q). (@hakusaro)
* Disallowed loading of another plugin due to [security issue GHSA-qj59-99v9-3gww](https://github.com/Pryaxis/Plugins/security/advisories/GHSA-qj59-99v9-3gww). Due to the importance of this issue and severity, information is not available in the changelog. Information will be available [June 8th, 2021, at 12:00 MDT](https://time.is/1200PM_8_June_2021_in_Littleton?GHSA-qj59-99v9-3gww_information_release). (@hakusaro)

## TShock 4.5.3
* Added permissions for using Teleportation Potions, Magic Conch, and Demon Conch. (@drunderscore)
  * `tshock.tp.tppotion`, `tshock.tp.magicconch`, and `tshock.tp.demonconch` respectively.
* Updated HealOtherPlayer damage check to make more sense by respecting `ignoredamagecap` permission. (@moisterrific)
* Added preliminary support for Terraria 1.4.2.3 (@moisterrific, @Moneylover3246, @DeathCradle)
* Added celebration mk2 explosive to explosives ItemID set in TSAPI. Solves #2304. (@Quinci135)
* TShock now writes its log files to the `logs` folder inside the `tshock` folder by default, as opposed to just the `tshock` folder. (@QuiCM)
* The default MOTD is now prettier. The MOTD format can now contain `%specifier%` to send the command specifier. (@moisterrific)
* The buff commands now support `-1` as a time option to set buffs that last 415 days (the maximum buff time the game supports). (@moisterrific)
* TShock defaults to saving backups every 10 minutes, and defaults to keeping backups for 4 hours. (@hakusaro)
* Updated SSC bypass messaging. Now, when you connect, you're told if you're bypassing SSC. Console logging has been improved to warn when players are not being saved due to the bypass SSC permission. To turn this warning off, change `WarnPlayersAboutBypassPermission` to `false` in the `sscconfig.json` file. (@hakusaro)
* Fix oversight & exploit allowing specially crafted SendTileRectangle packets to perform large-scale world griefing. In addition, `NetTile.Slope` is now the native value (byte), and accessor methods `Slope1`, `Slope2`, and `Slope3` can be used to get the old style of values out. `HalfBrick` and `Actuator` were removed from `NetTile` because these were initialized to zero and never changed or used. (@bartico6)
* Warning: a bug introduced in a prior TShock release may cause your SSC config file to be reset after applying this update. Please backup your config file prior to installing TShock 4.5.3+ if you use SSC. (@cardinal-system)

## TShock 4.5.2
* Added preliminary support for Terraria 1.4.2.2. (@hakusaro)
* Removed `/ungodme` and godmode warning (no longer necessary). Also, godmode now supports silent commands. (@hakusaro)
* Added permission 'tshock.rest.broadcast' to the /v2/server/broadcast REST endpoint. (@TheBambino)

## TShock 4.5.1
* Fixed server crash from `/v2/players/list` & other parameterised REST endpoints. (@QuiCM, reported by @ATFGK)
* Added handling to the PlayerChat hook event. (@QuiCM - Thanks for the suggestion @Arthri)
* Changed the spawnboss command to support silent command specifiers. (@QuiCM, suggested by @nojomyth-dev)
* Updated /godmode to use Journey Mode's Godmode power instead of healing on damage. (requested by @tlworks, backported by @bartico6, implemented preemptive bugfix for creative powers mentioned by @Stealownz)
* Fixed /r attempting to send messages to players that have since disconnected. (@bartico6, reported by @Arthri)
* Added ban ticket ID to ban messages (@QuiCM, suggested by @Bippity)
* Refactored /wallow command. /reply no longer bypasses /wallow (@QuiCM)

## TShock 4.5.0.1
* Fixed conversion from old to new ban system for MySQL hosted ban databases. (@DeathCradle, @ATFGK)
* Fixed wrong identifier used for UUID bans. (@DeathCradle, @ATFGK)
* Fixed conversion from sqlite bans due to locking issue. (@DeathCradle, @Kojirremer)

## TShock 4.5.0
* Updated OTAPI and TSAPI to Terraria 1.4.2.1. (@Stealownz, @DeathCradle)
* Updated TShock with preliminary protocol support for Terraria 1.4.2.1. (@Stealownz)

## TShock 4.4.0 (Pre-release 16)
* Patched protocol issue. Thanks to Off (@tlworks) and @bartico6 for contributions, including packet captures, packet analysis, exploit proof-of-concept testing, patch testing, and detailed reproduction steps. (@hakusaro)
* Disabled debug by default. (@hakusaro)
* Changed "WinVer" field in `/serverinfo` to "Operating System". (@Terrabade)
* Rewritten `/grow`, added every default tree type & changed the default help response. (@Nova4334)
  * Added a new permission: `tshock.world.growevil` to prevent players to grow evil biome trees, these trees spawn with evil biome blocks below them.
* Introduced `/wallow` to disable or enable recieving whispers from other players. (@Nova4334)
* Removed stoned & webbed from disabled status (@QuiCM)
* Fix -forceupdate flag not forcing updates (@Quake)

## TShock 4.4.0 (Pre-release 15)
* Overhauled Bans system. Bans are now based on 'identifiers'. (@QuiCM)
  * The old Bans table (`Bans`) has been deprecated. New bans will go in `PlayerBans`. Old bans will be converted automatically to the new system.
  * All old ban routes in REST are now redirected. Please use `/v3/bans/*` for REST-based ban management.
  * TShock recognizes and acts upon 4 main identifiers: UUID, IP, Player Name, Account name. This can be extended by plugins. New identifiers can be added to the `ban help identifiers` output by registering them in `TShockAPI.DB.Identifier.Register(string, string)`
  * By default, bans are no longer removed upon expiry or 'deletion'. Instead, they remain in the system. A new ban for an indentifier can be added once an existing ban has expired.
* Server Console now understands Terraria color codes (e.g., `[c/FF00FF:Words]`) and prints the colored text to the console. Note that console colors are limited and thus only approximations. (@QuiCM)
* Fixed a bug in `/sudo` that prevented quoted arguments being forwarded properly. Example: `/sudo /user group "user name" "user group"` should now work correctly. (@QuiCM)
* Shutting down the server should now correctly display the shutdown message to players rather than 'Lost connection'. (@QuiCM)
* For developers: TShock now provides `IConfigFile<TSettings>` and `ConfigFile<TSettings>` under the `TShockAPI.Configuration` namespace. No more needing to copy/pasting the same Read/Write code for your plugin configs. (@QuiCM)
  * `ConfigFile<TSettings>` implements `Read` and `Write` for you.
  * Check `TShockConfig` and `ServerSideConfig` for examples on how to use.
* Added URI un-escaping on all inputs into REST. (@QuiCM)
* Attempt to fix platinum coin pickup dupe. (Thanks @Quinci135)

## TShock 4.4.0 (Pre-release 14)
* Terraria v1.4.1.2 (Thanks @Patrikkk and @DeathCradle <3)
* Added Torch God's Favor support in SSC. (@Stealownz)
* SendTileSquare is now SendTileRect and can now send rectangles instead of squares. This is a breaking change (@QuiCM)
* Destroying protected tiles underneath a tile object no longer causes the tile object to disappear for the client (@QuiCM)
* 'RegionProtectGemLocks' config option now works correctly. Gems can now be placed in Gem Locks while this option is enabled (@QuiCM)

## TShock 4.4.0 (Pre-release 13)
* Terraria v1.4.1.1
* Added Gravedigger's Shovel support. (@Zennos)
* You can now start up multiple TShock servers at once without getting a startup error. (@ZakFahey)
* Updated bouncer to include new Magma Stone, Frost Armor, and Spinal Tap inflicted npc debuffs to bouncer. (@Quinci135)

## TShock 4.4.0 (Pre-release 12)
* Fixed various bugs related to Snake Charmer's Flute. (@rustly)  
  * The entirety of the snake now places.  
  * The old snake now removes when placing a new snake.
  * Players are no longer disabled for breaking TilePlace/TileKill thresholds when modifying snakes.  
* Prevented players from seeing the npc spawnrate change permission error on join. (@rustly)
* Installed new sprinklers!
* Organized parameters by category and relevance in the `config.json` file. (@kubedzero)
* Fixed multiple holes in Bouncer OnTileData. (@Patrikkk, @hakusaro)
  * Issue where players could replace tiles with banned tiles without permission. 
  * Including replace action in TilePlace threshold incrementation, so players cannot bypass the threshold while replacing tiles/walls.
  * Including check for maxTileSets when player is replacing tiles, so players cannot send invalid tile data through the replace tile action.
  * Including a check for ReplaceWall when the tile is a Breakable/CutTile.
* Adding checks in Bouncer OnNewProjectile (@Patrikkk):
  * For valid golf club and golf ball creation.
  * Renamed stabProjectile to directionalProjectile for a more accurate naming.
  * Adding staff projectiles to the directionalProjectiles Dictionary to include staffs in the valid projectile creation check.
  * Adding GolfBallItemIDs list in Handlers.LandGolfBallInCupHandler.cs
* Fixed an issue in the SendTileSquare handler that was rejecting valid tile objects. (@QuiCM)
* Fixed the issue where players were unable to place regular ropes because of the valid placement being caught in Bouncer OnTileEdit. (@Patrikkk)
* Added pet license usage permissions to `trustedadmin` and `owner` groups. Do note that this has a high network usage and can be easily be abused so it is not recommended to give out this permission to lower level groups. (@moisterrific) 
* Removed checks that prevented people placing personal storage tiles in SSC as the personal storage is synced with the server. (@Patrikkk)
* Cleaned up a check in Bouner OnTileEdit where it checks for using the respective item when placing a tile to make it clearer. This change also fixed the issue in a previous commit where valid replace action was caught. Moved the check for max tile/wall types to the beginning of the method. (@Patrikkk)
* Improved clarity for insufficient permission related error messages. (@moisterrific)
* Removed redundant Boulder placement check that prevented placing chests on them, as it is no longer possible to place a chest on a boulder, so nothing crashes the server. "1.2.3: Boulders with Chests on them no longer crash the game if the boulder is hit." (@kevzhao2, @Patrikkk)
* `/itemban` - `/projban` - `/tileban` - Added a `default:` case to the commands so an invalid subcommand promts the player to enter the help subcommand to get more information on valid subcommands. (@Patrikkk)
* `/world` - Renamed to /worldinfo to be more accurate to it's function. Command now displays the world's `Seed`. Reformatted the world information so each line isn't repeatedly starting with "World". (@Patrikkk)
* `/who` - Changed the display format of the online players when the `-i` flag is used. From `PlayerName (ID: 0, ID: 0)` to `PlayerName (Index: 0, Account ID: 0)` for clarification. (@Patrikkk)
* Added DisplayDollItemSync event. An event that is called when a player modifies the slot of a DisplayDoll (Mannequin). This event provides information about the current item in the displaydoll, as well as the item that the player is about to set. (@Patrikkk)
* Added DisplayDollItemSyncHandler, which checks for building permissions of the player at the position of the DisplayDoll. (If they do not have permissions, it means they are hacking as they could not even open the doll in the first place.) (@Patrikkk)
* Added RequestTileEntity packet handling. (@Patrikkk)
  * Implemented the OnRequestTileEntityInteraction even hook in GetDataHandler. (@Patrikkk)
  * Created RequestTileEntityInteractionHandler which checks for building permissions when the player is attempting to open a display doll (Mannequin) or a Hat Rack. This now prevents players from opening a Mannequin or a Hat Rack if they have no building permissions at the position of these tile entities. As of 1.4.0.5, these are the only two items that use this packet. (@Patrikkk)

## TShock 4.4.0 (Pre-release 11)
* Added new permission `tshock.tp.pylon` to enable teleporting via Teleportation Pylons (@QuiCM)
* Added new permission `tshock.journey.research` to enable sharing research via item sacrifice (@QuiCM)
* Add Emoji event to GetDataHandler. This packet is received when a player tries to display an emote. (@Patrikkk)
  * Added EmojiHandler to handle an exploit. Adding `tshock.sendemoji` permission and checks. Added this permission to guest group by default. (@Patrikkk)
* Handled SyncCavernMonsterType packet to prevent an exploit where players could modify the server's cavern monster types and make the server spawn any NPCs - including bosses - onto other players. (@Patrikkk)
* Added LandGolfBallInCup event which is accessible for developers to work with, as well as LandGolfBallInCup handler to handle exploits where players could send direct packets to trigger and imitate golf ball cup landing anywhere in the game world. Added two public lists in Handlers.LandGolfBallInCupHandler: GolfBallProjectileIDs and GolfClubItemIDs. (@Patrikkk)
* Added SyncTilePicking event. This is called when a player damages a tile. Implementing SyncTilePickingHandler and patching tile damaging related exploits. (Preventing player sending invalid world position data which disconnects other players.)
* Fixed the issue where mobs could not be fished out during bloodmoon because of Bouncer checks. (@Patrikkk)
  * Fixed the issue where certain fishing rods could not fish out NPCs due to a Bouncer check. (@Patrikkk)
* Update for OTAPI 2.0.0.37 and Terraria 1.4.0.5. (@hakusaro, @Patrikkk)
* Added additional config options for automatically kicking clients from the server upon breaking anti-cheat thresholds. (@moisterrific)
* Added pylon teleportation permission to default group, added `/spawn` permission to admin group, added the new journey mode research permission to trustedadmin, and moved all previous journey mode permissions from owner to trustedadmin. (@moisterrific)

## TShock 4.4.0 (Pre-release 10)
* Fixed all rope coils. (@Olink)
* Fixed a longstanding issue with SendTileSquare that could result in desyncs and visual errors. (@QuiCM)
* Fixed placement issues with Item Frames, Teleportation Pylons, etc. (@QuiCM)
* Fixed doors, and they are good now for real probably. (@QuiCM, @Hakusaro, @Olink)
* Bumped default max damage received cap to 42,000 to accommodate the Empress of Light's instant kill death amount. (@hakusaro, @moisterrific, @Irethia, @Ayrawei)
* Updated `/spawnboss` command to include Empress of Light, Queen Slime, and other additional bosses that have a health bar. (@moisterrific)

## TShock 4.4.0 (Pre-release 9)
* Fixed pet licenses. (@Olink)
* Added initial support for Journey mode in SSC worlds. (@Olink)
* Made TShock database MySQL 8 compatible by escaping column names in our IQueryBuilder code. (Name `Groups` is a reserved element in this version, which is used in our `Region` table.) (@Patrikkk)
* Reintroduced `-worldselectpath` per feedback from @fjfnaranjo. This command line argument should be used to specify the place where the interactive server startup will look for worlds to show on the world select screen. The original version of this argument, `-worldpath`, was removed because several game service providers have broken configurations that stop the server from running with an unhelpful error. This specific configuration was `-world` and `-worldpath`. In the new world, you can do the following:
  * `-worldselectpath` should be used if you want to customize the server interactive boot world list (so that you can select from a number of worlds in non-standard locations).
  * `-world` will behave as an absolute path to the world to load. This is the most common thing you want if you're starting the server and have a specific world in mind.
  * `-worldselectpath` and `-worldname` should work together enabling you to select from a world from the list that you specify. This is *not* a world file name, but a world name as described by Terraria.
  * `-worldselectpath` is identical to the old `-worldpath`. If you specify `-worldselectpath` and `-world` without specifying an absolute path the server will crash for sure.
  * Thank you again to @fjfnaranjo for supplying a [detailed feature request](https://github.com/Pryaxis/TShock/issues/1914) explaining precisely why this option should be available. Without this, we would have had no context as to why this feature was useful or important. Thank you, @fjfnaranjo!
  * This change was implemented by (@QuiCM, @hakusaro).
* Updated Bouncer to include Sparkle Slime debuff that can be applied to town NPCs. (@moisterrific)
* Updated `/spawnboss` command to include Empress of Light, Queen Slime, and other additional bosses that have a health bar. (@moisterrific)
* Added journey mode permissions to owner group by default. (@moisterrific)
* Fixed kick on hardcore death / kick on mediumcore death / ban on either from taking action against journey mode players. (@hakusaro)
* Attempted to fix the problem with the magic mirror spawn problems. You should be able to remove your spawn point in SSC by right clicking on a bed now. (@hakusaro, @AxeelAnder)
* Added HandleFoodPlatterTryPlacing event, which is called whenever a player places a food in a plate. Add antihack to bouncer, to prevent removing food from plates if the region is protected; To prevent placement if they are not in range; To prevent placement if the item is not placed from player hand. (@Patrikkk)
* Fixed an offset error in NetTile that impacted `SendTileSquare`. It was being read as a `byte` and not a `ushort`. (@QuiCM)
* Fixed coins not dropping after being picked up by npcs. The ExtraValue packet was not being read correctly. (@Olink)
* Removed packet monitoring from debug logs. To achieve the same results, install @QuiCM's packet monitor plugin (it does better things). (@hakusaro)
* Updated packet monitoring in send tile square handler for Bouncer debugging. (@hakusaro)
* Added `/sync`, activated with `tshock.synclocalarea`. This is a default guest permission. When the command is issued, the server will resync area around the player in the event of a desync issue. (@hakusaro)
  * If your doors disappear, this command will allow a player to resync without having to disconnect from the server.
  * The default group that gets this permission is `Guest` for the time being.
  * To add this command to your guest group, give them `tshock.synclocalarea`, with `/group addperm guest tshock.synclocalarea`.
  * This command may be removed at any time in the future (and will likely be removed when send tile square handling is fixed).
* Add FishOutNPC event handler, which is called whenever a player fishes out an NPC using a fishing rod. Added antihack to Bouncer, to prevent unathorized and invalid mob spawning, by checking player action, NPC IDs and range. (@Patrikkk, @moisterrific)
* Fixed smart door automatic door desync and deletion issue. (@hakusaro)

## TShock 4.4.0 (Pre-release 8)
* Update for OTAPI 2.0.0.36 and Terraria 1.4.0.4. (@hakusaro, @Patrikkk, @DeathCradle)
* Fixed /wind command. (@AxeelAnder)
* Fixed NPC debuff issue when attempting to fight bosses resulting in kicks. (@AxeelAnder)
* Fixed players are unable to remove an NPC. Change `byte NPCHomeChangeEventArgs.Homeless` to `HouseholdStatus NPCHomeChangeEventArgs.HouseholdStatus`. (@AxeelAnder)
* Fixed lava, wet, honey, and dry bombs;  
  and lava, wet, honey, and dry grenades;  
  and lava, wet, honey, and dry rockets;  
  and lava, wet, honey, and dry mines. (@Olink)
* Fix Bloody Tear displaying the wrong text when used. (@Olink)
* Fix the visibility toggle for the last two accessory slots. (@Olink)
* Adding Journey mode user account permissions. Journey mode must be enabled for these to have any effect. (@Patrikkk)
  * `tshock.journey.time.freeze`
  * `tshock.journey.time.set`
  * `tshock.journey.time.setspeed`
  * `tshock.journey.godmode`
  * `tshock.journey.wind.strength`
  * `tshock.journey.wind.freeze`
  * `tshock.journey.rain.strength`
  * `tshock.journey.rain.freeze`
  * `tshock.journey.placementrange`
  * `tshock.journey.setdifficulty`
  * `tshock.journey.biomespreadfreeze`
  * `tshock.journey.setspawnrate`
* Changed default thresholds for some changes in the config file to accommodate new items & changes to Terraria. (@hakusaro)
* Store projectile type in `ProjectileStruct RecentlyCreatedProjectiles` to identify the recently created projectiles by type. Make `RecentlyCreatedProjectiles` and `ProjectileStruct` public for developers to access from plugins.

## TShock 4.4.0 (Pre-release 7 (Entangled))
* Fixed bed spawn issues when trying to remove spawn point in SSC. (@Olink)
* Fixed Snake Flute. (@Olink)
* Fixed lava absorbant sponge not capturing lava. `LiquidSetEventArgs` now returns a `LiquidType` instead of a byte type. (@hakusaro)
* Fixed bottomless lava bucket from not being able to create lava. (@hakusaro)
  * Ban a lava bucket to ban lava on the server entirely, until we figure out a better way to handle liquids.
* Fixed scarab bombs not detonating on pick style tiles. (@hakusaro)
* Fixed dirt bombs not creating dirt. (@hakusaro)
* Added a ridiculous amount of debug information. If you're experiencing any problems with 1.4 items being caught by the TShock anticheat system, please turn on DebugLogs in your config file and capture log data. It'll be extremely helpful in narrowing down precisely how to fix your problem. (@hakusaro)
* Released with entangled support for 1.4.0.4 based on @Patrikkk local build and latest snapshot gen-dev. (@hakusaro)

## TShock 4.4.0 (Pre-release 6)
* Updates to OTAPI 2.0.0.35 (@DeathCradle).

## TShock 4.4.0 (Pre-release 5)
* Update player spawn related things to 1.4. `Terraria.Player.Spawn` method now has a required argument, `PlayerSpawnContext context`. (@AxeelAnder)
* Make sqlite db path configurable. (@AxeelAnder)
* Terraria 1.4.0.3 experimental support. (@Patrikkk)
* Updated changelog. (@hakusaro)

## TShock 4.4.0 (Pre-release 4)
* Debug logging now provides ConsoleDebug and ILog has been updated to support the concept of debug logs. Debug logs are now controlled by `config.json` instead of by preprocessor debug flag. (@hakusaro)
* Removed `/confuse` command and Terraria player data resync from @Zidonuke. (@hakusaro)
* Attempted to fix the player desync issue by changing `LastNetPosition` logic and disabling a check in Bouncer that would normally reject player update packets from players. (@QuiCM, @hakusaro)

## TShock 4.4.0 (Pre-release 3)
* Fixed `/worldmode` command to correctly target world mode. (@Ristellise)
* The following commands have been removed: `tbloodmoon`, `invade`, `dropmeteor`. `fullmoon`, `sandstorm`, `rain`, `eclipse`
* The following command has been added to replace them: `worldevent`. This command requires the `tshock.world.events` permission.
  * `worldevent` can be used as so: `worldevent [event type] [sub type] [wave (if invasion event)]`
  * Valid event types are `meteor`, `fullmoon`, `bloodmoon`, `eclipse`, `invasion`, `sandstorm`, `rain`
  * Valid sub types are `goblins`, `snowmen`, `pirates`, `pumpkinmoon`, `frostmoon` for invasions, and `slime` for rain.

* A new set of permissions has been added under the node `tshock.world.events`:
  * `tshock.world.events.bloodmoon`: Enables access to the `worldevent bloodmoon` command
  * `tshock.world.events.fullmoon`: Enables access to the `worldevent fullmoon` command
  * `tshock.world.events.invasion`: Enables access to the `worldevent invasion` command
  * `tshock.world.events.eclipse`: Enables access to the `worldevent eclipse` command
  * `tshock.world.events.sandstorm`: Enables access to the `worldevent sandstorm` command
  * `tshock.world.events.rain`: Enables access to the `worldevent rain` command
  * `tshock.world.events.meteor`: Enables access to the `worldevent meteor` command

Please note that the permissions previously tied to the removed commands are also still used to confirm access to the new commands, so if you have existing configurations no one should have any new or lost access.

## TShock 4.4.0 (Pre-release 2)
* Replaced `/expert` with `/worldmode` command. (@QuiCM)
* Fixed NPC buff anticheat issue conflicting with Terraria gameplay changes (whips). (@Patrikkk)

## TShock 4.4.0 (Pre-release 1)
* Added confused debuff to Bouncer for confusion applied from Brain of Confusion
* API: Added return in OnNameCollision if hook has been handled. (@Patrikkk)
* API: Added hooks for item, projectile and tile bans (@deadsurgeon42)
* API: Changed `PlayerHooks` permission hook mechanisms to allow negation from hooks (@deadsurgeon42)
* API: New WorldGrassSpread hook which shold allow corruption/crimson/hallow creep config options to work (@DeathCradle)
* Fixed a missing case in UserManager exception handling, which caused a rather cryptic console error instead of the intended error message (@deadsurgeon42)
* Fixed saving when one player is one the server and another one joins (@MarioE)
* Fixed /spawnmob not spawning negative IDs (@MarioE)
* Validated tile placement on PlaceObject; clients can no longer place frames, paintings etc with dirt blocks (@bartico6, @ProfessorXZ)
* Updated to new stat tracking system with more data so we can actually make informed software decisions (Jordan Coulam)
* Fixed /time display at the end of Terraria hours (@koneko-nyan)
* Added a warning notifying users of the minimum memory required to run TShock (@bartico6)
* Added /group rename to allow changing group names (@ColinBohn, @ProfessorXZ)
* Added /region rename and OnRegionRenamed hook (@koneko-nyan, @deadsurgeon42)
* Rebuilt /ban add. New syntax is /ban add <target> [time] [reason] where target is the target online player, offline player, or IP; where time is the time format or 0 for permanent; and where [reason] is the reason. (@hakusaro)
* Removed /ban addip and /ban addtemp. Now covered under /ban add. (@hakusaro)
* Added /su, which temporarily elevates players with the tshock.su permission to super admin. In addition added, a new group, owner, that is suggested for new users to setup TShock with as opposed to superadmin. Finally, /su is implemented such that a 10 minute timeout will occur preventing people from just camping with it on. (@hakusaro)
* Added /sudo, which runs a command as the superadmin group. If a user fails to execute a command but can sudo, they'll be told that they can override the permission check with sudo. Much better than just telling them to run /su and then re-run the command. (@hakusaro)
* Fixed /savessc not bothering to save ssc data for people who bypass ssc. (@hakusaro)
* Default permission sets for new databases are more modern. (@hakusaro)
* Added the ability to ban by account name instead of just banning a character name assuming its an account name. (@hakusaro)
* Fixed a bug in the CommandLineParser which caused some command lines to fail (@QuicM)
* Renamed TShock.DB.User to TShock.DB.UserAccount, including all the related methods, classes and events. (@Ryozuki)
* Update OTAPI to 2.0.0.31, which also updates Newtonsoft.Json to 10.0.3 (@Ryozuki)
* Fixed DumpItems() from trying to dump older versions of certain items (negative item IDs). (@Zaicon)
* Added the `/dump-reference-data` command, which when run, runs Utils.Dump() and outputs Terraria reference data to the server folder. (@hakusaro)
* Added DateTime datatype support for both MySQL and SQLite. (@Ryozuki)
* Fixed builds to not require a specific version of OTAPI and to not fail when in Release mode (@bartico6)
* Update Assembly Company to Pryaxis (@Ryozuki)
* Removed `/restart` command. (@hakusaro)
* Removed `Permissions.updateplugins` permission. (@hakusaro)
* Removed REST `/v3/server/restart/` route and `/server/restart/` route. (@hakusaro)
* The "auth system" is now referred to as the initial setup system (what it actually is). This is better verbiage for basically all situations. Who really wants to turn off the "authentication system?" In addition, the system now makes it more clear what the point of it is, rather than that it grants permissions. (@hakusaro)
* `GetDataHandlers.SendTileSquare` hook now sends a `TSPlayer` and a `MemoryStream` of raw data. (@hakusaro)
* Added `GetDataHandlers.HealOtherPlayer` hook. (@hakusaro)
* Added `GetDataHandlers.PlaceObject` hook. (@hakusaro)
* `GetDataHandlers.KillMe` now sends a `TSPlayer` and a `PlayerDeathReason`. (@hakusaro)
* Added `GetDataHandlers.ProjectileKill` hook. (@hakusaro)
* Removed `TShock.CheckProjectilePermission`. (@hakusaro)
* Added `TSPlayer` object to `GetDataHandlers.LiquidSetEventArgs`. (@hakusaro)
* Removed `TShock.StartInvasion` for public use (moved to Utils and marked internal). (@hakusaro)
* Fixed invasions started by TShock not reporting size correctly and probably not working at all. (@hakusaro)
* Removed `GetDataHandlers.TileKill` and replaced it with `GetDataHandlers.PlaceChest` as the packet originally designated as tile kill is now only used for chests. (@hakusaro)
* Added `TSPlayer` to `GetDataHandlers.NPCHome`. (@hakusaro)
* Added `TSPlayer` to `GetDataHandlers.ChestItemChanged`. (@hakusaro)
* Fixed chest item changes not triggering any range checks, tile checks, or correct chest checks. (@hakusaro)
* Added `TSPlayer` to `GetDataHandlers.PlayerBuff`. (@hakusaro)
* Added `TSPlayer` and `PlayerDeathReason` to `GetDataHandlers.PlayerDamage`. (@hakusaro)
* Added `TSPlayer` to `GetDataHandlers.NPCStrike`. (@hakusaro)
* Added `TSPlayer` to `GetDataHandlers.PlayerAnimation`. (@hakusaro)
* Added `GetDataHandlers.MassWireOperation` hook and related arguments. (@hakusaro)
* Added `GetDataHandlers.PlaceTileEntity` hook and related arguments. (@hakusaro)
* Added `TSPlayer` to `GetDataHandlers.GemLockToggle`. (@hakusaro)
* Added `GetDataHandlers.PlaceItemFrame` hook and related arguments. (@hakusaro)
* Added `TSPlayer.IsBouncerThrottled()`. (@hakusaro)
* Added `TSPlayer.IsBeingDisabled()` and removed `TShock.CheckIgnores(TSPlayer)`. (@hakusaro)
* Added `TSPlayer.CheckIgnores()` and removed `TShock.CheckIgnores(TSPlayer)`. (@hakusaro)
* Hooks inside TShock can now be registered with their `Register` method and can be prioritized according to the TShock HandlerList system. (@hakusaro)
* Fix message requiring login not using the command specifier set in the config file. (@hakusaro)
* Move `TShock.CheckRangePermission()` to `TSPlayer.IsInRange` which **returns the opposite** of what the previous method did (see updated docs). (@hakusaro)
* Move `TShock.CheckSpawn` to `Utils.IsInSpawn`. (@hakusaro)
* Replace `TShock.CheckTilePermission` with `TSPlayer.HasBuildPermission`, `TSPlayer.HasPaintPermission`, and `TSPlayer.HasModifiedIceSuccessfully` respectively. (@hakusaro)
* Fix stack hack detection being inconsistent between two different check points. Moved `TShock.HackedInventory` to `TSPlayer.HasHackedItemStacks`. Added `GetDataHandlers.GetDataHandledEventArgs` which is where most hooks will inherit from in the future. (@hakusaro)
* All `GetDataHandlers` hooks now inherit from `GetDataHandledEventArgs` which includes a `TSPlayer` and a `MemoryStream` of raw data. (@hakusaro)
* Removed _all obsolete methods in TShock marked obsolete prior to this version (all of them)_ (@hakusaro).
* Removed broken noclip detection and attempted prevention. TShock wasn't doing a good job at stopping noclip. It's always worse to claim that you do something that you can't/don't do, so removing this is better than keeping broken detection in. (@hakusaro)
* Replaced `Utils.FindPlayer` with `TSPlayer.FindByNameOrID` to more appropriately be object orientated. (@hakusaro)
* Moved `Utils.Kick()` to `TSPlayer` since its first argument was a `TSPlayer` object. (@hakusaro)
* Removed `Utils.ForceKick()`. (@hakusaro)
* Removed `Utils.GetPlayerIP()`. (@hakusaro)
* Moved `Utils.Ban()` to `TSPlayer.Ban()`. (@hakusaro)
* Moved `Utils.SendMultipleMatchError()` to `TSPlayer.SendMultipleMatchError`. (@hakusaro)
* Removed `Utils.GetPlayers()`. Iterate over the TSPlayers on the server and make your own list.
* Removed `Utils.HasBanExpired()` and replaced with `Bans.RemoveBanIfExpired()`. (@hakusaro)
* Removed `Utils.SendFileToUser()` and replaced with `TSPlayer.SendFileTextAsMessage()`. (@hakusaro)
* Removed `Utils.GetGroup()` also have you seen `Groups.GetGroupByName()`? (@hakusaro)
* `Utils.MaxChests()` is now `Utils.HasWorldReachedMaxChests()`. (@hakusaro)
* `Utils.GetIPv4Address()` is now `Utils.GetIPv4AddressFromHostname()`. (@hakusaro)
* Fixed the disappearing problem when placing tile entities. (@mistzzt)
* Removed the stat tracking system. (@hakusaro)
* Fixed erroneous kicks and bans when using `KickOnMediumcoreDeath` and `BanOnMediumcoreDeath` options. (@DankRank)
* Removed `TSPlayer.InitSpawn` field. (@DankRank)
* `OnPlayerSpawn`'s player ID field is now `PlayerId`. (@DankRank)
* Fixed null reference console spam in non-SSC mode (@QuiCM)
* `Utils.TryParseTime` can now take spaces (e.g., `3d 5h 2m 3s`) (@QuiCM)
* Enabled banning unregistered users (@QuiCM)
* Added filtering and validation on packet 96 (Teleport player through portal) (@QuiCM)
* Update tracker now uses TLS (@pandabear41)
* When deleting an user account, any player logged in to that account is now logged out properly (@Enerdy)
* Add NPCAddBuff data handler and bouncer (@AxeelAnder)
* Improved config file documentation (@Enerdy)
* Add PlayerZone data handler and bouncer (@AxeelAnder)
* Update sqlite binaries to 32bit 3.27.2 for Windows (@hakusaro)
* Fix banned armour checks not clearing properly (thanks @tysonstrange)
* Added warning message on invalid group comand (@hakusaro, thanks to IcyPhoenix, nuLLzy & Cy on Discord)
* Moved item bans subsystem to isolated file/contained mini-plugin & reorganized codebase accordingly. (@hakusaro)
* Moved bouncer checks for item bans in OnTileEdit to item bans subsystem. (@hakusaro)
* Compatibility with Terraria 1.4.0.2 (@AxeelAnder, @Patrikkk)
  * Multiple fields got slightly renamed.
  * Modifying ToggleExpert command. Main.expertMode is no longer settable. Using a Main.GameMode int property comparsion.
  * GameCulture no longer has static fields to get local language. Using methods to return/compare language.
  * Added permission "tshock.npc.spawnpets" which restricts pet spawns. This can cause high network load, so it's restricted. (@hakusaro)
  * Updated OnTeleport to support new args per protocol changes. (@hakusaro)
  * Disabled anticheat checks for projectile updates due to issues with game changes. (@hakusaro)
  * This update has been brought to you by: Patrikkk, Icy, Chris, Death, Axeel, Zaicon, hakusaro, and Yoraiz0r! <3

## TShock 4.3.26
* Removed the stat tracking system. (@hakusaro)
* Updated SQLite binaries. (@hakusaro)
* Removed server-sided healing when disabled. (@QuiCM)
* Patched an exploit that allowed users to kill town NPCs (@QuiCM)
* [API] Added a patch for the 0-length crash (@QuiCM)

## TShock 4.3.25
* Fixed a critical exploit in the Terraria protocol that could cause massive unpreventable world corruption as well as a number of other problems. Thanks to @bartico6 for reporting. Fixed by the efforts of @QuiCM, @hakusaro, and tips in the right directioon from @bartico6.

## TShock 4.3.24
* Updated OpenTerraria API to 1.3.5.3 (@DeathCradle)
* Updated Terraria Server API to 1.3.5.3 (@WhiteXZ, @hakusaro)
* Updated TShock core components to 1.3.5.3 (@hakusaro)
* Terraria Server API version tick: 2.1
* Added OnNpcKilled hook to Server API: 2.2 (@tylerjwatson)
* Added CreateCombatTextExtended to PacketTypes. This packet allows for the same functionality that packet 82 (CreateCombatText) used to have. (@WhiteXZ)
* Updated ServerBroadcast hook to provide a NetworkText object. (@tylerjwatson)
* Fixed levers and things not updating properly. (@deathcradle)
* Deprecated PacketTypes.ChatText. Chat is now handled using the NetTextModule and packet 82. (@WhiteXZ, @Hakusaro)
* Removed the -lang command-line flag from TShock. It is now a vanilla feature. (@Hakusaro)

## TShock 4.3.23
* Added evil type option during world creation (@mistzzt)
* Bans can be sorted. TShock's default sorting will retrieve bans sorted from newest to oldest based on the date the ban was added (@WhiteXZ)
* Resolved issues with mob and item spawning. Thanks to @OnsenManju for your investigative work :) (@WhiteXZ)
* Patched a crashing exploit (@Simon311)

## TShock 4.3.22
* Compatibility with Terraria 1.3.4.4
* API: Version tick 2.0
* API: Reduced RAM usage by ~80MB (Large server) (@deathcradle)
* API: Added TSPlayer.KillPlayer() (@WhiteXZ)
* API: Added TSPlayer.Logout() (@ProfessorXZ)
* Fixed connections after max slot is reached (@DeathCradle)
* Fixed server crashes caused by client disconnections when attempting to read closed sockets (@Enerdy)
* Added some code to make trapdoors work better (@DogooFalchion)
* AllowCutTilesAndBreakables config option now correctly allows flowers/vines/herbs to be cut in regions without breaking walls (@WhiteXZ)
* REST: `/v3/players/read` now includes a `muted` field (@WhiteXZ)
* REST: Token creation is now more secure (Thanks to @Plazmaz for reporting the issue!)
* REST: Deprecated the RestRequestEvent. If you use this event, please let us know.
* REST: ALL endpoints now have a base route (eg you can use `/server/motd` instead of `/v3/server/motd`). These base routes will never change, but will provide an `upgrade` field describing any newer routes
* REST: Added `/v3/world/autosave` and `/v3/world/bloodmoon` which use GET parameter style arguments. I.e., `/v3/world/autosave?state=[true|false]` & `/v3/world/bloodmoon?state=[true|false]`. The state argument is optional
* Fixed fishing quests not saving/loading correctly when login before join, UUID login, and SSC were enabled together (@DogooFalchion)

## TShock 4.3.21
* Compatibility with Terraria 1.3.4.3 (@Patrikkk, @Zaicon).
* API: Version tick 1.26.
* API: Deprecated PlayerDamage and PlayerKillMe packets (now uses PlayerHurtV2 and PlayerDeathV2).
* API: Main.rand now uses UnifiedRandom instead of Random. This WILL break any existing plugin that uses Main.rand.
* Fixed HealOtherPlayer packet exploit (@Simon311).
* Added associated config option for HealOtherPlayer exploit prevention (@Simon311).
* Added `/accountinfo` command to get account information for a given TShock account (@Simon311).
* Removed TShock color parsing from MOTDs (@WhiteXZ).
* Fixed butterfly statues spawning catchable butterflies (@DogooFalchion).
* Implemented some missing balance changes lost in prior version patches (@DogooFalchion).
* Added alias for server shutdown command: stop (@nicatronTg).
* Removed the old REST model. This includes the following endpoints:
 * `/status`
 * `/v2/players/read`
 * `/v2/server/rawcmd` (@WhiteXZ).
* Fixed `/user group` always giving an unhelpful error messaging telling you to check the console, even if we knew exactly why it failed (@nicatronTg).
* Removed _all obsolete methods in TShock marked obsolete prior to this version (all of them)_ (@nicatronTg).
* Fixed issue where registration + login would fail because KnownIps had 0 items and .Last() doesn't work on collections with 0 items (@DogooFalchion, @nicatronTg, @Simon311).
* Added `/uploadssc [player]` which allows someone to upload SSC data for [player] and store it on the server. Adds `tshock.ssc.upload` and `tshock.ssc.upload.others` permission nodes to match (@DogooFalchion).
* Added hardened stone to the whitelist of tiles editable by players (@DogooFalchion).
* Added conversion system to send convert old MOTD format into smart text, while preserving initial line starting values to keep byte optimization for background colors Thanks to (@WhiteXZ, @Simon311, and especially @DogooFalchion) for the hard work on this issue.

## TShock 4.3.20
* Security improvement: The auth system is now automatically disabled if a superadmin exists in the database (@Enerdy).
* Removed the `auth-verify` command since `auth` now serves its purpose when necessary (@Enerdy).
* Security: `/"` exploit can no longer break chat mute filters (@Simon311).
* Fixed an issue where sometimes players could connect briefly during server shutdown, leading to errors (@Simon311).
* Fixed wyverns despawning & not behaving like normal (@WhiteXZ).
* Fixed major security issue where InvokeClientConnect could be exploited to do terrible, terrible things (@Simon311, @nicatronTg, @popstarfreas, @ProfessorXZ, @WhiteXZ).

## TShock 4.3.19
* Compatibility with Terraria 1.3.3.3 (@Simon311)
* API: Version tick 1.25
* API: Resolved some issues with the ItemForceIntoChest hook (@WhiteXZ, @Patrikkk)
* API: Resolved some shonky code that caused Vitamins and other Ankh Shield related items to drop at strange rates or not at all (@ProfessorXZ, @WhiteXZ, @nicatronTg)
* Fixed magical ice blocks not working correctly (@ProfessorXZ)

## TShock 4.3.18

* Compatibility with Terraria 1.3.3.2
* API: Version tick 1.24
* API: Fixed chat line breaks when using chat tags and long strings of text (@ProfessorXZ)
* API: Added ItemForceIntoChest hook (@WhiteXZ)
* API: Included the player's registration date in REST's players/read endpoints (@ProfessorXZ)
* The setdungeon command correctly uses tshock.world.setdungeon as its permission (@OnsenManju)
* Fixed clients being able to "Catch" and remove NPCs (@ProfessorXZ)
* Fixed clients being able to remove other players' portals (@ProfessorXZ)
* Fixed possible client crashes caused by invalid item netIDs (@ProfessorXZ)
* Fixed players being able to bypass permission checks when placing Tile Entities (@ProfessorXZ)
* Fixed players being able to bypass permission checks when placing items in Item Frames (@ProfessorXZ)
* Fixed a bug involving Item Frames which allowed players to duplicate items (@ProfessorXZ)
* Fixed an issue allowing clients to teleport NPCs to arbitrary locations (@ProfessorXZ)
* Fixed a bug where players would get teleported to their previous location after dismounting the Unicorn Mount (@ProfessorXZ)
* Players can no longer quick stack items into region protected chests (@ProfessorXZ)
* Rope placement is no longer blocked by range checks (@ProfessorXZ)
* The Drill Containment Unit breaks blocks properly now (@ProfessorXZ)
* Fixed item duplications caused by range checks and invalid netIDs (@ProfessorXZ)
* Fixed Expert mode coin duplication (@ProfessorXZ)
* Players are no longer able to place liquids using LoadNetModule packet (@ProfessorXZ)
* Explosives are no longer blocked by range checks (@ProfessorXZ)
* Players can no longer bypass tile checks by using the Tile packet (@ProfessorXZ)
* Fixed a bug where players couldn't hammer a Junction Box without "allowclientsideworldedit" permission (@Patrikkk)
* Fixed the client's UI not being draw when setting wind speed to abnormal values (@ProfessorXZ)
* Added a command to start and stop sandstorms (@WhiteXZ)

## TShock 4.3.17

* Compatibility with Terraria 1.3.2.1
* Updated superadmin behaviour to conform to expected behaviour (@WhiteXZ, @Patrikk)
* Fixed a crash involving teleporters and dressers (@WhiteXZ)
* Fixed pressure plates (@Enerdy, @Patrikk)
* Fixed a deadlock in wiring (@Wolfje)
* Fixed a crash in wiring (@Patrikk)
* Improved network syncing on client joins (@Patrikk)
* The Presserator can now place actuators (@ProfessorXZ)
* Resolved a region error when removing unlisted users from regions (@WhiteXZ)
* Added a `SetDungeon` command to set the dungeon position (@webmilio)
* The currently running world name is now part of the server application's title (@webmilio)
* Gem locks can now be region protected (@mistzzt)
* Players can now place sensors (@mistzzt)
* Repackaged GeoIP with TShock so that GeoIP works (@Enerdy)
* Added permissions to use sundials and start/stop parties (@Patrikk)
* Added an announcement box hook (@mistzzt)
* Added the ability to choose what type of world (crimson/corruption) you generate (@NoNiMad)

## TShock 4.3.16

* Terraria 1.3.1 wiring bugfixes
* Terraria 1.3.1.1 compatibility

## TShock 4.3.15

* This release is actually 4.3.14, but was ticked extra due to a version issue on gen-dev prior to master push.
* Update to 1.3.1

## TShock 4.3.13

* Fixed an issue preventing TShock from starting on certain mono versions (@Wolfje)
* Fixed a deadlock in Wiring (@Wolfje)
* Fixed character styles/gender not being saved properly on first login while SSC is on (@WhiteXZ)
* Added a PlayerPermission hook fired whenever a permission check involving said player occurs (when the new TSPlayer.HasPermission method is called) (@Enerdy)
* Resolved an issue where martian invasions and eclipses would have empty messages if AnonymousBossInvasions was set to true (@WhiteXZ)
* Added an optional `slime` parameter to the `rain` command, allowing slime rain to be started and stopped. New syntax is `rain [slime] <start/stop>` (@WhiteXZ)
* Fixed performance issues due to concurrent dictionary access in TSPlayer (@CoderCow)
* Added an ID property to Regions (@WhiteXZ)
* Fixed an issue where region sizes were calculated incorrectly (@WhiteXZ)
* Fixed a bug in RegionManager preventing regions adding correctly (@pink_panther)
* Fixed another bug in RegionManager preventing regions adding correctly (@WhiteXZ)
* Fixed a routing issue with the `/v2/token/create` REST endpoint
* Removed the `/token/create` REST endpoint. `/v2/token/create` should be used instead.

## TShock 4.3.12

* Fixed issues with TSPlayer.SetTeam not working (@WhiteXZ)
* Fixed /butcher not killing bosses in expert difficulty (@WhiteXZ)
* API: Deprecated PacketBufferer (now obviated by SendQ) (@WhiteXZ)
* API: Building on Windows no longer breaks traps (@Wolfje)
* Fixed bombs, dynamite, and sticky bombs (@Wolfje)
* Removed spammy messages from OnSecondUpdate that confused some server owners (@Wolfje)
* Rewrote some stat tracker code to send actually relevant data to the stats server (@Cleant / George from Multiplay UK)
* Added an opt-out command line switch to disable the stat tracker (--stats-optout) (@Cleant / George from Multiplay UK)
* Added a unique provider token which can be passed to the stat tracker (--provider-token [token]) for tracking servers from the same GSP. (@Cleant / George from Multiplay UK)

## TShock 4.3.11

* This release is actually 4.3.10, but was ticked extra due to a version issue on gen-dev prior to master push.

## TShock 4.3.10

This version features a drop-in tile replacement system by @Wolfje that reduces RAM requirements
by up to 70% on all worlds and CPU requirements up to 10% in the running process.

* Large worlds: from 700MB-1GB -> ~325MB
* Medium worlds: from 500MB -> ~200MB
* Small worlds: from 400MB -> ~125MB

Other notable changes include:

* API: **Drop-in tile storage replacement system** (@Wolfje)
* API: Fixed some possible packet leaks in sendq (@Wolfje)
* API: APIVersion 1.22
* API: Added crash protection around malicious and/or invalid packets (@Wolfje)
* API: Fixed worlds not loading sometimes (@tysonstrange)
* API: Fixed living leaf walls not working as housing
* Fixed an issue preventing some players from joining when the world is saving (@Wolfje)
* Fixed an issue adding a ban on a player who has previously been banned (@Wolfje)
* Fixed /invade martian (@Wolfje)
* Fixed target dummies not working properly (@WhiteXZ)
* Added a config option (DisableSecondUpdateLogs) to prevent log spam from OnSecondUpdate() (@WhiteXZ)
* Added RESTful API login rate limiting (@George)
* Added config options (MaximumRequestsPerInterval, RequestBucketDecreaseIntervalMinutes, LimitOnlyFailedLoginRequests) for rate limiting (@George)
* **DEPRECATION**: Deprecated Disable(string, bool) and added Disable(string, DisableFlags). Please update your plugins accordingly (@WhiteXZ)
* Fixed Halloween and Christmas events not working properly (@TomyLobo)
* Fixed the demon heart's extra accessory slot not working correctly in SSC (@WhiteXZ)
* Fixed gender-changing potions not working correctly in SSC (@hastinbe)
* Fixed IP bans not working correctly (@hastinbe)
* Fixed /reload not using the correct permission (@WhiteXZ)
* Fixed TSPlayer.ActiveChest not being tracked correctly resulting in item dupes while disabled (@WhiteXZ)
* /reload now reloads tile and projectile bans

## TShock 4.3.8
* API: Update to Terraria 1.3.0.8 (@Patrikkk)
* **API: Added a crash reporter which collects memory dumps on Windows** (@Wolfje)
* API: New commandline param: `-crashdir` - Writes crash reports to the specified directory (@Wolfje)
* API: Sendq now doesn't disconnect people when it cant send a packet (@Wolfje)
* API: Fixed more crashes on disconnect in sendq (@Wolfje)
* API: Now ignores unknown server packets (@Wolfje)
* API: Potentially removed arithmetic overflows in server (@Wolfje)

### Using the Crash Reporter

TShock now has a crash reporter built in which writes crash logs to the `crashes` directory
in the event of a catastrophic failure.  **To change where TShock writes its crash logs,
specify the `-crashdir` parameter on the command line**.

1. In the event of a crash, look for a file called `crash_xxxx.zip` in the `crashes` directory
2. Upload the file somewhere, beware the crash file may be quite large (>100MB), anywhere like google drive, dropbox or mega will be fine
3. Post a link to the crash with reproduction steps in the TShock support forum

Alternatively, if you do not want to report the crash, just delete the file.

## TShock 4.3.7

* Auth system kicks players if system is disabled. (@nicatronTg)
* Fixed /login permitting multiple logins without a logout in between. (@nicatronTg)
* Allow[Hallow/Corruption/Crimson]Creep in config now work. (@WhiteXZ)
* API: Treasure bags are now named properly. (@WhiteXZ)
* API: Clients no longer close on disconnect. (@Wolfje)
* API: Add server broadcast hook. (@Patrikk)
* API: Fixed pressure plate hook triggering multiple times. (@Patrikk)
* API: Fixed issues with SendQ writes failing. (@Wolfje)
* API: Version tick to 1.21

## TShock 4.3.6

* API: NPCs shoot the right way (@WhiteXZ)
* API: The server config file works correctly with priority and port (@Patrikkk)
* API: Removed support for favorites and removed JSON dependencies. (@Enerdy)
* API: Removed support for clouds. (@Enerdy)
* API: Fixed a whole lot of bugs with wiring, and in general re-wrote some core bits that were bugged. (@WhiteXZ)
* API: Fixed projectile AI bugs. (@AndrioCelos)
* API: Fixed world saving problems. (WhiteXZ)
* API: Fixed server not accepting more connections once max slots was filled. (@WhiteXZ)
* API: Removed startup parameters and moved them to TShock. (@Cleant)
* API: Item.SetDefaults() no longer kills some tools. (@Enerdy)
* API: Restored chat bubbles. (@WhiteXZ)
* API: Updated to 1.3.0.6. (@Enerdy & @Patrikkk)
* API: Lots and I mean lots of network improvements in the SendQ department. (@tylerjwatson)
* API: Added NpcLootDrop and DropBossBag hooks. (@Patrikkk)
* API: Fixed hook: NpcTriggerPressurePlate (@Patrikkk)
* API: Fixed hook: ProjectileTriggerPressurePlate (@Patrikkk)
* API: Fixed hook: ItemSetDefaultsString (@Patrikkk)
* API: Fixed hook: ItemSetDefaultsInt (@Patrikkk)
* API: Fixed hook: ItemNetDefaults (@Patrikkk)
* API: Fixed hook: GameStatueSpawn (@Patrikkk)
* API: Fixed hook: NpcNetDefaults (@Patrikkk)
* API: Fixed hook: NpcNetSetDefaultsString (@Patrikkk)
* API: Fixed hook: NpcNetSetDefaultsInt (@Patrikkk)
* API: Fixed hook: NpcSpawn (@Patrikkk)
* API: Fixed hook: NpcTransformation (@Patrikkk)
* API: Fixed hook: NpcStrike (@Patrikkk)
* API: Updated AssemblyInfo to 1.3.0.6. (@nicatronTg)
* API: Moved to .NET Framework 4.5. (@tylerjwatson)
* API: Dedicated server input thread doesn't run if input is redirected/piped. (@tylerjwatson)
* API: Wiring.cs methods are now public. (@Stealownz)
* API: Added PlayerTriggerPressurePlate hook. (@Patrikkk)
* API: API Version Tick to 1.20.
* The config option disabling the DCU has been deprecated and will be removed in a future release. (@nicatronTg)
* Fixed bubble tile triggering noclip checks. (@Enerdy)
* Updated projectile handling in GetDataHandlers. (@WhiteXZ)
* Fixed issue #992. (@WhiteXZ)
* Teleport handler now handles wormholes. (@WhiteXZ)
* Fixed tall gates and trap doors (issue #998). (@WhiteXZ)
* Added monoliths to orientable tiles (issue #999). (@WhiteXZ)
* Fixed vortex stealth armor (issue #964). (@WhiteXZ)
* Added moon lord to spawn boss. (@WhiteXZ)
* Fixed serverpassword syntax error error message. (@JordyMoos)
* Fixed issue #1019. (@WhiteXZ)
* Fix: Region protection prevents placement of objects. (@Patrikkk)
* Moved all startup parameters to TShock. (@Cleant)
* Fix: Target dummies are no longer butchered. (@Denway)
* Added projectile 465 to the ignore list, which fixes some other issues. (@Enerdy)
* Fix: Logging out is now safe with SSC (/logout) (issue #1037). (@WhiteXZ)
* API/TShock: Removed -world parameter from TShock, put it back in the API. (@tylerjwatson)

## TShock 4.3.5

* Fix HandleSpawnBoss, and as a result the spawnboss command and boss spawning items. (@Ijwu)
* Rewrite SendQ for more network stack improvements (@tylerjwatson)
* Update to Terraria 1.3.0.5 (@Patrikkk)

## TShock 4.3.4

* Fix invasion progress messages (@WhiteXZ)
* Completely rewrite SendQ to have less deadlocks (@tylerjwatson)

## TShock 4.3.3

* Fix dihydrogen monoxide (@tylerjwatson)
* Whitelist another boss projectile (@Patrikkk, @WhiteXZ)

## TShock 4.3.2

* Fixed the issue where using the Super Absorbent Sponge would disable users (@WhiteXZ)
* Fixed an issue in NetGetData where e.Length - 1 would be -1 (@WhiteXZ)
* Fixed /who -i and /userinfo (@Enerdy)
* API: OnRegionEntered hook now returns the region entered (@Patrikkk)
* Support for Terraria 1.3.0.4 (@nicatronTg)
* Fixed dressers being unbreakable. (@nicatronTg)
* Fixed wall placement mechanics (@nicatronTg, @Ijwu, @WhiteXZ)
* Fixed Moon Lord projectiles disabling players (@k0rd, @nicatronTg)
* Fixed several potential crashes in server (@Patrikkk)
* Fixed -autocreate command line argument (@WhiteXZ, @nicatronTg)
* Added more world data to world load menu (@WhiteXZ)
* Moved server password to TShock config (@Enerdy)
* Fixed world delete in server (@benjiro)
* Fixed disappearing NPCs (@WhiteXZ)
* Added much more performant code, SendQ, to server module. Reduces downstream network overhead by at least 40% (@tylerjwatson)
* API: Updated TSPlayer.Disable to use new buffs (@Enerdy)
* Updated default max damage & projectile damage to 1,175 (based on 625 people)
* Fixed support for SSC (@WhiteXZ)

## TShock 4.3.1

* Fixed a bug where /user group failing would output no error. (@nicatronTg)
* Fixed a bug where /user group would fail. @(Enerdy)
* Added the ability to disable backup autosave messages. (@nicatronTg)
* Fixed /buff malfunctioning when entering an invalid buff name. (@Enerdy)
* Fixed projectiles 435-438 (martian invasion) freezing everyone under certain conditions. (@Enerdy)
* DisableTombstones now works properly with the new golden gravestones. (@Enerdy)
* REST module now properly catches exceptions during Start(). (@Patrikkk)
* Added /expert command to toggle expert mode. (@WhiteXZ)
* Fixed pirate invasions. (@patrik)
* Fixed worldinfo packet. (@WhiteXZ)
* Fixed server passwords. (@Enerdy)

## TShock 4.3.0.0

* API: Modifed NetItem so that it's actually useful. (@MarioE)
* Updated prebuilts (SQLite, JSON, MySQL) to latest versions. (@nicatronTg)
* Added a minimum password length to prevent blank passwords. (@nicatronTg)
* Modified item ban checks to provide which item is disabling a player in the logs. (@Enerdy)
* API: Modified TSPlayer to store a user, and deprecated calls to TSPlayer.User.ID. (@WhiteXZ)
* Modified chat color specs in config file to be int arrays rather than floats. (@nicatronTg)
* Modified verbiage for ```/auth``` and ```/auth-verify``` to make it clearer how they operate. (@nicatronTg)
* API: Added fuzzy name searching for users. (@WhiteXZ)
* API: Fixed ```OnPlayerLogout``` not being fired when a player disconnects. (@nicatronTg)
* API: Deprecated ```ValidString``` and ```SanitizeString``` methods in Utils. (@nicatronTg)
* Added BCrypt password hashing and related systems for it. BCrypt replaces the old system using non-password hashing algorithms for storing passwords. It breaks implementations of the login code that were manually recreated, but is otherwise seamless in transition. (@nicatronTg)
* API: Added ```User.VerifyPassword(string password)``` which verifies if the user's password matches their stored hash. It automatically upgrades a users' password to BCrypt if called and the password stored is not a BCrypt hash. (@nicatronTg)
* API: Deprecated ```Utils.HashPassword``` and related password hashing functions as those are no longer needed for plugin access. (@nicatronTg)
* Fixed ```UseServerName``` config option so that it correctly sends the config server name any time that Main.WorldName is used. (@Olink)
* Fixed a bug where people could ban themselves. (@nicatronTg)
* Fixed a bug where banning a player who never logged in caused problems. (@nicatronTg)
* Terraria 1.3.0.3 support.<|MERGE_RESOLUTION|>--- conflicted
+++ resolved
@@ -16,12 +16,9 @@
 * Added filter in `GetDataHandlers.HandleCatchNpc` that stops unregistered and logged out players on SSC servers to catch critters. (@tru321)
 * Fixed rejection check inside of `HandlePaintTile` to account for the Paint Sprayer (or Architect Gizmo Pack) being inside your inventory, rather than on an accessory slot. (@drunderscore)
 * Added the lanterns night event to the `/worldevent` command. (@0x3fcf1bbd)
-<<<<<<< HEAD
 * Marked `TSPlayer.SendTileSquare` as deprecated, and created `TSPlayer.SendTileSquareCentered` that sends a tile square centered around the passed coordinates. (@0x3fcf1bbd)
 * Added coordinates clamping to `TSPlayer.SendTileRect` so as to avoid OOBs. (@0x3fcf1bbd)
-=======
 * Removed extraneous space causing build commands in README to fail. (@EtherTyper)
->>>>>>> 69f56d1b
 
 ## TShock 4.5.12
 * Fixed the ability to spawn Zenith projectile with non-original items. (@AgaSpace)
