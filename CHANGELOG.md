--- conflicted
+++ resolved
@@ -13,11 +13,9 @@
   * `-worldselectpath` is identical to the old `-worldpath`. If you specify `-worldselectpath` and `-world` without specifying an absolute path the server will crash for sure.
   * Thank you again to @fjfnaranjo for supplying a [detailed feature request](https://github.com/Pryaxis/TShock/issues/1914) explaining precisely why this option should be available. Without this, we would have had no context as to why this feature was useful or important. Thank you, @fjfnaranjo!
   * This change was implemented by (@QuiCM, @hakusaro).
-<<<<<<< HEAD
-* Updated Bouncer to include Sparkle Slime debuff that can be applied to town NPCs.
-* Updated /spawnboss command to include Empress of Light and Queen Slime.
-* Added journey mode permissions to owner group by default. 
-=======
+* Updated Bouncer to include Sparkle Slime debuff that can be applied to town NPCs. (@moisterrific)
+* Updated `/spawnboss` command to include Empress of Light and Queen Slime. (@moisterrific)
+* Added journey mode permissions to owner group by default. (@moisterrific)
 * Fixed kick on hardcore death / kick on mediumcore death / ban on either from taking action against journey mode players. (@hakusaro)
 * Attempted to fix the problem with the magic mirror spawn problems. You should be able to remove your spawn point in SSC by right clicking on a bed now. (@hakusaro, @AxeelAnder)
 * Added HandleFoodPlatterTryPlacing event, which is called whenever a player places a food in a plate. Add antihack to bouncer, to prevent removing food from plates if the region is protected; To prevent placement if they are not in range; To prevent placement if the item is not placed from player hand. (@Patrikkk)
@@ -29,7 +27,6 @@
   * The default group that gets this permission is `Guest` for the time being.
   * To add this command to your guest group, give them `tshock.synclocalarea`, with `/group addperm guest tshock.synclocalarea`.
   * This command may be removed at any time in the future (and will likely be removed when send tile square handling is fixed).
->>>>>>> a31531ed
 
 ## TShock 4.4.0 (Pre-release 8)
 * Update for OTAPI 2.0.0.36 and Terraria 1.4.0.4. (@hakusaro, @Patrikkk, @DeathCradle)
