--- conflicted
+++ resolved
@@ -27,16 +27,13 @@
 * Cleaned up a check in Bouner OnTileEdit where it checks for using the respective item when placing a tile to make it clearer. This change also fixed the issue in a previous commit where valid replace action was caught. Moved the check for max tile/wall types to the beginning of the method. (@Patrikkk)
 * Improved clarity for insufficient permission related error messages. (@moisterrific)
 * Remove redundant Boulder placement check that prevented placing chests on them, as it is no longer possible to place a chest on a boulder, so nothing crashes the server. "1.2.3: Boulders with Chests on them no longer crash the game if the boulder is hit." (@kevzhao2, @Patrikkk)
-<<<<<<< HEAD
-* RequestTileEntity packet handling. (@Patrikkk)
-	* Implemented the OnRequestTileEntityInteraction even hook in GetDataHandler. (@Patrikkk)
-	* Created RequestTileEntityInteractionHandler which checks for building permissions when the player is attempting to open a display doll (Mannequin) or a Hat Rack. This now prevents players from opening a Mannequin or a Hat Rack if they have no building permissions at the position of these tile entities. As of 1.4.0.5, these are the only two items that use this packet. (@Patrikkk)
-=======
 * Multiple modifications in Command.cs (@Patrikkk)
 	* `/itemban` - `/projban` - `/tileban` - Added a `default:` case to the commands so an invalid subcommand promts the player to enter the help subcommand to get more information on valid subcommands. (@Patrikkk)
 	* `/world` - Renamed to /worldinfo to be more accurate to it's function. Command now displays the world's `Seed`. Reformatted the world information so each line isn't repeatedly starting with "World". (@Patrikkk)
 	* `/who` - Changed the display format of the online players when the `-i` flag is used. From `PlayerName (ID: 0, ID: 0)` to `PlayerName (Index: 0, Account ID: 0)` for clarification. (@Patrikkk)
->>>>>>> 2cf08084
+* RequestTileEntity packet handling. (@Patrikkk)
+	* Implemented the OnRequestTileEntityInteraction even hook in GetDataHandler. (@Patrikkk)
+	* Created RequestTileEntityInteractionHandler which checks for building permissions when the player is attempting to open a display doll (Mannequin) or a Hat Rack. This now prevents players from opening a Mannequin or a Hat Rack if they have no building permissions at the position of these tile entities. As of 1.4.0.5, these are the only two items that use this packet. (@Patrikkk)
 
 ## TShock 4.4.0 (Pre-release 11)
 * New permission `tshock.tp.pylon` to enable teleporting via Teleportation Pylons (@QuiCM)
