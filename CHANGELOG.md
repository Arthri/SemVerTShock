# TShock for Terraria

This is the rolling changelog for TShock for Terraria. Use past tense when adding new entries; sign your name off when you add or change something. This should primarily be things like user changes, not necessarily codebase changes unless it's really relevant or large.

## How to add a changelog entry
* Put your entry in terms of what you changed in the past mood. For example: "Changed the world by adding new grommets."
  * Not "fix" or "change".
  * The entry must start with a verb.
  * End your sentence with a period.
  * Write in complete sentences that are understandable by anyone who does not have experience programming, unless the change is related to programming.
  * Do not insert tabs into this file, under any circumstances, ever.
  * Do not forget to sign every line you change with your name. (@hakusaro)
  * If there is no section called "Upcoming changes" below this line, please add one with `## Upcoming changes` as the first line, and then a bulleted item directly after with the first change.

## Upcoming changes
* Fixed ridiculous typo in `GetDataHandlers` which caused TShock to read the wrong field in the packet for `usingBiomeTorches`. (@hakusaro, @Arthri)
* Fixed torchgod settings to include whether or not torchgod has been fought by the player before and respect `usingBiomeTorches` setting. (@Quinci135)
* Fixed /worldmode not synchronising data to players after updating the world state (@bartico6, @Arthri)
* Added `OnSendNetData` hook to TSAPI, which enables developers to intercept traffic being sent from the server to clients. (@Stealownz)
<<<<<<< HEAD
* Moved the emoji player index check into a new class of handlers called `IllegalPerSe`, which is designed to help isolate parts of TShock and make it so that "protocol violations" are treated separately from heuristic based anti-cheat checks. (@hakusaro)
=======
* Fixed false positive `OnNPCAddBuff` detection when throwing rotten eggs at town NPCs while wearing Frost armor set. (@moisterrific)
>>>>>>> 5ff568eb

## TShock 4.5.3
* Added permissions for using Teleportation Potions, Magic Conch, and Demon Conch. (@drunderscore)
  * `tshock.tp.tppotion`, `tshock.tp.magicconch`, and `tshock.tp.demonconch` respectively.
* Updated HealOtherPlayer damage check to make more sense by respecting `ignoredamagecap` permission. (@moisterrific)
* Added preliminary support for Terraria 1.4.2.3 (@moisterrific, @Moneylover3246, @DeathCradle)
* Added celebration mk2 explosive to explosives ItemID set in TSAPI. Solves #2304. (@Quinci135)
* TShock now writes its log files to the `logs` folder inside the `tshock` folder by default, as opposed to just the `tshock` folder. (@QuiCM)
* The default MOTD is now prettier. The MOTD format can now contain `%specifier%` to send the command specifier. (@moisterrific)
* The buff commands now support `-1` as a time option to set buffs that last 415 days (the maximum buff time the game supports). (@moisterrific)
* TShock defaults to saving backups every 10 minutes, and defaults to keeping backups for 4 hours. (@hakusaro)
* Updated SSC bypass messaging. Now, when you connect, you're told if you're bypassing SSC. Console logging has been improved to warn when players are not being saved due to the bypass SSC permission. To turn this warning off, change `WarnPlayersAboutBypassPermission` to `false` in the `sscconfig.json` file. (@hakusaro)
* Fix oversight & exploit allowing specially crafted SendTileRectangle packets to perform large-scale world griefing. In addition, `NetTile.Slope` is now the native value (byte), and accessor methods `Slope1`, `Slope2`, and `Slope3` can be used to get the old style of values out. `HalfBrick` and `Actuator` were removed from `NetTile` because these were initialized to zero and never changed or used. (@bartico6)

## TShock 4.5.2
* Added preliminary support for Terraria 1.4.2.2. (@hakusaro)
* Removed `/ungodme` and godmode warning (no longer necessary). Also, godmode now supports silent commands. (@hakusaro)
* Added permission 'tshock.rest.broadcast' to the /v2/server/broadcast REST endpoint. (@TheBambino)

## TShock 4.5.1
* Fixed server crash from `/v2/players/list` & other parameterised REST endpoints. (@QuiCM, reported by @ATFGK)
* Added handling to the PlayerChat hook event. (@QuiCM - Thanks for the suggestion @Arthri)
* Changed the spawnboss command to support silent command specifiers. (@QuiCM, suggested by @nojomyth-dev)
* Updated /godmode to use Journey Mode's Godmode power instead of healing on damage. (requested by @tlworks, backported by @bartico6, implemented preemptive bugfix for creative powers mentioned by @Stealownz)
* Fixed /r attempting to send messages to players that have since disconnected. (@bartico6, reported by @Arthri)
* Added ban ticket ID to ban messages (@QuiCM, suggested by @Bippity)
* Refactored /wallow command. /reply no longer bypasses /wallow (@QuiCM)

## TShock 4.5.0.1
* Fixed conversion from old to new ban system for MySQL hosted ban databases. (@DeathCradle, @ATFGK)
* Fixed wrong identifier used for UUID bans. (@DeathCradle, @ATFGK)
* Fixed conversion from sqlite bans due to locking issue. (@DeathCradle, @Kojirremer)

## TShock 4.5.0
* Updated OTAPI and TSAPI to Terraria 1.4.2.1. (@Stealownz, @DeathCradle)
* Updated TShock with preliminary protocol support for Terraria 1.4.2.1. (@Stealownz)

## TShock 4.4.0 (Pre-release 16)
* Patched protocol issue. Thanks to Off (@tlworks) and @bartico6 for contributions, including packet captures, packet analysis, exploit proof-of-concept testing, patch testing, and detailed reproduction steps. (@hakusaro)
* Disabled debug by default. (@hakusaro)
* Changed "WinVer" field in `/serverinfo` to "Operating System". (@Terrabade)
* Rewritten `/grow`, added every default tree type & changed the default help response. (@Nova4334)
  * Added a new permission: `tshock.world.growevil` to prevent players to grow evil biome trees, these trees spawn with evil biome blocks below them.
* Introduced `/wallow` to disable or enable recieving whispers from other players. (@Nova4334)
* Removed stoned & webbed from disabled status (@QuiCM)
* Fix -forceupdate flag not forcing updates (@Quake)

## TShock 4.4.0 (Pre-release 15)
* Overhauled Bans system. Bans are now based on 'identifiers'. (@QuiCM)
  * The old Bans table (`Bans`) has been deprecated. New bans will go in `PlayerBans`. Old bans will be converted automatically to the new system.
  * All old ban routes in REST are now redirected. Please use `/v3/bans/*` for REST-based ban management.
  * TShock recognizes and acts upon 4 main identifiers: UUID, IP, Player Name, Account name. This can be extended by plugins. New identifiers can be added to the `ban help identifiers` output by registering them in `TShockAPI.DB.Identifier.Register(string, string)`
  * By default, bans are no longer removed upon expiry or 'deletion'. Instead, they remain in the system. A new ban for an indentifier can be added once an existing ban has expired.
* Server Console now understands Terraria color codes (e.g., `[c/FF00FF:Words]`) and prints the colored text to the console. Note that console colors are limited and thus only approximations. (@QuiCM)
* Fixed a bug in `/sudo` that prevented quoted arguments being forwarded properly. Example: `/sudo /user group "user name" "user group"` should now work correctly. (@QuiCM)
* Shutting down the server should now correctly display the shutdown message to players rather than 'Lost connection'. (@QuiCM)
* For developers: TShock now provides `IConfigFile<TSettings>` and `ConfigFile<TSettings>` under the `TShockAPI.Configuration` namespace. No more needing to copy/pasting the same Read/Write code for your plugin configs. (@QuiCM)
  * `ConfigFile<TSettings>` implements `Read` and `Write` for you.
  * Check `TShockConfig` and `ServerSideConfig` for examples on how to use.
* Added URI un-escaping on all inputs into REST. (@QuiCM)
* Attempt to fix platinum coin pickup dupe. (Thanks @Quinci135)

## TShock 4.4.0 (Pre-release 14)
* Terraria v1.4.1.2 (Thanks @Patrikkk and @DeathCradle <3)
* Added Torch God's Favor support in SSC. (@Stealownz)
* SendTileSquare is now SendTileRect and can now send rectangles instead of squares. This is a breaking change (@QuiCM)
* Destroying protected tiles underneath a tile object no longer causes the tile object to disappear for the client (@QuiCM)
* 'RegionProtectGemLocks' config option now works correctly. Gems can now be placed in Gem Locks while this option is enabled (@QuiCM)

## TShock 4.4.0 (Pre-release 13)
* Terraria v1.4.1.1
* Added Gravedigger's Shovel support. (@Zennos)
* You can now start up multiple TShock servers at once without getting a startup error. (@ZakFahey)
* Updated bouncer to include new Magma Stone, Frost Armor, and Spinal Tap inflicted npc debuffs to bouncer. (@Quinci135)

## TShock 4.4.0 (Pre-release 12)
* Fixed various bugs related to Snake Charmer's Flute. (@rustly)  
  * The entirety of the snake now places.  
  * The old snake now removes when placing a new snake.
  * Players are no longer disabled for breaking TilePlace/TileKill thresholds when modifying snakes.  
* Prevented players from seeing the npc spawnrate change permission error on join. (@rustly)
* Installed new sprinklers!
* Organized parameters by category and relevance in the `config.json` file. (@kubedzero)
* Fixed multiple holes in Bouncer OnTileData. (@Patrikkk, @hakusaro)
  * Issue where players could replace tiles with banned tiles without permission. 
  * Including replace action in TilePlace threshold incrementation, so players cannot bypass the threshold while replacing tiles/walls.
  * Including check for maxTileSets when player is replacing tiles, so players cannot send invalid tile data through the replace tile action.
  * Including a check for ReplaceWall when the tile is a Breakable/CutTile.
* Adding checks in Bouncer OnNewProjectile (@Patrikkk):
  * For valid golf club and golf ball creation.
  * Renamed stabProjectile to directionalProjectile for a more accurate naming.
  * Adding staff projectiles to the directionalProjectiles Dictionary to include staffs in the valid projectile creation check.
  * Adding GolfBallItemIDs list in Handlers.LandGolfBallInCupHandler.cs
* Fixed an issue in the SendTileSquare handler that was rejecting valid tile objects. (@QuiCM)
* Fixed the issue where players were unable to place regular ropes because of the valid placement being caught in Bouncer OnTileEdit. (@Patrikkk)
* Added pet license usage permissions to `trustedadmin` and `owner` groups. Do note that this has a high network usage and can be easily be abused so it is not recommended to give out this permission to lower level groups. (@moisterrific) 
* Removed checks that prevented people placing personal storage tiles in SSC as the personal storage is synced with the server. (@Patrikkk)
* Cleaned up a check in Bouner OnTileEdit where it checks for using the respective item when placing a tile to make it clearer. This change also fixed the issue in a previous commit where valid replace action was caught. Moved the check for max tile/wall types to the beginning of the method. (@Patrikkk)
* Improved clarity for insufficient permission related error messages. (@moisterrific)
* Removed redundant Boulder placement check that prevented placing chests on them, as it is no longer possible to place a chest on a boulder, so nothing crashes the server. "1.2.3: Boulders with Chests on them no longer crash the game if the boulder is hit." (@kevzhao2, @Patrikkk)
* `/itemban` - `/projban` - `/tileban` - Added a `default:` case to the commands so an invalid subcommand promts the player to enter the help subcommand to get more information on valid subcommands. (@Patrikkk)
* `/world` - Renamed to /worldinfo to be more accurate to it's function. Command now displays the world's `Seed`. Reformatted the world information so each line isn't repeatedly starting with "World". (@Patrikkk)
* `/who` - Changed the display format of the online players when the `-i` flag is used. From `PlayerName (ID: 0, ID: 0)` to `PlayerName (Index: 0, Account ID: 0)` for clarification. (@Patrikkk)
* Added DisplayDollItemSync event. An event that is called when a player modifies the slot of a DisplayDoll (Mannequin). This event provides information about the current item in the displaydoll, as well as the item that the player is about to set. (@Patrikkk)
* Added DisplayDollItemSyncHandler, which checks for building permissions of the player at the position of the DisplayDoll. (If they do not have permissions, it means they are hacking as they could not even open the doll in the first place.) (@Patrikkk)
* Added RequestTileEntity packet handling. (@Patrikkk)
  * Implemented the OnRequestTileEntityInteraction even hook in GetDataHandler. (@Patrikkk)
  * Created RequestTileEntityInteractionHandler which checks for building permissions when the player is attempting to open a display doll (Mannequin) or a Hat Rack. This now prevents players from opening a Mannequin or a Hat Rack if they have no building permissions at the position of these tile entities. As of 1.4.0.5, these are the only two items that use this packet. (@Patrikkk)

## TShock 4.4.0 (Pre-release 11)
* Added new permission `tshock.tp.pylon` to enable teleporting via Teleportation Pylons (@QuiCM)
* Added new permission `tshock.journey.research` to enable sharing research via item sacrifice (@QuiCM)
* Add Emoji event to GetDataHandler. This packet is received when a player tries to display an emote. (@Patrikkk)
  * Added EmojiHandler to handle an exploit. Adding `tshock.sendemoji` permission and checks. Added this permission to guest group by default. (@Patrikkk)
* Handled SyncCavernMonsterType packet to prevent an exploit where players could modify the server's cavern monster types and make the server spawn any NPCs - including bosses - onto other players. (@Patrikkk)
* Added LandGolfBallInCup event which is accessible for developers to work with, as well as LandGolfBallInCup handler to handle exploits where players could send direct packets to trigger and imitate golf ball cup landing anywhere in the game world. Added two public lists in Handlers.LandGolfBallInCupHandler: GolfBallProjectileIDs and GolfClubItemIDs. (@Patrikkk)
* Added SyncTilePicking event. This is called when a player damages a tile. Implementing SyncTilePickingHandler and patching tile damaging related exploits. (Preventing player sending invalid world position data which disconnects other players.)
* Fixed the issue where mobs could not be fished out during bloodmoon because of Bouncer checks. (@Patrikkk)
  * Fixed the issue where certain fishing rods could not fish out NPCs due to a Bouncer check. (@Patrikkk)
* Update for OTAPI 2.0.0.37 and Terraria 1.4.0.5. (@hakusaro, @Patrikkk)
* Added additional config options for automatically kicking clients from the server upon breaking anti-cheat thresholds. (@moisterrific)
* Added pylon teleportation permission to default group, added `/spawn` permission to admin group, added the new journey mode research permission to trustedadmin, and moved all previous journey mode permissions from owner to trustedadmin. (@moisterrific)

## TShock 4.4.0 (Pre-release 10)
* Fixed all rope coils. (@Olink)
* Fixed a longstanding issue with SendTileSquare that could result in desyncs and visual errors. (@QuiCM)
* Fixed placement issues with Item Frames, Teleportation Pylons, etc. (@QuiCM)
* Fixed doors, and they are good now for real probably. (@QuiCM, @Hakusaro, @Olink)
* Bumped default max damage received cap to 42,000 to accommodate the Empress of Light's instant kill death amount. (@hakusaro, @moisterrific, @Irethia, @Ayrawei)
* Updated `/spawnboss` command to include Empress of Light, Queen Slime, and other additional bosses that have a health bar. (@moisterrific)

## TShock 4.4.0 (Pre-release 9)
* Fixed pet licenses. (@Olink)
* Added initial support for Journey mode in SSC worlds. (@Olink)
* Made TShock database MySQL 8 compatible by escaping column names in our IQueryBuilder code. (Name `Groups` is a reserved element in this version, which is used in our `Region` table.) (@Patrikkk)
* Reintroduced `-worldselectpath` per feedback from @fjfnaranjo. This command line argument should be used to specify the place where the interactive server startup will look for worlds to show on the world select screen. The original version of this argument, `-worldpath`, was removed because several game service providers have broken configurations that stop the server from running with an unhelpful error. This specific configuration was `-world` and `-worldpath`. In the new world, you can do the following:
  * `-worldselectpath` should be used if you want to customize the server interactive boot world list (so that you can select from a number of worlds in non-standard locations).
  * `-world` will behave as an absolute path to the world to load. This is the most common thing you want if you're starting the server and have a specific world in mind.
  * `-worldselectpath` and `-worldname` should work together enabling you to select from a world from the list that you specify. This is *not* a world file name, but a world name as described by Terraria.
  * `-worldselectpath` is identical to the old `-worldpath`. If you specify `-worldselectpath` and `-world` without specifying an absolute path the server will crash for sure.
  * Thank you again to @fjfnaranjo for supplying a [detailed feature request](https://github.com/Pryaxis/TShock/issues/1914) explaining precisely why this option should be available. Without this, we would have had no context as to why this feature was useful or important. Thank you, @fjfnaranjo!
  * This change was implemented by (@QuiCM, @hakusaro).
* Updated Bouncer to include Sparkle Slime debuff that can be applied to town NPCs. (@moisterrific)
* Updated `/spawnboss` command to include Empress of Light, Queen Slime, and other additional bosses that have a health bar. (@moisterrific)
* Added journey mode permissions to owner group by default. (@moisterrific)
* Fixed kick on hardcore death / kick on mediumcore death / ban on either from taking action against journey mode players. (@hakusaro)
* Attempted to fix the problem with the magic mirror spawn problems. You should be able to remove your spawn point in SSC by right clicking on a bed now. (@hakusaro, @AxeelAnder)
* Added HandleFoodPlatterTryPlacing event, which is called whenever a player places a food in a plate. Add antihack to bouncer, to prevent removing food from plates if the region is protected; To prevent placement if they are not in range; To prevent placement if the item is not placed from player hand. (@Patrikkk)
* Fixed an offset error in NetTile that impacted `SendTileSquare`. It was being read as a `byte` and not a `ushort`. (@QuiCM)
* Fixed coins not dropping after being picked up by npcs. The ExtraValue packet was not being read correctly. (@Olink)
* Removed packet monitoring from debug logs. To achieve the same results, install @QuiCM's packet monitor plugin (it does better things). (@hakusaro)
* Updated packet monitoring in send tile square handler for Bouncer debugging. (@hakusaro)
* Added `/sync`, activated with `tshock.synclocalarea`. This is a default guest permission. When the command is issued, the server will resync area around the player in the event of a desync issue. (@hakusaro)
  * If your doors disappear, this command will allow a player to resync without having to disconnect from the server.
  * The default group that gets this permission is `Guest` for the time being.
  * To add this command to your guest group, give them `tshock.synclocalarea`, with `/group addperm guest tshock.synclocalarea`.
  * This command may be removed at any time in the future (and will likely be removed when send tile square handling is fixed).
* Add FishOutNPC event handler, which is called whenever a player fishes out an NPC using a fishing rod. Added antihack to Bouncer, to prevent unathorized and invalid mob spawning, by checking player action, NPC IDs and range. (@Patrikkk, @moisterrific)
* Fixed smart door automatic door desync and deletion issue. (@hakusaro)

## TShock 4.4.0 (Pre-release 8)
* Update for OTAPI 2.0.0.36 and Terraria 1.4.0.4. (@hakusaro, @Patrikkk, @DeathCradle)
* Fixed /wind command. (@AxeelAnder)
* Fixed NPC debuff issue when attempting to fight bosses resulting in kicks. (@AxeelAnder)
* Fixed players are unable to remove an NPC. Change `byte NPCHomeChangeEventArgs.Homeless` to `HouseholdStatus NPCHomeChangeEventArgs.HouseholdStatus`. (@AxeelAnder)
* Fixed lava, wet, honey, and dry bombs;  
  and lava, wet, honey, and dry grenades;  
  and lava, wet, honey, and dry rockets;  
  and lava, wet, honey, and dry mines. (@Olink)
* Fix Bloody Tear displaying the wrong text when used. (@Olink)
* Fix the visibility toggle for the last two accessory slots. (@Olink)
* Adding Journey mode user account permissions. Journey mode must be enabled for these to have any effect. (@Patrikkk)
  * `tshock.journey.time.freeze`
  * `tshock.journey.time.set`
  * `tshock.journey.time.setspeed`
  * `tshock.journey.godmode`
  * `tshock.journey.wind.strength`
  * `tshock.journey.wind.freeze`
  * `tshock.journey.rain.strength`
  * `tshock.journey.rain.freeze`
  * `tshock.journey.placementrange`
  * `tshock.journey.setdifficulty`
  * `tshock.journey.biomespreadfreeze`
  * `tshock.journey.setspawnrate`
* Changed default thresholds for some changes in the config file to accommodate new items & changes to Terraria. (@hakusaro)
* Store projectile type in `ProjectileStruct RecentlyCreatedProjectiles` to identify the recently created projectiles by type. Make `RecentlyCreatedProjectiles` and `ProjectileStruct` public for developers to access from plugins.

## TShock 4.4.0 (Pre-release 7 (Entangled))
* Fixed bed spawn issues when trying to remove spawn point in SSC. (@Olink)
* Fixed Snake Flute. (@Olink)
* Fixed lava absorbant sponge not capturing lava. `LiquidSetEventArgs` now returns a `LiquidType` instead of a byte type. (@hakusaro)
* Fixed bottomless lava bucket from not being able to create lava. (@hakusaro)
  * Ban a lava bucket to ban lava on the server entirely, until we figure out a better way to handle liquids.
* Fixed scarab bombs not detonating on pick style tiles. (@hakusaro)
* Fixed dirt bombs not creating dirt. (@hakusaro)
* Added a ridiculous amount of debug information. If you're experiencing any problems with 1.4 items being caught by the TShock anticheat system, please turn on DebugLogs in your config file and capture log data. It'll be extremely helpful in narrowing down precisely how to fix your problem. (@hakusaro)
* Released with entangled support for 1.4.0.4 based on @Patrikkk local build and latest snapshot gen-dev. (@hakusaro)

## TShock 4.4.0 (Pre-release 6)
* Updates to OTAPI 2.0.0.35 (@DeathCradle).

## TShock 4.4.0 (Pre-release 5)
* Update player spawn related things to 1.4. `Terraria.Player.Spawn` method now has a required argument, `PlayerSpawnContext context`. (@AxeelAnder)
* Make sqlite db path configurable. (@AxeelAnder)
* Terraria 1.4.0.3 experimental support. (@Patrikkk)
* Updated changelog. (@hakusaro)

## TShock 4.4.0 (Pre-release 4)
* Debug logging now provides ConsoleDebug and ILog has been updated to support the concept of debug logs. Debug logs are now controlled by `config.json` instead of by preprocessor debug flag. (@hakusaro)
* Removed `/confuse` command and Terraria player data resync from @Zidonuke. (@hakusaro)
* Attempted to fix the player desync issue by changing `LastNetPosition` logic and disabling a check in Bouncer that would normally reject player update packets from players. (@QuiCM, @hakusaro)

## TShock 4.4.0 (Pre-release 3)
* Fixed `/worldmode` command to correctly target world mode. (@Ristellise)
* The following commands have been removed: `tbloodmoon`, `invade`, `dropmeteor`. `fullmoon`, `sandstorm`, `rain`, `eclipse`
* The following command has been added to replace them: `worldevent`. This command requires the `tshock.world.events` permission.
  * `worldevent` can be used as so: `worldevent [event type] [sub type] [wave (if invasion event)]`
  * Valid event types are `meteor`, `fullmoon`, `bloodmoon`, `eclipse`, `invasion`, `sandstorm`, `rain`
  * Valid sub types are `goblins`, `snowmen`, `pirates`, `pumpkinmoon`, `frostmoon` for invasions, and `slime` for rain.

* A new set of permissions has been added under the node `tshock.world.events`:
  * `tshock.world.events.bloodmoon`: Enables access to the `worldevent bloodmoon` command
  * `tshock.world.events.fullmoon`: Enables access to the `worldevent fullmoon` command
  * `tshock.world.events.invasion`: Enables access to the `worldevent invasion` command
  * `tshock.world.events.eclipse`: Enables access to the `worldevent eclipse` command
  * `tshock.world.events.sandstorm`: Enables access to the `worldevent sandstorm` command
  * `tshock.world.events.rain`: Enables access to the `worldevent rain` command
  * `tshock.world.events.meteor`: Enables access to the `worldevent meteor` command

Please note that the permissions previously tied to the removed commands are also still used to confirm access to the new commands, so if you have existing configurations no one should have any new or lost access.

## TShock 4.4.0 (Pre-release 2)
* Replaced `/expert` with `/worldmode` command. (@QuiCM)
* Fixed NPC buff anticheat issue conflicting with Terraria gameplay changes (whips). (@Patrikkk)

## TShock 4.4.0 (Pre-release 1)
* Added confused debuff to Bouncer for confusion applied from Brain of Confusion
* API: Added return in OnNameCollision if hook has been handled. (@Patrikkk)
* API: Added hooks for item, projectile and tile bans (@deadsurgeon42)
* API: Changed `PlayerHooks` permission hook mechanisms to allow negation from hooks (@deadsurgeon42)
* API: New WorldGrassSpread hook which shold allow corruption/crimson/hallow creep config options to work (@DeathCradle)
* Fixed a missing case in UserManager exception handling, which caused a rather cryptic console error instead of the intended error message (@deadsurgeon42)
* Fixed saving when one player is one the server and another one joins (@MarioE)
* Fixed /spawnmob not spawning negative IDs (@MarioE)
* Validated tile placement on PlaceObject; clients can no longer place frames, paintings etc with dirt blocks (@bartico6, @ProfessorXZ)
* Updated to new stat tracking system with more data so we can actually make informed software decisions (Jordan Coulam)
* Fixed /time display at the end of Terraria hours (@koneko-nyan)
* Added a warning notifying users of the minimum memory required to run TShock (@bartico6)
* Added /group rename to allow changing group names (@ColinBohn, @ProfessorXZ)
* Added /region rename and OnRegionRenamed hook (@koneko-nyan, @deadsurgeon42)
* Rebuilt /ban add. New syntax is /ban add <target> [time] [reason] where target is the target online player, offline player, or IP; where time is the time format or 0 for permanent; and where [reason] is the reason. (@hakusaro)
* Removed /ban addip and /ban addtemp. Now covered under /ban add. (@hakusaro)
* Added /su, which temporarily elevates players with the tshock.su permission to super admin. In addition added, a new group, owner, that is suggested for new users to setup TShock with as opposed to superadmin. Finally, /su is implemented such that a 10 minute timeout will occur preventing people from just camping with it on. (@hakusaro)
* Added /sudo, which runs a command as the superadmin group. If a user fails to execute a command but can sudo, they'll be told that they can override the permission check with sudo. Much better than just telling them to run /su and then re-run the command. (@hakusaro)
* Fixed /savessc not bothering to save ssc data for people who bypass ssc. (@hakusaro)
* Default permission sets for new databases are more modern. (@hakusaro)
* Added the ability to ban by account name instead of just banning a character name assuming its an account name. (@hakusaro)
* Fixed a bug in the CommandLineParser which caused some command lines to fail (@QuicM)
* Renamed TShock.DB.User to TShock.DB.UserAccount, including all the related methods, classes and events. (@Ryozuki)
* Update OTAPI to 2.0.0.31, which also updates Newtonsoft.Json to 10.0.3 (@Ryozuki)
* Fixed DumpItems() from trying to dump older versions of certain items (negative item IDs). (@Zaicon)
* Added the `/dump-reference-data` command, which when run, runs Utils.Dump() and outputs Terraria reference data to the server folder. (@hakusaro)
* Added DateTime datatype support for both MySQL and SQLite. (@Ryozuki)
* Fixed builds to not require a specific version of OTAPI and to not fail when in Release mode (@bartico6)
* Update Assembly Company to Pryaxis (@Ryozuki)
* Removed `/restart` command. (@hakusaro)
* Removed `Permissions.updateplugins` permission. (@hakusaro)
* Removed REST `/v3/server/restart/` route and `/server/restart/` route. (@hakusaro)
* The "auth system" is now referred to as the initial setup system (what it actually is). This is better verbiage for basically all situations. Who really wants to turn off the "authentication system?" In addition, the system now makes it more clear what the point of it is, rather than that it grants permissions. (@hakusaro)
* `GetDataHandlers.SendTileSquare` hook now sends a `TSPlayer` and a `MemoryStream` of raw data. (@hakusaro)
* Added `GetDataHandlers.HealOtherPlayer` hook. (@hakusaro)
* Added `GetDataHandlers.PlaceObject` hook. (@hakusaro)
* `GetDataHandlers.KillMe` now sends a `TSPlayer` and a `PlayerDeathReason`. (@hakusaro)
* Added `GetDataHandlers.ProjectileKill` hook. (@hakusaro)
* Removed `TShock.CheckProjectilePermission`. (@hakusaro)
* Added `TSPlayer` object to `GetDataHandlers.LiquidSetEventArgs`. (@hakusaro)
* Removed `TShock.StartInvasion` for public use (moved to Utils and marked internal). (@hakusaro)
* Fixed invasions started by TShock not reporting size correctly and probably not working at all. (@hakusaro)
* Removed `GetDataHandlers.TileKill` and replaced it with `GetDataHandlers.PlaceChest` as the packet originally designated as tile kill is now only used for chests. (@hakusaro)
* Added `TSPlayer` to `GetDataHandlers.NPCHome`. (@hakusaro)
* Added `TSPlayer` to `GetDataHandlers.ChestItemChanged`. (@hakusaro)
* Fixed chest item changes not triggering any range checks, tile checks, or correct chest checks. (@hakusaro)
* Added `TSPlayer` to `GetDataHandlers.PlayerBuff`. (@hakusaro)
* Added `TSPlayer` and `PlayerDeathReason` to `GetDataHandlers.PlayerDamage`. (@hakusaro)
* Added `TSPlayer` to `GetDataHandlers.NPCStrike`. (@hakusaro)
* Added `TSPlayer` to `GetDataHandlers.PlayerAnimation`. (@hakusaro)
* Added `GetDataHandlers.MassWireOperation` hook and related arguments. (@hakusaro)
* Added `GetDataHandlers.PlaceTileEntity` hook and related arguments. (@hakusaro)
* Added `TSPlayer` to `GetDataHandlers.GemLockToggle`. (@hakusaro)
* Added `GetDataHandlers.PlaceItemFrame` hook and related arguments. (@hakusaro)
* Added `TSPlayer.IsBouncerThrottled()`. (@hakusaro)
* Added `TSPlayer.IsBeingDisabled()` and removed `TShock.CheckIgnores(TSPlayer)`. (@hakusaro)
* Added `TSPlayer.CheckIgnores()` and removed `TShock.CheckIgnores(TSPlayer)`. (@hakusaro)
* Hooks inside TShock can now be registered with their `Register` method and can be prioritized according to the TShock HandlerList system. (@hakusaro)
* Fix message requiring login not using the command specifier set in the config file. (@hakusaro)
* Move `TShock.CheckRangePermission()` to `TSPlayer.IsInRange` which **returns the opposite** of what the previous method did (see updated docs). (@hakusaro)
* Move `TShock.CheckSpawn` to `Utils.IsInSpawn`. (@hakusaro)
* Replace `TShock.CheckTilePermission` with `TSPlayer.HasBuildPermission`, `TSPlayer.HasPaintPermission`, and `TSPlayer.HasModifiedIceSuccessfully` respectively. (@hakusaro)
* Fix stack hack detection being inconsistent between two different check points. Moved `TShock.HackedInventory` to `TSPlayer.HasHackedItemStacks`. Added `GetDataHandlers.GetDataHandledEventArgs` which is where most hooks will inherit from in the future. (@hakusaro)
* All `GetDataHandlers` hooks now inherit from `GetDataHandledEventArgs` which includes a `TSPlayer` and a `MemoryStream` of raw data. (@hakusaro)
* Removed _all obsolete methods in TShock marked obsolete prior to this version (all of them)_ (@hakusaro).
* Removed broken noclip detection and attempted prevention. TShock wasn't doing a good job at stopping noclip. It's always worse to claim that you do something that you can't/don't do, so removing this is better than keeping broken detection in. (@hakusaro)
* Replaced `Utils.FindPlayer` with `TSPlayer.FindByNameOrID` to more appropriately be object orientated. (@hakusaro)
* Moved `Utils.Kick()` to `TSPlayer` since its first argument was a `TSPlayer` object. (@hakusaro)
* Removed `Utils.ForceKick()`. (@hakusaro)
* Removed `Utils.GetPlayerIP()`. (@hakusaro)
* Moved `Utils.Ban()` to `TSPlayer.Ban()`. (@hakusaro)
* Moved `Utils.SendMultipleMatchError()` to `TSPlayer.SendMultipleMatchError`. (@hakusaro)
* Removed `Utils.GetPlayers()`. Iterate over the TSPlayers on the server and make your own list.
* Removed `Utils.HasBanExpired()` and replaced with `Bans.RemoveBanIfExpired()`. (@hakusaro)
* Removed `Utils.SendFileToUser()` and replaced with `TSPlayer.SendFileTextAsMessage()`. (@hakusaro)
* Removed `Utils.GetGroup()` also have you seen `Groups.GetGroupByName()`? (@hakusaro)
* `Utils.MaxChests()` is now `Utils.HasWorldReachedMaxChests()`. (@hakusaro)
* `Utils.GetIPv4Address()` is now `Utils.GetIPv4AddressFromHostname()`. (@hakusaro)
* Fixed the disappearing problem when placing tile entities. (@mistzzt)
* Removed the stat tracking system. (@hakusaro)
* Fixed erroneous kicks and bans when using `KickOnMediumcoreDeath` and `BanOnMediumcoreDeath` options. (@DankRank)
* Removed `TSPlayer.InitSpawn` field. (@DankRank)
* `OnPlayerSpawn`'s player ID field is now `PlayerId`. (@DankRank)
* Fixed null reference console spam in non-SSC mode (@QuiCM)
* `Utils.TryParseTime` can now take spaces (e.g., `3d 5h 2m 3s`) (@QuiCM)
* Enabled banning unregistered users (@QuiCM)
* Added filtering and validation on packet 96 (Teleport player through portal) (@QuiCM)
* Update tracker now uses TLS (@pandabear41)
* When deleting an user account, any player logged in to that account is now logged out properly (@Enerdy)
* Add NPCAddBuff data handler and bouncer (@AxeelAnder)
* Improved config file documentation (@Enerdy)
* Add PlayerZone data handler and bouncer (@AxeelAnder)
* Update sqlite binaries to 32bit 3.27.2 for Windows (@hakusaro)
* Fix banned armour checks not clearing properly (thanks @tysonstrange)
* Added warning message on invalid group comand (@hakusaro, thanks to IcyPhoenix, nuLLzy & Cy on Discord)
* Moved item bans subsystem to isolated file/contained mini-plugin & reorganized codebase accordingly. (@hakusaro)
* Moved bouncer checks for item bans in OnTileEdit to item bans subsystem. (@hakusaro)
* Compatibility with Terraria 1.4.0.2 (@AxeelAnder, @Patrikkk)
  * Multiple fields got slightly renamed.
  * Modifying ToggleExpert command. Main.expertMode is no longer settable. Using a Main.GameMode int property comparsion.
  * GameCulture no longer has static fields to get local language. Using methods to return/compare language.
  * Added permission "tshock.npc.spawnpets" which restricts pet spawns. This can cause high network load, so it's restricted. (@hakusaro)
  * Updated OnTeleport to support new args per protocol changes. (@hakusaro)
  * Disabled anticheat checks for projectile updates due to issues with game changes. (@hakusaro)
  * This update has been brought to you by: Patrikkk, Icy, Chris, Death, Axeel, Zaicon, hakusaro, and Yoraiz0r! <3

## TShock 4.3.26
* Removed the stat tracking system. (@hakusaro)
* Updated SQLite binaries. (@hakusaro)
* Removed server-sided healing when disabled. (@QuiCM)
* Patched an exploit that allowed users to kill town NPCs (@QuiCM)
* [API] Added a patch for the 0-length crash (@QuiCM)

## TShock 4.3.25
* Fixed a critical exploit in the Terraria protocol that could cause massive unpreventable world corruption as well as a number of other problems. Thanks to @bartico6 for reporting. Fixed by the efforts of @QuiCM, @hakusaro, and tips in the right directioon from @bartico6.

## TShock 4.3.24
* Updated OpenTerraria API to 1.3.5.3 (@DeathCradle)
* Updated Terraria Server API to 1.3.5.3 (@WhiteXZ, @hakusaro)
* Updated TShock core components to 1.3.5.3 (@hakusaro)
* Terraria Server API version tick: 2.1
* Added OnNpcKilled hook to Server API: 2.2 (@tylerjwatson)
* Added CreateCombatTextExtended to PacketTypes. This packet allows for the same functionality that packet 82 (CreateCombatText) used to have. (@WhiteXZ)
* Updated ServerBroadcast hook to provide a NetworkText object. (@tylerjwatson)
* Fixed levers and things not updating properly. (@deathcradle)
* Deprecated PacketTypes.ChatText. Chat is now handled using the NetTextModule and packet 82. (@WhiteXZ, @Hakusaro)
* Removed the -lang command-line flag from TShock. It is now a vanilla feature. (@Hakusaro)

## TShock 4.3.23
* Added evil type option during world creation (@mistzzt)
* Bans can be sorted. TShock's default sorting will retrieve bans sorted from newest to oldest based on the date the ban was added (@WhiteXZ)
* Resolved issues with mob and item spawning. Thanks to @OnsenManju for your investigative work :) (@WhiteXZ)
* Patched a crashing exploit (@Simon311)

## TShock 4.3.22
* Compatibility with Terraria 1.3.4.4
* API: Version tick 2.0
* API: Reduced RAM usage by ~80MB (Large server) (@deathcradle)
* API: Added TSPlayer.KillPlayer() (@WhiteXZ)
* API: Added TSPlayer.Logout() (@ProfessorXZ)
* Fixed connections after max slot is reached (@DeathCradle)
* Fixed server crashes caused by client disconnections when attempting to read closed sockets (@Enerdy)
* Added some code to make trapdoors work better (@DogooFalchion)
* AllowCutTilesAndBreakables config option now correctly allows flowers/vines/herbs to be cut in regions without breaking walls (@WhiteXZ)
* REST: `/v3/players/read` now includes a `muted` field (@WhiteXZ)
* REST: Token creation is now more secure (Thanks to @Plazmaz for reporting the issue!)
* REST: Deprecated the RestRequestEvent. If you use this event, please let us know.
* REST: ALL endpoints now have a base route (eg you can use `/server/motd` instead of `/v3/server/motd`). These base routes will never change, but will provide an `upgrade` field describing any newer routes
* REST: Added `/v3/world/autosave` and `/v3/world/bloodmoon` which use GET parameter style arguments. I.e., `/v3/world/autosave?state=[true|false]` & `/v3/world/bloodmoon?state=[true|false]`. The state argument is optional
* Fixed fishing quests not saving/loading correctly when login before join, UUID login, and SSC were enabled together (@DogooFalchion)

## TShock 4.3.21
* Compatibility with Terraria 1.3.4.3 (@Patrikkk, @Zaicon).
* API: Version tick 1.26.
* API: Deprecated PlayerDamage and PlayerKillMe packets (now uses PlayerHurtV2 and PlayerDeathV2).
* API: Main.rand now uses UnifiedRandom instead of Random. This WILL break any existing plugin that uses Main.rand.
* Fixed HealOtherPlayer packet exploit (@Simon311).
* Added associated config option for HealOtherPlayer exploit prevention (@Simon311).
* Added `/accountinfo` command to get account information for a given TShock account (@Simon311).
* Removed TShock color parsing from MOTDs (@WhiteXZ).
* Fixed butterfly statues spawning catchable butterflies (@DogooFalchion).
* Implemented some missing balance changes lost in prior version patches (@DogooFalchion).
* Added alias for server shutdown command: stop (@nicatronTg).
* Removed the old REST model. This includes the following endpoints:
 * `/status`
 * `/v2/players/read`
 * `/v2/server/rawcmd` (@WhiteXZ).
* Fixed `/user group` always giving an unhelpful error messaging telling you to check the console, even if we knew exactly why it failed (@nicatronTg).
* Removed _all obsolete methods in TShock marked obsolete prior to this version (all of them)_ (@nicatronTg).
* Fixed issue where registration + login would fail because KnownIps had 0 items and .Last() doesn't work on collections with 0 items (@DogooFalchion, @nicatronTg, @Simon311).
* Added `/uploadssc [player]` which allows someone to upload SSC data for [player] and store it on the server. Adds `tshock.ssc.upload` and `tshock.ssc.upload.others` permission nodes to match (@DogooFalchion).
* Added hardened stone to the whitelist of tiles editable by players (@DogooFalchion).
* Added conversion system to send convert old MOTD format into smart text, while preserving initial line starting values to keep byte optimization for background colors Thanks to (@WhiteXZ, @Simon311, and especially @DogooFalchion) for the hard work on this issue.

## TShock 4.3.20
* Security improvement: The auth system is now automatically disabled if a superadmin exists in the database (@Enerdy).
* Removed the `auth-verify` command since `auth` now serves its purpose when necessary (@Enerdy).
* Security: `/"` exploit can no longer break chat mute filters (@Simon311).
* Fixed an issue where sometimes players could connect briefly during server shutdown, leading to errors (@Simon311).
* Fixed wyverns despawning & not behaving like normal (@WhiteXZ).
* Fixed major security issue where InvokeClientConnect could be exploited to do terrible, terrible things (@Simon311, @nicatronTg, @popstarfreas, @ProfessorXZ, @WhiteXZ).

## TShock 4.3.19
* Compatibility with Terraria 1.3.3.3 (@Simon311)
* API: Version tick 1.25
* API: Resolved some issues with the ItemForceIntoChest hook (@WhiteXZ, @Patrikkk)
* API: Resolved some shonky code that caused Vitamins and other Ankh Shield related items to drop at strange rates or not at all (@ProfessorXZ, @WhiteXZ, @nicatronTg)
* Fixed magical ice blocks not working correctly (@ProfessorXZ)

## TShock 4.3.18

* Compatibility with Terraria 1.3.3.2
* API: Version tick 1.24
* API: Fixed chat line breaks when using chat tags and long strings of text (@ProfessorXZ)
* API: Added ItemForceIntoChest hook (@WhiteXZ)
* API: Included the player's registration date in REST's players/read endpoints (@ProfessorXZ)
* The setdungeon command correctly uses tshock.world.setdungeon as its permission (@OnsenManju)
* Fixed clients being able to "Catch" and remove NPCs (@ProfessorXZ)
* Fixed clients being able to remove other players' portals (@ProfessorXZ)
* Fixed possible client crashes caused by invalid item netIDs (@ProfessorXZ)
* Fixed players being able to bypass permission checks when placing Tile Entities (@ProfessorXZ)
* Fixed players being able to bypass permission checks when placing items in Item Frames (@ProfessorXZ)
* Fixed a bug involving Item Frames which allowed players to duplicate items (@ProfessorXZ)
* Fixed an issue allowing clients to teleport NPCs to arbitrary locations (@ProfessorXZ)
* Fixed a bug where players would get teleported to their previous location after dismounting the Unicorn Mount (@ProfessorXZ)
* Players can no longer quick stack items into region protected chests (@ProfessorXZ)
* Rope placement is no longer blocked by range checks (@ProfessorXZ)
* The Drill Containment Unit breaks blocks properly now (@ProfessorXZ)
* Fixed item duplications caused by range checks and invalid netIDs (@ProfessorXZ)
* Fixed Expert mode coin duplication (@ProfessorXZ)
* Players are no longer able to place liquids using LoadNetModule packet (@ProfessorXZ)
* Explosives are no longer blocked by range checks (@ProfessorXZ)
* Players can no longer bypass tile checks by using the Tile packet (@ProfessorXZ)
* Fixed a bug where players couldn't hammer a Junction Box without "allowclientsideworldedit" permission (@Patrikkk)
* Fixed the client's UI not being draw when setting wind speed to abnormal values (@ProfessorXZ)
* Added a command to start and stop sandstorms (@WhiteXZ)

## TShock 4.3.17

* Compatibility with Terraria 1.3.2.1
* Updated superadmin behaviour to conform to expected behaviour (@WhiteXZ, @Patrikk)
* Fixed a crash involving teleporters and dressers (@WhiteXZ)
* Fixed pressure plates (@Enerdy, @Patrikk)
* Fixed a deadlock in wiring (@Wolfje)
* Fixed a crash in wiring (@Patrikk)
* Improved network syncing on client joins (@Patrikk)
* The Presserator can now place actuators (@ProfessorXZ)
* Resolved a region error when removing unlisted users from regions (@WhiteXZ)
* Added a `SetDungeon` command to set the dungeon position (@webmilio)
* The currently running world name is now part of the server application's title (@webmilio)
* Gem locks can now be region protected (@mistzzt)
* Players can now place sensors (@mistzzt)
* Repackaged GeoIP with TShock so that GeoIP works (@Enerdy)
* Added permissions to use sundials and start/stop parties (@Patrikk)
* Added an announcement box hook (@mistzzt)
* Added the ability to choose what type of world (crimson/corruption) you generate (@NoNiMad)

## TShock 4.3.16

* Terraria 1.3.1 wiring bugfixes
* Terraria 1.3.1.1 compatibility

## TShock 4.3.15

* This release is actually 4.3.14, but was ticked extra due to a version issue on gen-dev prior to master push.
* Update to 1.3.1

## TShock 4.3.13

* Fixed an issue preventing TShock from starting on certain mono versions (@Wolfje)
* Fixed a deadlock in Wiring (@Wolfje)
* Fixed character styles/gender not being saved properly on first login while SSC is on (@WhiteXZ)
* Added a PlayerPermission hook fired whenever a permission check involving said player occurs (when the new TSPlayer.HasPermission method is called) (@Enerdy)
* Resolved an issue where martian invasions and eclipses would have empty messages if AnonymousBossInvasions was set to true (@WhiteXZ)
* Added an optional `slime` parameter to the `rain` command, allowing slime rain to be started and stopped. New syntax is `rain [slime] <start/stop>` (@WhiteXZ)
* Fixed performance issues due to concurrent dictionary access in TSPlayer (@CoderCow)
* Added an ID property to Regions (@WhiteXZ)
* Fixed an issue where region sizes were calculated incorrectly (@WhiteXZ)
* Fixed a bug in RegionManager preventing regions adding correctly (@pink_panther)
* Fixed another bug in RegionManager preventing regions adding correctly (@WhiteXZ)
* Fixed a routing issue with the `/v2/token/create` REST endpoint
* Removed the `/token/create` REST endpoint. `/v2/token/create` should be used instead.

## TShock 4.3.12

* Fixed issues with TSPlayer.SetTeam not working (@WhiteXZ)
* Fixed /butcher not killing bosses in expert difficulty (@WhiteXZ)
* API: Deprecated PacketBufferer (now obviated by SendQ) (@WhiteXZ)
* API: Building on Windows no longer breaks traps (@Wolfje)
* Fixed bombs, dynamite, and sticky bombs (@Wolfje)
* Removed spammy messages from OnSecondUpdate that confused some server owners (@Wolfje)
* Rewrote some stat tracker code to send actually relevant data to the stats server (@Cleant / George from Multiplay UK)
* Added an opt-out command line switch to disable the stat tracker (--stats-optout) (@Cleant / George from Multiplay UK)
* Added a unique provider token which can be passed to the stat tracker (--provider-token [token]) for tracking servers from the same GSP. (@Cleant / George from Multiplay UK)

## TShock 4.3.11

* This release is actually 4.3.10, but was ticked extra due to a version issue on gen-dev prior to master push.

## TShock 4.3.10

This version features a drop-in tile replacement system by @Wolfje that reduces RAM requirements
by up to 70% on all worlds and CPU requirements up to 10% in the running process.

* Large worlds: from 700MB-1GB -> ~325MB
* Medium worlds: from 500MB -> ~200MB
* Small worlds: from 400MB -> ~125MB

Other notable changes include:

* API: **Drop-in tile storage replacement system** (@Wolfje)
* API: Fixed some possible packet leaks in sendq (@Wolfje)
* API: APIVersion 1.22
* API: Added crash protection around malicious and/or invalid packets (@Wolfje)
* API: Fixed worlds not loading sometimes (@tysonstrange)
* API: Fixed living leaf walls not working as housing
* Fixed an issue preventing some players from joining when the world is saving (@Wolfje)
* Fixed an issue adding a ban on a player who has previously been banned (@Wolfje)
* Fixed /invade martian (@Wolfje)
* Fixed target dummies not working properly (@WhiteXZ)
* Added a config option (DisableSecondUpdateLogs) to prevent log spam from OnSecondUpdate() (@WhiteXZ)
* Added RESTful API login rate limiting (@George)
* Added config options (MaximumRequestsPerInterval, RequestBucketDecreaseIntervalMinutes, LimitOnlyFailedLoginRequests) for rate limiting (@George)
* **DEPRECATION**: Deprecated Disable(string, bool) and added Disable(string, DisableFlags). Please update your plugins accordingly (@WhiteXZ)
* Fixed Halloween and Christmas events not working properly (@TomyLobo)
* Fixed the demon heart's extra accessory slot not working correctly in SSC (@WhiteXZ)
* Fixed gender-changing potions not working correctly in SSC (@hastinbe)
* Fixed IP bans not working correctly (@hastinbe)
* Fixed /reload not using the correct permission (@WhiteXZ)
* Fixed TSPlayer.ActiveChest not being tracked correctly resulting in item dupes while disabled (@WhiteXZ)
* /reload now reloads tile and projectile bans

## TShock 4.3.8
* API: Update to Terraria 1.3.0.8 (@Patrikkk)
* **API: Added a crash reporter which collects memory dumps on Windows** (@Wolfje)
* API: New commandline param: `-crashdir` - Writes crash reports to the specified directory (@Wolfje)
* API: Sendq now doesn't disconnect people when it cant send a packet (@Wolfje)
* API: Fixed more crashes on disconnect in sendq (@Wolfje)
* API: Now ignores unknown server packets (@Wolfje)
* API: Potentially removed arithmetic overflows in server (@Wolfje)

### Using the Crash Reporter

TShock now has a crash reporter built in which writes crash logs to the `crashes` directory
in the event of a catastrophic failure.  **To change where TShock writes its crash logs,
specify the `-crashdir` parameter on the command line**.

1. In the event of a crash, look for a file called `crash_xxxx.zip` in the `crashes` directory
2. Upload the file somewhere, beware the crash file may be quite large (>100MB), anywhere like google drive, dropbox or mega will be fine
3. Post a link to the crash with reproduction steps in the TShock support forum

Alternatively, if you do not want to report the crash, just delete the file.

## TShock 4.3.7

* Auth system kicks players if system is disabled. (@nicatronTg)
* Fixed /login permitting multiple logins without a logout in between. (@nicatronTg)
* Allow[Hallow/Corruption/Crimson]Creep in config now work. (@WhiteXZ)
* API: Treasure bags are now named properly. (@WhiteXZ)
* API: Clients no longer close on disconnect. (@Wolfje)
* API: Add server broadcast hook. (@Patrikk)
* API: Fixed pressure plate hook triggering multiple times. (@Patrikk)
* API: Fixed issues with SendQ writes failing. (@Wolfje)
* API: Version tick to 1.21

## TShock 4.3.6

* API: NPCs shoot the right way (@WhiteXZ)
* API: The server config file works correctly with priority and port (@Patrikkk)
* API: Removed support for favorites and removed JSON dependencies. (@Enerdy)
* API: Removed support for clouds. (@Enerdy)
* API: Fixed a whole lot of bugs with wiring, and in general re-wrote some core bits that were bugged. (@WhiteXZ)
* API: Fixed projectile AI bugs. (@AndrioCelos)
* API: Fixed world saving problems. (WhiteXZ)
* API: Fixed server not accepting more connections once max slots was filled. (@WhiteXZ)
* API: Removed startup parameters and moved them to TShock. (@Cleant)
* API: Item.SetDefaults() no longer kills some tools. (@Enerdy)
* API: Restored chat bubbles. (@WhiteXZ)
* API: Updated to 1.3.0.6. (@Enerdy & @Patrikkk)
* API: Lots and I mean lots of network improvements in the SendQ department. (@tylerjwatson)
* API: Added NpcLootDrop and DropBossBag hooks. (@Patrikkk)
* API: Fixed hook: NpcTriggerPressurePlate (@Patrikkk)
* API: Fixed hook: ProjectileTriggerPressurePlate (@Patrikkk)
* API: Fixed hook: ItemSetDefaultsString (@Patrikkk)
* API: Fixed hook: ItemSetDefaultsInt (@Patrikkk)
* API: Fixed hook: ItemNetDefaults (@Patrikkk)
* API: Fixed hook: GameStatueSpawn (@Patrikkk)
* API: Fixed hook: NpcNetDefaults (@Patrikkk)
* API: Fixed hook: NpcNetSetDefaultsString (@Patrikkk)
* API: Fixed hook: NpcNetSetDefaultsInt (@Patrikkk)
* API: Fixed hook: NpcSpawn (@Patrikkk)
* API: Fixed hook: NpcTransformation (@Patrikkk)
* API: Fixed hook: NpcStrike (@Patrikkk)
* API: Updated AssemblyInfo to 1.3.0.6. (@nicatronTg)
* API: Moved to .NET Framework 4.5. (@tylerjwatson)
* API: Dedicated server input thread doesn't run if input is redirected/piped. (@tylerjwatson)
* API: Wiring.cs methods are now public. (@Stealownz)
* API: Added PlayerTriggerPressurePlate hook. (@Patrikkk)
* API: API Version Tick to 1.20.
* The config option disabling the DCU has been deprecated and will be removed in a future release. (@nicatronTg)
* Fixed bubble tile triggering noclip checks. (@Enerdy)
* Updated projectile handling in GetDataHandlers. (@WhiteXZ)
* Fixed issue #992. (@WhiteXZ)
* Teleport handler now handles wormholes. (@WhiteXZ)
* Fixed tall gates and trap doors (issue #998). (@WhiteXZ)
* Added monoliths to orientable tiles (issue #999). (@WhiteXZ)
* Fixed vortex stealth armor (issue #964). (@WhiteXZ)
* Added moon lord to spawn boss. (@WhiteXZ)
* Fixed serverpassword syntax error error message. (@JordyMoos)
* Fixed issue #1019. (@WhiteXZ)
* Fix: Region protection prevents placement of objects. (@Patrikkk)
* Moved all startup parameters to TShock. (@Cleant)
* Fix: Target dummies are no longer butchered. (@Denway)
* Added projectile 465 to the ignore list, which fixes some other issues. (@Enerdy)
* Fix: Logging out is now safe with SSC (/logout) (issue #1037). (@WhiteXZ)
* API/TShock: Removed -world parameter from TShock, put it back in the API. (@tylerjwatson)

## TShock 4.3.5

* Fix HandleSpawnBoss, and as a result the spawnboss command and boss spawning items. (@Ijwu)
* Rewrite SendQ for more network stack improvements (@tylerjwatson)
* Update to Terraria 1.3.0.5 (@Patrikkk)

## TShock 4.3.4

* Fix invasion progress messages (@WhiteXZ)
* Completely rewrite SendQ to have less deadlocks (@tylerjwatson)

## TShock 4.3.3

* Fix dihydrogen monoxide (@tylerjwatson)
* Whitelist another boss projectile (@Patrikkk, @WhiteXZ)

## TShock 4.3.2

* Fixed the issue where using the Super Absorbent Sponge would disable users (@WhiteXZ)
* Fixed an issue in NetGetData where e.Length - 1 would be -1 (@WhiteXZ)
* Fixed /who -i and /userinfo (@Enerdy)
* API: OnRegionEntered hook now returns the region entered (@Patrikkk)
* Support for Terraria 1.3.0.4 (@nicatronTg)
* Fixed dressers being unbreakable. (@nicatronTg)
* Fixed wall placement mechanics (@nicatronTg, @Ijwu, @WhiteXZ)
* Fixed Moon Lord projectiles disabling players (@k0rd, @nicatronTg)
* Fixed several potential crashes in server (@Patrikkk)
* Fixed -autocreate command line argument (@WhiteXZ, @nicatronTg)
* Added more world data to world load menu (@WhiteXZ)
* Moved server password to TShock config (@Enerdy)
* Fixed world delete in server (@benjiro)
* Fixed disappearing NPCs (@WhiteXZ)
* Added much more performant code, SendQ, to server module. Reduces downstream network overhead by at least 40% (@tylerjwatson)
* API: Updated TSPlayer.Disable to use new buffs (@Enerdy)
* Updated default max damage & projectile damage to 1,175 (based on 625 people)
* Fixed support for SSC (@WhiteXZ)

## TShock 4.3.1

* Fixed a bug where /user group failing would output no error. (@nicatronTg)
* Fixed a bug where /user group would fail. @(Enerdy)
* Added the ability to disable backup autosave messages. (@nicatronTg)
* Fixed /buff malfunctioning when entering an invalid buff name. (@Enerdy)
* Fixed projectiles 435-438 (martian invasion) freezing everyone under certain conditions. (@Enerdy)
* DisableTombstones now works properly with the new golden gravestones. (@Enerdy)
* REST module now properly catches exceptions during Start(). (@Patrikkk)
* Added /expert command to toggle expert mode. (@WhiteXZ)
* Fixed pirate invasions. (@patrik)
* Fixed worldinfo packet. (@WhiteXZ)
* Fixed server passwords. (@Enerdy)

## TShock 4.3.0.0

* API: Modifed NetItem so that it's actually useful. (@MarioE)
* Updated prebuilts (SQLite, JSON, MySQL) to latest versions. (@nicatronTg)
* Added a minimum password length to prevent blank passwords. (@nicatronTg)
* Modified item ban checks to provide which item is disabling a player in the logs. (@Enerdy)
* API: Modified TSPlayer to store a user, and deprecated calls to TSPlayer.User.ID. (@WhiteXZ)
* Modified chat color specs in config file to be int arrays rather than floats. (@nicatronTg)
* Modified verbiage for ```/auth``` and ```/auth-verify``` to make it clearer how they operate. (@nicatronTg)
* API: Added fuzzy name searching for users. (@WhiteXZ)
* API: Fixed ```OnPlayerLogout``` not being fired when a player disconnects. (@nicatronTg)
* API: Deprecated ```ValidString``` and ```SanitizeString``` methods in Utils. (@nicatronTg)
* Added BCrypt password hashing and related systems for it. BCrypt replaces the old system using non-password hashing algorithms for storing passwords. It breaks implementations of the login code that were manually recreated, but is otherwise seamless in transition. (@nicatronTg)
* API: Added ```User.VerifyPassword(string password)``` which verifies if the user's password matches their stored hash. It automatically upgrades a users' password to BCrypt if called and the password stored is not a BCrypt hash. (@nicatronTg)
* API: Deprecated ```Utils.HashPassword``` and related password hashing functions as those are no longer needed for plugin access. (@nicatronTg)
* Fixed ```UseServerName``` config option so that it correctly sends the config server name any time that Main.WorldName is used. (@Olink)
* Fixed a bug where people could ban themselves. (@nicatronTg)
* Fixed a bug where banning a player who never logged in caused problems. (@nicatronTg)
* Terraria 1.3.0.3 support.<|MERGE_RESOLUTION|>--- conflicted
+++ resolved
@@ -17,11 +17,8 @@
 * Fixed torchgod settings to include whether or not torchgod has been fought by the player before and respect `usingBiomeTorches` setting. (@Quinci135)
 * Fixed /worldmode not synchronising data to players after updating the world state (@bartico6, @Arthri)
 * Added `OnSendNetData` hook to TSAPI, which enables developers to intercept traffic being sent from the server to clients. (@Stealownz)
-<<<<<<< HEAD
+* Fixed false positive `OnNPCAddBuff` detection when throwing rotten eggs at town NPCs while wearing Frost armor set. (@moisterrific)
 * Moved the emoji player index check into a new class of handlers called `IllegalPerSe`, which is designed to help isolate parts of TShock and make it so that "protocol violations" are treated separately from heuristic based anti-cheat checks. (@hakusaro)
-=======
-* Fixed false positive `OnNPCAddBuff` detection when throwing rotten eggs at town NPCs while wearing Frost armor set. (@moisterrific)
->>>>>>> 5ff568eb
 
 ## TShock 4.5.3
 * Added permissions for using Teleportation Potions, Magic Conch, and Demon Conch. (@drunderscore)
