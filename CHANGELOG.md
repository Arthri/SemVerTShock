--- conflicted
+++ resolved
@@ -5,13 +5,10 @@
 ## Upcoming Changes
 * New permission `tshock.tp.pylon` to enable teleporting via Teleportation Pylons (@QuiCM)
 * New permission `tshock.journey.research` to enable sharing research via item sacrifice (@QuiCM)
-<<<<<<< HEAD
-* Added LandGolfBallInCup event which is accessible for developers to work with, as well as LandGolfBallInCup handler to handle exploits where players could send direct packets to trigger and imitate golf ball cup landing anywhere in the game world. Added two public lists in Handlers.LandGolfBallInCupHandler: GolfBallProjectileIDs and GolfClubItemIDs. (@Patrikkk)
-=======
 * Add Emoji event to GetDataHandler. This packet is received when a player tries to display an emote.
 	* Adding EmojiHandler to handle an exploit. Adding `tshock.sendemoji` permission and checks. Added this permission to guest group by default.
 * Handling SyncCavernMonsterType packet to prevent an exploit where players could modify the server's cavern monster types and make the server spawn any NPCs - including bosses - onto other players.
->>>>>>> f80bf4ab
+* Added LandGolfBallInCup event which is accessible for developers to work with, as well as LandGolfBallInCup handler to handle exploits where players could send direct packets to trigger and imitate golf ball cup landing anywhere in the game world. Added two public lists in Handlers.LandGolfBallInCupHandler: GolfBallProjectileIDs and GolfClubItemIDs. (@Patrikkk)
 
 ## TShock 4.4.0 (Pre-release 10)
 * Fix all rope coils. (@Olink)
