--- conflicted
+++ resolved
@@ -18,10 +18,6 @@
 * Added journey mode permissions to owner group by default. (@moisterrific)
 * Fixed kick on hardcore death / kick on mediumcore death / ban on either from taking action against journey mode players. (@hakusaro)
 * Attempted to fix the problem with the magic mirror spawn problems. You should be able to remove your spawn point in SSC by right clicking on a bed now. (@hakusaro, @AxeelAnder)
-<<<<<<< HEAD
-* Add HandleFoodPlatterTryPlacing event, which is called whenever a player places a food in a plate. Add antihack to bouncer, to prevent removing food from plates if the region is protected; To prevent placement if they are not in range; To prevent placement if the item is not placed from player hand. (@Patrikkk)
-* Add FishOutNPC event handler, which is called whenever a player fishes out an NPC using a fishing rod. Added antihack to Bouncer, to prevent unathorized and invalid mob spawning, by checking player action, NPC IDs and range. (@Patrikkk, @moisterrific)
-=======
 * Added HandleFoodPlatterTryPlacing event, which is called whenever a player places a food in a plate. Add antihack to bouncer, to prevent removing food from plates if the region is protected; To prevent placement if they are not in range; To prevent placement if the item is not placed from player hand. (@Patrikkk)
 * Fixed an offset error in NetTile that impacted `SendTileSquare`. It was being read as a `byte` and not a `ushort`. (@QuiCM)
 * Fixed coins not dropping after being picked up by npcs. The ExtraValue packet was not being read correctly. (@Olink)
@@ -32,7 +28,7 @@
   * The default group that gets this permission is `Guest` for the time being.
   * To add this command to your guest group, give them `tshock.synclocalarea`, with `/group addperm guest tshock.synclocalarea`.
   * This command may be removed at any time in the future (and will likely be removed when send tile square handling is fixed).
->>>>>>> 791a6be8
+* Add FishOutNPC event handler, which is called whenever a player fishes out an NPC using a fishing rod. Added antihack to Bouncer, to prevent unathorized and invalid mob spawning, by checking player action, NPC IDs and range. (@Patrikkk, @moisterrific)
 
 ## TShock 4.4.0 (Pre-release 8)
 * Update for OTAPI 2.0.0.36 and Terraria 1.4.0.4. (@hakusaro, @Patrikkk, @DeathCradle)
