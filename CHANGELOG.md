# TShock for Terraria

This is the rolling changelog for TShock for Terraria. Use past tense when adding new entries; sign your name off when you add or change something. This should primarily be things like user changes, not necessarily codebase changes unless it's really relevant or large.

## How to add a changelog entry
* Put your entry in terms of what you changed in the past mood. For example: "Changed the world by adding new grommets."
  * Not "fix" or "change".
  * The entry must start with a verb.
  * End your sentence with a period.
  * Write in complete sentences that are understandable by anyone who does not have experience programming, unless the change is related to programming.
  * Do not insert tabs into this file, under any circumstances, ever.
  * Do not forget to sign every line you change with your name. (@hakusaro)
  * If there is no section called "Upcoming changes" below this line, please add one with `## Upcoming changes` as the first line, and then a bulleted item directly after with the first change.

## Upcoming changes
<<<<<<< HEAD
* Fix some typos that have been in the repository for over a lustrum. (@Killia0)
=======
* Fixed SendTileRectHandler not sending tile rect updates like Pylons/Mannequins to other clients. (@Stealownz)

## TShock 4.5.5
>>>>>>> dcf1f07f
* Changed the world autosave message so that it no longer warns of a "potential lag spike." (@hakusaro)
* Added `/slay` as an alias for `/kill` to be more consistent with other server mods. (@hakusaro)
* Added `/god` as an alias for `/godmode` to be more consistent with other server mods. (@hakusaro)
* Fixed ridiculous typo in `Amethyst Gemtree` text. (@hakusaro)
* Fixed `CTRL + C` / interactive console interrupt not safely shutting down the server. Now, interrupts will cause a safe shutdown (saving the world and disconnecting all players before fully shutting down). Previously, interrupts caused an unsafe shutdown (not saving the world). (@hakusaro)
* Changed "success message" color to `Color.LimeGreen` instead of `Color.Green`. `Color.Green` looks ugly. `Color.LimeGreen` looks less ugly but isn't as offensively bright as pure green. (@hakusaro)
* Changed the default respawn timer to 10 seconds, so as to not desynchronize from the game by default. (@hakusaro)
* Fixed `/home` allowing players to bypass the respawn timer. (@hakusaro, @moisterrific, @Arthri)
* Added the config option `SuppressPermissionFailureNotices`. When set to `true`, the server will not send warning messages to players when they fail a build permission check from `TSPlayer.HasBuildPermission` (even if `shouldWarnPlayer` is set to true. (@hakusaro)
* Fixed `/warp send` failing a nullcheck if the warp didn't exist. The previous behavior may have always been buggy or broken. In other words, sending someone to a warp that doesn't exist should result in a nicer error. (@hakusaro, @punchready)
* Fixed `/group del` allowing server operators to delete the default group that guests are put into. This is a really critical group and the server doesn't behave correctly when it happens. As a result, it's better to prevent this from happening than not. Additionally, `GroupManagerException`s will be thrown if this is attempted programmatically. Finally, if the exception is thrown in response to `/group del` (or if any other exception is thrown that the command handler can handle), the stack trace will no longer be present. Fixes [#2165](https://github.com/Pryaxis/TShock/issues/2165). (@hakusaro, @DeveloperLuxo, @Rozen4334, @moisterrific, @bartico6, @Quinci135)
* Removed the old `ConfigFile` class. If you are updating a plugin, you should use `TShock.Config.Settings` instead of the accessor you were using. This is typically a really easy change. For most plugin authors, updating to the new config format is as simple as changing the reference to the old static config to point to the new location. If you were using this for your own configs, you should swap to using a `IConfigFile` (see `TShockAPI.Configuration.ConfigFile`). (@hakusaro, @bartico6)
* Added `Main.worldPathName` to `/worldinfo` command. Now, if you need to see what the location on disk for your world file is, you can simply run `/worldinfo` to find out. This is particularly helpful on Linux and macOS, where the world path isn't obvious. (@hakusaro)
* Correct rejection message in LandGolfBallInCupHandler to output the proper expected player id. (@drunderscore)
* Clarified the error mesage that the console is presented if a rate-limit is reached over REST to indicate that "tokens" actually refers to rate-limit tokens, and not auth tokens, and added a hint as to what config setting determines this. (@hakusaro, @patsore)
* Fixed an issue where, when the console was redirected, input was disabled and commands didn't work, in TSAPI. You can now pass `-disable-commands` to disable the input thread, but by default, it will be enabled. Fixes [#1450](https://github.com/Pryaxis/TShock/issues/1450). (@DeathCradle, @QuiCM)
* Added `summonboss` permission check for Prismatic Lacewing. Players who do not have said permission will be unable to kill this critter, as it will summon the Empress of Light. Also added support for the `AnonymousBossInvasions` config option, if this is set to `false` it will now broadcast the name of the player who summoned her. (@moisterrific)
* Added `ForceTime` config setting check for Enchanted Sundial usage. If `ForceTime` is set to anything other than `normal`, Sundial use will be rejected as this would lead to very janky game behavior. Additionally, players with `cfgreload` permission will be advised  to change it back to `normal` in order to use sundial. (@moisterrific, @bartico6)
* Added `%onlineplayers%` and `%serverslots%` placeholders for MOTD. The default MOTD message was also updated to use this. (@moisterrific, @bartico6)
* Fixed Bouncer inconsistently using `TilePlacementValid` when validating tile coordinates, which could cause a DoS attack due to unexpectedly large world framing. The list below shows the corrected methods within Bouncer. This was assigned [GHSA-jq4j-v8pr-jv7j](https://github.com/Pryaxis/TShock/security/advisories/GHSA-jq4j-v8pr-jv7j). (@drunderscore)
  * `OnTileEdit`: The check was moved to be the first, and will no longer `SendTileSquare` upon failure.
  * `OnPlaceObject`: The check was moved to be the first, and will no longer `SendTileSquare` upon failure.
  * `OnPlaceTileEntity`: The check was newly added.
  * `OnPlaceItemFrame`: The check was newly added.
  * `OnFoodPlatterTryPlacing`: The check was newly added.

## TShock 4.5.4
* Fixed ridiculous typo in `GetDataHandlers` which caused TShock to read the wrong field in the packet for `usingBiomeTorches`. (@hakusaro, @Arthri)
* Fixed torchgod settings to include whether or not torchgod has been fought by the player before and respect `usingBiomeTorches` setting. (@Quinci135)
* Fixed /worldmode not synchronising data to players after updating the world state (@bartico6, @Arthri)
* Added `OnSendNetData` hook to TSAPI, which enables developers to intercept traffic being sent from the server to clients using the new NetPacket protocol. (@Stealownz)
* Fixed false positive `OnNPCAddBuff` detection when throwing rotten eggs at town NPCs while wearing Frost armor set. (@moisterrific)
* Moved the emoji player index check into a new class of handlers called `IllegalPerSe`, which is designed to help isolate parts of TShock and make it so that "protocol violations" are treated separately from heuristic based anti-cheat checks. (@hakusaro)
* Changed `TSPlayer.FindByNameOrID` so that it will continue searching for players and return a list of many players whem ambiguous matches exist in all cases. Specifically, this avoids a scenario where a griefer names themselves `1` and is difficult to enact justice on, because their name will not be found by the matching system used to kick players. To help with ambiguity, this method now processes requests with prefixes `tsi:` and `tsn:`. `tsi:[number]` will process the search as looking for an exact player by ID. `tsn:` will process the search as looking for an exact name, case sensitive. In both cases, the system will return an exact result in the "old-style" result, i.e., a `List<TSPlayer>` with exactly one result. For example, `/kick tsid:1` will match the player with the ID `1`. `/kick tsn:1` will match the username `1`. In addition, players who attempt to join the server with the name prefixes `tsn:` and `tsi:` will be rejected for having invalid names. (@hakusaro, @Onusai)
* Added warnings for conditions where a password is set at runtime but can be bypassed. The thinking is that if a user sets a password when they're booting the server, that's what they expect to be the password. The only thing is that sometimes, other config options can basically defeat this as a security feature. The goal is just to communicate more and make things clearer. The server also warns users when UUID login is enabled, because it can be confusing and insecure. (@hakusaro, @Onusai)
* Fixed Torch God's Favor biome torch placement being rejected by the server. (@moisterrific)
* Changed backups created by the backup manager to use ISO8601-style timestamps. I say "style" because it's impossible to implement ISO8601 or RFC3389 dates in a filename on most modern filesystems. So instead of the proper ISO separators, we've got dashes and dots. (@hakusaro, change sponsored by @drunderscore)
* Added hook for `OnDoorUse` (`DoorUse`) and associated `DoorUseEventArgs` fired when a door is used. Also added `GetDataHandlers.DoorAction` enum for determining the action of a door. (@hakusaro)
* Disallowed loading of the AutoRegister plugin version 1.2.0 or lower. Versions of this plugin at or equal to 1.2.0 use low entropy material to create passwords. This effectively means that it's possible for any user to be easily impersonated on a server running AutoRegister by simply convincing a user to join a malicious server, even when UUID login is disabled. This was assigned [GHSA-w3h6-j2gm-qf7q](https://github.com/Pryaxis/Plugins/security/advisories/GHSA-w3h6-j2gm-qf7q). (@hakusaro)
* Disallowed loading of another plugin due to [security issue GHSA-qj59-99v9-3gww](https://github.com/Pryaxis/Plugins/security/advisories/GHSA-qj59-99v9-3gww). Due to the importance of this issue and severity, information is not available in the changelog. Information will be available [June 8th, 2021, at 12:00 MDT](https://time.is/1200PM_8_June_2021_in_Littleton?GHSA-qj59-99v9-3gww_information_release). (@hakusaro)

## TShock 4.5.3
* Added permissions for using Teleportation Potions, Magic Conch, and Demon Conch. (@drunderscore)
  * `tshock.tp.tppotion`, `tshock.tp.magicconch`, and `tshock.tp.demonconch` respectively.
* Updated HealOtherPlayer damage check to make more sense by respecting `ignoredamagecap` permission. (@moisterrific)
* Added preliminary support for Terraria 1.4.2.3 (@moisterrific, @Moneylover3246, @DeathCradle)
* Added celebration mk2 explosive to explosives ItemID set in TSAPI. Solves #2304. (@Quinci135)
* TShock now writes its log files to the `logs` folder inside the `tshock` folder by default, as opposed to just the `tshock` folder. (@QuiCM)
* The default MOTD is now prettier. The MOTD format can now contain `%specifier%` to send the command specifier. (@moisterrific)
* The buff commands now support `-1` as a time option to set buffs that last 415 days (the maximum buff time the game supports). (@moisterrific)
* TShock defaults to saving backups every 10 minutes, and defaults to keeping backups for 4 hours. (@hakusaro)
* Updated SSC bypass messaging. Now, when you connect, you're told if you're bypassing SSC. Console logging has been improved to warn when players are not being saved due to the bypass SSC permission. To turn this warning off, change `WarnPlayersAboutBypassPermission` to `false` in the `sscconfig.json` file. (@hakusaro)
* Fix oversight & exploit allowing specially crafted SendTileRectangle packets to perform large-scale world griefing. In addition, `NetTile.Slope` is now the native value (byte), and accessor methods `Slope1`, `Slope2`, and `Slope3` can be used to get the old style of values out. `HalfBrick` and `Actuator` were removed from `NetTile` because these were initialized to zero and never changed or used. (@bartico6)

## TShock 4.5.2
* Added preliminary support for Terraria 1.4.2.2. (@hakusaro)
* Removed `/ungodme` and godmode warning (no longer necessary). Also, godmode now supports silent commands. (@hakusaro)
* Added permission 'tshock.rest.broadcast' to the /v2/server/broadcast REST endpoint. (@TheBambino)

## TShock 4.5.1
* Fixed server crash from `/v2/players/list` & other parameterised REST endpoints. (@QuiCM, reported by @ATFGK)
* Added handling to the PlayerChat hook event. (@QuiCM - Thanks for the suggestion @Arthri)
* Changed the spawnboss command to support silent command specifiers. (@QuiCM, suggested by @nojomyth-dev)
* Updated /godmode to use Journey Mode's Godmode power instead of healing on damage. (requested by @tlworks, backported by @bartico6, implemented preemptive bugfix for creative powers mentioned by @Stealownz)
* Fixed /r attempting to send messages to players that have since disconnected. (@bartico6, reported by @Arthri)
* Added ban ticket ID to ban messages (@QuiCM, suggested by @Bippity)
* Refactored /wallow command. /reply no longer bypasses /wallow (@QuiCM)

## TShock 4.5.0.1
* Fixed conversion from old to new ban system for MySQL hosted ban databases. (@DeathCradle, @ATFGK)
* Fixed wrong identifier used for UUID bans. (@DeathCradle, @ATFGK)
* Fixed conversion from sqlite bans due to locking issue. (@DeathCradle, @Kojirremer)

## TShock 4.5.0
* Updated OTAPI and TSAPI to Terraria 1.4.2.1. (@Stealownz, @DeathCradle)
* Updated TShock with preliminary protocol support for Terraria 1.4.2.1. (@Stealownz)

## TShock 4.4.0 (Pre-release 16)
* Patched protocol issue. Thanks to Off (@tlworks) and @bartico6 for contributions, including packet captures, packet analysis, exploit proof-of-concept testing, patch testing, and detailed reproduction steps. (@hakusaro)
* Disabled debug by default. (@hakusaro)
* Changed "WinVer" field in `/serverinfo` to "Operating System". (@Terrabade)
* Rewritten `/grow`, added every default tree type & changed the default help response. (@Nova4334)
  * Added a new permission: `tshock.world.growevil` to prevent players to grow evil biome trees, these trees spawn with evil biome blocks below them.
* Introduced `/wallow` to disable or enable recieving whispers from other players. (@Nova4334)
* Removed stoned & webbed from disabled status (@QuiCM)
* Fix -forceupdate flag not forcing updates (@Quake)

## TShock 4.4.0 (Pre-release 15)
* Overhauled Bans system. Bans are now based on 'identifiers'. (@QuiCM)
  * The old Bans table (`Bans`) has been deprecated. New bans will go in `PlayerBans`. Old bans will be converted automatically to the new system.
  * All old ban routes in REST are now redirected. Please use `/v3/bans/*` for REST-based ban management.
  * TShock recognizes and acts upon 4 main identifiers: UUID, IP, Player Name, Account name. This can be extended by plugins. New identifiers can be added to the `ban help identifiers` output by registering them in `TShockAPI.DB.Identifier.Register(string, string)`
  * By default, bans are no longer removed upon expiry or 'deletion'. Instead, they remain in the system. A new ban for an indentifier can be added once an existing ban has expired.
* Server Console now understands Terraria color codes (e.g., `[c/FF00FF:Words]`) and prints the colored text to the console. Note that console colors are limited and thus only approximations. (@QuiCM)
* Fixed a bug in `/sudo` that prevented quoted arguments being forwarded properly. Example: `/sudo /user group "user name" "user group"` should now work correctly. (@QuiCM)
* Shutting down the server should now correctly display the shutdown message to players rather than 'Lost connection'. (@QuiCM)
* For developers: TShock now provides `IConfigFile<TSettings>` and `ConfigFile<TSettings>` under the `TShockAPI.Configuration` namespace. No more needing to copy/pasting the same Read/Write code for your plugin configs. (@QuiCM)
  * `ConfigFile<TSettings>` implements `Read` and `Write` for you.
  * Check `TShockConfig` and `ServerSideConfig` for examples on how to use.
* Added URI un-escaping on all inputs into REST. (@QuiCM)
* Attempt to fix platinum coin pickup dupe. (Thanks @Quinci135)

## TShock 4.4.0 (Pre-release 14)
* Terraria v1.4.1.2 (Thanks @Patrikkk and @DeathCradle <3)
* Added Torch God's Favor support in SSC. (@Stealownz)
* SendTileSquare is now SendTileRect and can now send rectangles instead of squares. This is a breaking change (@QuiCM)
* Destroying protected tiles underneath a tile object no longer causes the tile object to disappear for the client (@QuiCM)
* 'RegionProtectGemLocks' config option now works correctly. Gems can now be placed in Gem Locks while this option is enabled (@QuiCM)

## TShock 4.4.0 (Pre-release 13)
* Terraria v1.4.1.1
* Added Gravedigger's Shovel support. (@Zennos)
* You can now start up multiple TShock servers at once without getting a startup error. (@ZakFahey)
* Updated bouncer to include new Magma Stone, Frost Armor, and Spinal Tap inflicted npc debuffs to bouncer. (@Quinci135)

## TShock 4.4.0 (Pre-release 12)
* Fixed various bugs related to Snake Charmer's Flute. (@rustly)  
  * The entirety of the snake now places.  
  * The old snake now removes when placing a new snake.
  * Players are no longer disabled for breaking TilePlace/TileKill thresholds when modifying snakes.  
* Prevented players from seeing the npc spawnrate change permission error on join. (@rustly)
* Installed new sprinklers!
* Organized parameters by category and relevance in the `config.json` file. (@kubedzero)
* Fixed multiple holes in Bouncer OnTileData. (@Patrikkk, @hakusaro)
  * Issue where players could replace tiles with banned tiles without permission. 
  * Including replace action in TilePlace threshold incrementation, so players cannot bypass the threshold while replacing tiles/walls.
  * Including check for maxTileSets when player is replacing tiles, so players cannot send invalid tile data through the replace tile action.
  * Including a check for ReplaceWall when the tile is a Breakable/CutTile.
* Adding checks in Bouncer OnNewProjectile (@Patrikkk):
  * For valid golf club and golf ball creation.
  * Renamed stabProjectile to directionalProjectile for a more accurate naming.
  * Adding staff projectiles to the directionalProjectiles Dictionary to include staffs in the valid projectile creation check.
  * Adding GolfBallItemIDs list in Handlers.LandGolfBallInCupHandler.cs
* Fixed an issue in the SendTileSquare handler that was rejecting valid tile objects. (@QuiCM)
* Fixed the issue where players were unable to place regular ropes because of the valid placement being caught in Bouncer OnTileEdit. (@Patrikkk)
* Added pet license usage permissions to `trustedadmin` and `owner` groups. Do note that this has a high network usage and can be easily be abused so it is not recommended to give out this permission to lower level groups. (@moisterrific) 
* Removed checks that prevented people placing personal storage tiles in SSC as the personal storage is synced with the server. (@Patrikkk)
* Cleaned up a check in Bouner OnTileEdit where it checks for using the respective item when placing a tile to make it clearer. This change also fixed the issue in a previous commit where valid replace action was caught. Moved the check for max tile/wall types to the beginning of the method. (@Patrikkk)
* Improved clarity for insufficient permission related error messages. (@moisterrific)
* Removed redundant Boulder placement check that prevented placing chests on them, as it is no longer possible to place a chest on a boulder, so nothing crashes the server. "1.2.3: Boulders with Chests on them no longer crash the game if the boulder is hit." (@kevzhao2, @Patrikkk)
* `/itemban` - `/projban` - `/tileban` - Added a `default:` case to the commands so an invalid subcommand promts the player to enter the help subcommand to get more information on valid subcommands. (@Patrikkk)
* `/world` - Renamed to /worldinfo to be more accurate to it's function. Command now displays the world's `Seed`. Reformatted the world information so each line isn't repeatedly starting with "World". (@Patrikkk)
* `/who` - Changed the display format of the online players when the `-i` flag is used. From `PlayerName (ID: 0, ID: 0)` to `PlayerName (Index: 0, Account ID: 0)` for clarification. (@Patrikkk)
* Added DisplayDollItemSync event. An event that is called when a player modifies the slot of a DisplayDoll (Mannequin). This event provides information about the current item in the displaydoll, as well as the item that the player is about to set. (@Patrikkk)
* Added DisplayDollItemSyncHandler, which checks for building permissions of the player at the position of the DisplayDoll. (If they do not have permissions, it means they are hacking as they could not even open the doll in the first place.) (@Patrikkk)
* Added RequestTileEntity packet handling. (@Patrikkk)
  * Implemented the OnRequestTileEntityInteraction even hook in GetDataHandler. (@Patrikkk)
  * Created RequestTileEntityInteractionHandler which checks for building permissions when the player is attempting to open a display doll (Mannequin) or a Hat Rack. This now prevents players from opening a Mannequin or a Hat Rack if they have no building permissions at the position of these tile entities. As of 1.4.0.5, these are the only two items that use this packet. (@Patrikkk)

## TShock 4.4.0 (Pre-release 11)
* Added new permission `tshock.tp.pylon` to enable teleporting via Teleportation Pylons (@QuiCM)
* Added new permission `tshock.journey.research` to enable sharing research via item sacrifice (@QuiCM)
* Add Emoji event to GetDataHandler. This packet is received when a player tries to display an emote. (@Patrikkk)
  * Added EmojiHandler to handle an exploit. Adding `tshock.sendemoji` permission and checks. Added this permission to guest group by default. (@Patrikkk)
* Handled SyncCavernMonsterType packet to prevent an exploit where players could modify the server's cavern monster types and make the server spawn any NPCs - including bosses - onto other players. (@Patrikkk)
* Added LandGolfBallInCup event which is accessible for developers to work with, as well as LandGolfBallInCup handler to handle exploits where players could send direct packets to trigger and imitate golf ball cup landing anywhere in the game world. Added two public lists in Handlers.LandGolfBallInCupHandler: GolfBallProjectileIDs and GolfClubItemIDs. (@Patrikkk)
* Added SyncTilePicking event. This is called when a player damages a tile. Implementing SyncTilePickingHandler and patching tile damaging related exploits. (Preventing player sending invalid world position data which disconnects other players.)
* Fixed the issue where mobs could not be fished out during bloodmoon because of Bouncer checks. (@Patrikkk)
  * Fixed the issue where certain fishing rods could not fish out NPCs due to a Bouncer check. (@Patrikkk)
* Update for OTAPI 2.0.0.37 and Terraria 1.4.0.5. (@hakusaro, @Patrikkk)
* Added additional config options for automatically kicking clients from the server upon breaking anti-cheat thresholds. (@moisterrific)
* Added pylon teleportation permission to default group, added `/spawn` permission to admin group, added the new journey mode research permission to trustedadmin, and moved all previous journey mode permissions from owner to trustedadmin. (@moisterrific)

## TShock 4.4.0 (Pre-release 10)
* Fixed all rope coils. (@Olink)
* Fixed a longstanding issue with SendTileSquare that could result in desyncs and visual errors. (@QuiCM)
* Fixed placement issues with Item Frames, Teleportation Pylons, etc. (@QuiCM)
* Fixed doors, and they are good now for real probably. (@QuiCM, @Hakusaro, @Olink)
* Bumped default max damage received cap to 42,000 to accommodate the Empress of Light's instant kill death amount. (@hakusaro, @moisterrific, @Irethia, @Ayrawei)
* Updated `/spawnboss` command to include Empress of Light, Queen Slime, and other additional bosses that have a health bar. (@moisterrific)

## TShock 4.4.0 (Pre-release 9)
* Fixed pet licenses. (@Olink)
* Added initial support for Journey mode in SSC worlds. (@Olink)
* Made TShock database MySQL 8 compatible by escaping column names in our IQueryBuilder code. (Name `Groups` is a reserved element in this version, which is used in our `Region` table.) (@Patrikkk)
* Reintroduced `-worldselectpath` per feedback from @fjfnaranjo. This command line argument should be used to specify the place where the interactive server startup will look for worlds to show on the world select screen. The original version of this argument, `-worldpath`, was removed because several game service providers have broken configurations that stop the server from running with an unhelpful error. This specific configuration was `-world` and `-worldpath`. In the new world, you can do the following:
  * `-worldselectpath` should be used if you want to customize the server interactive boot world list (so that you can select from a number of worlds in non-standard locations).
  * `-world` will behave as an absolute path to the world to load. This is the most common thing you want if you're starting the server and have a specific world in mind.
  * `-worldselectpath` and `-worldname` should work together enabling you to select from a world from the list that you specify. This is *not* a world file name, but a world name as described by Terraria.
  * `-worldselectpath` is identical to the old `-worldpath`. If you specify `-worldselectpath` and `-world` without specifying an absolute path the server will crash for sure.
  * Thank you again to @fjfnaranjo for supplying a [detailed feature request](https://github.com/Pryaxis/TShock/issues/1914) explaining precisely why this option should be available. Without this, we would have had no context as to why this feature was useful or important. Thank you, @fjfnaranjo!
  * This change was implemented by (@QuiCM, @hakusaro).
* Updated Bouncer to include Sparkle Slime debuff that can be applied to town NPCs. (@moisterrific)
* Updated `/spawnboss` command to include Empress of Light, Queen Slime, and other additional bosses that have a health bar. (@moisterrific)
* Added journey mode permissions to owner group by default. (@moisterrific)
* Fixed kick on hardcore death / kick on mediumcore death / ban on either from taking action against journey mode players. (@hakusaro)
* Attempted to fix the problem with the magic mirror spawn problems. You should be able to remove your spawn point in SSC by right clicking on a bed now. (@hakusaro, @AxeelAnder)
* Added HandleFoodPlatterTryPlacing event, which is called whenever a player places a food in a plate. Add antihack to bouncer, to prevent removing food from plates if the region is protected; To prevent placement if they are not in range; To prevent placement if the item is not placed from player hand. (@Patrikkk)
* Fixed an offset error in NetTile that impacted `SendTileSquare`. It was being read as a `byte` and not a `ushort`. (@QuiCM)
* Fixed coins not dropping after being picked up by npcs. The ExtraValue packet was not being read correctly. (@Olink)
* Removed packet monitoring from debug logs. To achieve the same results, install @QuiCM's packet monitor plugin (it does better things). (@hakusaro)
* Updated packet monitoring in send tile square handler for Bouncer debugging. (@hakusaro)
* Added `/sync`, activated with `tshock.synclocalarea`. This is a default guest permission. When the command is issued, the server will resync area around the player in the event of a desync issue. (@hakusaro)
  * If your doors disappear, this command will allow a player to resync without having to disconnect from the server.
  * The default group that gets this permission is `Guest` for the time being.
  * To add this command to your guest group, give them `tshock.synclocalarea`, with `/group addperm guest tshock.synclocalarea`.
  * This command may be removed at any time in the future (and will likely be removed when send tile square handling is fixed).
* Add FishOutNPC event handler, which is called whenever a player fishes out an NPC using a fishing rod. Added antihack to Bouncer, to prevent unathorized and invalid mob spawning, by checking player action, NPC IDs and range. (@Patrikkk, @moisterrific)
* Fixed smart door automatic door desync and deletion issue. (@hakusaro)

## TShock 4.4.0 (Pre-release 8)
* Update for OTAPI 2.0.0.36 and Terraria 1.4.0.4. (@hakusaro, @Patrikkk, @DeathCradle)
* Fixed /wind command. (@AxeelAnder)
* Fixed NPC debuff issue when attempting to fight bosses resulting in kicks. (@AxeelAnder)
* Fixed players are unable to remove an NPC. Change `byte NPCHomeChangeEventArgs.Homeless` to `HouseholdStatus NPCHomeChangeEventArgs.HouseholdStatus`. (@AxeelAnder)
* Fixed lava, wet, honey, and dry bombs;  
  and lava, wet, honey, and dry grenades;  
  and lava, wet, honey, and dry rockets;  
  and lava, wet, honey, and dry mines. (@Olink)
* Fix Bloody Tear displaying the wrong text when used. (@Olink)
* Fix the visibility toggle for the last two accessory slots. (@Olink)
* Adding Journey mode user account permissions. Journey mode must be enabled for these to have any effect. (@Patrikkk)
  * `tshock.journey.time.freeze`
  * `tshock.journey.time.set`
  * `tshock.journey.time.setspeed`
  * `tshock.journey.godmode`
  * `tshock.journey.wind.strength`
  * `tshock.journey.wind.freeze`
  * `tshock.journey.rain.strength`
  * `tshock.journey.rain.freeze`
  * `tshock.journey.placementrange`
  * `tshock.journey.setdifficulty`
  * `tshock.journey.biomespreadfreeze`
  * `tshock.journey.setspawnrate`
* Changed default thresholds for some changes in the config file to accommodate new items & changes to Terraria. (@hakusaro)
* Store projectile type in `ProjectileStruct RecentlyCreatedProjectiles` to identify the recently created projectiles by type. Make `RecentlyCreatedProjectiles` and `ProjectileStruct` public for developers to access from plugins.

## TShock 4.4.0 (Pre-release 7 (Entangled))
* Fixed bed spawn issues when trying to remove spawn point in SSC. (@Olink)
* Fixed Snake Flute. (@Olink)
* Fixed lava absorbant sponge not capturing lava. `LiquidSetEventArgs` now returns a `LiquidType` instead of a byte type. (@hakusaro)
* Fixed bottomless lava bucket from not being able to create lava. (@hakusaro)
  * Ban a lava bucket to ban lava on the server entirely, until we figure out a better way to handle liquids.
* Fixed scarab bombs not detonating on pick style tiles. (@hakusaro)
* Fixed dirt bombs not creating dirt. (@hakusaro)
* Added a ridiculous amount of debug information. If you're experiencing any problems with 1.4 items being caught by the TShock anticheat system, please turn on DebugLogs in your config file and capture log data. It'll be extremely helpful in narrowing down precisely how to fix your problem. (@hakusaro)
* Released with entangled support for 1.4.0.4 based on @Patrikkk local build and latest snapshot gen-dev. (@hakusaro)

## TShock 4.4.0 (Pre-release 6)
* Updates to OTAPI 2.0.0.35 (@DeathCradle).

## TShock 4.4.0 (Pre-release 5)
* Update player spawn related things to 1.4. `Terraria.Player.Spawn` method now has a required argument, `PlayerSpawnContext context`. (@AxeelAnder)
* Make sqlite db path configurable. (@AxeelAnder)
* Terraria 1.4.0.3 experimental support. (@Patrikkk)
* Updated changelog. (@hakusaro)

## TShock 4.4.0 (Pre-release 4)
* Debug logging now provides ConsoleDebug and ILog has been updated to support the concept of debug logs. Debug logs are now controlled by `config.json` instead of by preprocessor debug flag. (@hakusaro)
* Removed `/confuse` command and Terraria player data resync from @Zidonuke. (@hakusaro)
* Attempted to fix the player desync issue by changing `LastNetPosition` logic and disabling a check in Bouncer that would normally reject player update packets from players. (@QuiCM, @hakusaro)

## TShock 4.4.0 (Pre-release 3)
* Fixed `/worldmode` command to correctly target world mode. (@Ristellise)
* The following commands have been removed: `tbloodmoon`, `invade`, `dropmeteor`. `fullmoon`, `sandstorm`, `rain`, `eclipse`
* The following command has been added to replace them: `worldevent`. This command requires the `tshock.world.events` permission.
  * `worldevent` can be used as so: `worldevent [event type] [sub type] [wave (if invasion event)]`
  * Valid event types are `meteor`, `fullmoon`, `bloodmoon`, `eclipse`, `invasion`, `sandstorm`, `rain`
  * Valid sub types are `goblins`, `snowmen`, `pirates`, `pumpkinmoon`, `frostmoon` for invasions, and `slime` for rain.

* A new set of permissions has been added under the node `tshock.world.events`:
  * `tshock.world.events.bloodmoon`: Enables access to the `worldevent bloodmoon` command
  * `tshock.world.events.fullmoon`: Enables access to the `worldevent fullmoon` command
  * `tshock.world.events.invasion`: Enables access to the `worldevent invasion` command
  * `tshock.world.events.eclipse`: Enables access to the `worldevent eclipse` command
  * `tshock.world.events.sandstorm`: Enables access to the `worldevent sandstorm` command
  * `tshock.world.events.rain`: Enables access to the `worldevent rain` command
  * `tshock.world.events.meteor`: Enables access to the `worldevent meteor` command

Please note that the permissions previously tied to the removed commands are also still used to confirm access to the new commands, so if you have existing configurations no one should have any new or lost access.

## TShock 4.4.0 (Pre-release 2)
* Replaced `/expert` with `/worldmode` command. (@QuiCM)
* Fixed NPC buff anticheat issue conflicting with Terraria gameplay changes (whips). (@Patrikkk)

## TShock 4.4.0 (Pre-release 1)
* Added confused debuff to Bouncer for confusion applied from Brain of Confusion
* API: Added return in OnNameCollision if hook has been handled. (@Patrikkk)
* API: Added hooks for item, projectile and tile bans (@deadsurgeon42)
* API: Changed `PlayerHooks` permission hook mechanisms to allow negation from hooks (@deadsurgeon42)
* API: New WorldGrassSpread hook which shold allow corruption/crimson/hallow creep config options to work (@DeathCradle)
* Fixed a missing case in UserManager exception handling, which caused a rather cryptic console error instead of the intended error message (@deadsurgeon42)
* Fixed saving when one player is one the server and another one joins (@MarioE)
* Fixed /spawnmob not spawning negative IDs (@MarioE)
* Validated tile placement on PlaceObject; clients can no longer place frames, paintings etc with dirt blocks (@bartico6, @ProfessorXZ)
* Updated to new stat tracking system with more data so we can actually make informed software decisions (Jordan Coulam)
* Fixed /time display at the end of Terraria hours (@koneko-nyan)
* Added a warning notifying users of the minimum memory required to run TShock (@bartico6)
* Added /group rename to allow changing group names (@ColinBohn, @ProfessorXZ)
* Added /region rename and OnRegionRenamed hook (@koneko-nyan, @deadsurgeon42)
* Rebuilt /ban add. New syntax is /ban add <target> [time] [reason] where target is the target online player, offline player, or IP; where time is the time format or 0 for permanent; and where [reason] is the reason. (@hakusaro)
* Removed /ban addip and /ban addtemp. Now covered under /ban add. (@hakusaro)
* Added /su, which temporarily elevates players with the tshock.su permission to super admin. In addition added, a new group, owner, that is suggested for new users to setup TShock with as opposed to superadmin. Finally, /su is implemented such that a 10 minute timeout will occur preventing people from just camping with it on. (@hakusaro)
* Added /sudo, which runs a command as the superadmin group. If a user fails to execute a command but can sudo, they'll be told that they can override the permission check with sudo. Much better than just telling them to run /su and then re-run the command. (@hakusaro)
* Fixed /savessc not bothering to save ssc data for people who bypass ssc. (@hakusaro)
* Default permission sets for new databases are more modern. (@hakusaro)
* Added the ability to ban by account name instead of just banning a character name assuming its an account name. (@hakusaro)
* Fixed a bug in the CommandLineParser which caused some command lines to fail (@QuicM)
* Renamed TShock.DB.User to TShock.DB.UserAccount, including all the related methods, classes and events. (@Ryozuki)
* Update OTAPI to 2.0.0.31, which also updates Newtonsoft.Json to 10.0.3 (@Ryozuki)
* Fixed DumpItems() from trying to dump older versions of certain items (negative item IDs). (@Zaicon)
* Added the `/dump-reference-data` command, which when run, runs Utils.Dump() and outputs Terraria reference data to the server folder. (@hakusaro)
* Added DateTime datatype support for both MySQL and SQLite. (@Ryozuki)
* Fixed builds to not require a specific version of OTAPI and to not fail when in Release mode (@bartico6)
* Update Assembly Company to Pryaxis (@Ryozuki)
* Removed `/restart` command. (@hakusaro)
* Removed `Permissions.updateplugins` permission. (@hakusaro)
* Removed REST `/v3/server/restart/` route and `/server/restart/` route. (@hakusaro)
* The "auth system" is now referred to as the initial setup system (what it actually is). This is better verbiage for basically all situations. Who really wants to turn off the "authentication system?" In addition, the system now makes it more clear what the point of it is, rather than that it grants permissions. (@hakusaro)
* `GetDataHandlers.SendTileSquare` hook now sends a `TSPlayer` and a `MemoryStream` of raw data. (@hakusaro)
* Added `GetDataHandlers.HealOtherPlayer` hook. (@hakusaro)
* Added `GetDataHandlers.PlaceObject` hook. (@hakusaro)
* `GetDataHandlers.KillMe` now sends a `TSPlayer` and a `PlayerDeathReason`. (@hakusaro)
* Added `GetDataHandlers.ProjectileKill` hook. (@hakusaro)
* Removed `TShock.CheckProjectilePermission`. (@hakusaro)
* Added `TSPlayer` object to `GetDataHandlers.LiquidSetEventArgs`. (@hakusaro)
* Removed `TShock.StartInvasion` for public use (moved to Utils and marked internal). (@hakusaro)
* Fixed invasions started by TShock not reporting size correctly and probably not working at all. (@hakusaro)
* Removed `GetDataHandlers.TileKill` and replaced it with `GetDataHandlers.PlaceChest` as the packet originally designated as tile kill is now only used for chests. (@hakusaro)
* Added `TSPlayer` to `GetDataHandlers.NPCHome`. (@hakusaro)
* Added `TSPlayer` to `GetDataHandlers.ChestItemChanged`. (@hakusaro)
* Fixed chest item changes not triggering any range checks, tile checks, or correct chest checks. (@hakusaro)
* Added `TSPlayer` to `GetDataHandlers.PlayerBuff`. (@hakusaro)
* Added `TSPlayer` and `PlayerDeathReason` to `GetDataHandlers.PlayerDamage`. (@hakusaro)
* Added `TSPlayer` to `GetDataHandlers.NPCStrike`. (@hakusaro)
* Added `TSPlayer` to `GetDataHandlers.PlayerAnimation`. (@hakusaro)
* Added `GetDataHandlers.MassWireOperation` hook and related arguments. (@hakusaro)
* Added `GetDataHandlers.PlaceTileEntity` hook and related arguments. (@hakusaro)
* Added `TSPlayer` to `GetDataHandlers.GemLockToggle`. (@hakusaro)
* Added `GetDataHandlers.PlaceItemFrame` hook and related arguments. (@hakusaro)
* Added `TSPlayer.IsBouncerThrottled()`. (@hakusaro)
* Added `TSPlayer.IsBeingDisabled()` and removed `TShock.CheckIgnores(TSPlayer)`. (@hakusaro)
* Added `TSPlayer.CheckIgnores()` and removed `TShock.CheckIgnores(TSPlayer)`. (@hakusaro)
* Hooks inside TShock can now be registered with their `Register` method and can be prioritized according to the TShock HandlerList system. (@hakusaro)
* Fix message requiring login not using the command specifier set in the config file. (@hakusaro)
* Move `TShock.CheckRangePermission()` to `TSPlayer.IsInRange` which **returns the opposite** of what the previous method did (see updated docs). (@hakusaro)
* Move `TShock.CheckSpawn` to `Utils.IsInSpawn`. (@hakusaro)
* Replace `TShock.CheckTilePermission` with `TSPlayer.HasBuildPermission`, `TSPlayer.HasPaintPermission`, and `TSPlayer.HasModifiedIceSuccessfully` respectively. (@hakusaro)
* Fix stack hack detection being inconsistent between two different check points. Moved `TShock.HackedInventory` to `TSPlayer.HasHackedItemStacks`. Added `GetDataHandlers.GetDataHandledEventArgs` which is where most hooks will inherit from in the future. (@hakusaro)
* All `GetDataHandlers` hooks now inherit from `GetDataHandledEventArgs` which includes a `TSPlayer` and a `MemoryStream` of raw data. (@hakusaro)
* Removed _all obsolete methods in TShock marked obsolete prior to this version (all of them)_ (@hakusaro).
* Removed broken noclip detection and attempted prevention. TShock wasn't doing a good job at stopping noclip. It's always worse to claim that you do something that you can't/don't do, so removing this is better than keeping broken detection in. (@hakusaro)
* Replaced `Utils.FindPlayer` with `TSPlayer.FindByNameOrID` to more appropriately be object orientated. (@hakusaro)
* Moved `Utils.Kick()` to `TSPlayer` since its first argument was a `TSPlayer` object. (@hakusaro)
* Removed `Utils.ForceKick()`. (@hakusaro)
* Removed `Utils.GetPlayerIP()`. (@hakusaro)
* Moved `Utils.Ban()` to `TSPlayer.Ban()`. (@hakusaro)
* Moved `Utils.SendMultipleMatchError()` to `TSPlayer.SendMultipleMatchError`. (@hakusaro)
* Removed `Utils.GetPlayers()`. Iterate over the TSPlayers on the server and make your own list.
* Removed `Utils.HasBanExpired()` and replaced with `Bans.RemoveBanIfExpired()`. (@hakusaro)
* Removed `Utils.SendFileToUser()` and replaced with `TSPlayer.SendFileTextAsMessage()`. (@hakusaro)
* Removed `Utils.GetGroup()` also have you seen `Groups.GetGroupByName()`? (@hakusaro)
* `Utils.MaxChests()` is now `Utils.HasWorldReachedMaxChests()`. (@hakusaro)
* `Utils.GetIPv4Address()` is now `Utils.GetIPv4AddressFromHostname()`. (@hakusaro)
* Fixed the disappearing problem when placing tile entities. (@mistzzt)
* Removed the stat tracking system. (@hakusaro)
* Fixed erroneous kicks and bans when using `KickOnMediumcoreDeath` and `BanOnMediumcoreDeath` options. (@DankRank)
* Removed `TSPlayer.InitSpawn` field. (@DankRank)
* `OnPlayerSpawn`'s player ID field is now `PlayerId`. (@DankRank)
* Fixed null reference console spam in non-SSC mode (@QuiCM)
* `Utils.TryParseTime` can now take spaces (e.g., `3d 5h 2m 3s`) (@QuiCM)
* Enabled banning unregistered users (@QuiCM)
* Added filtering and validation on packet 96 (Teleport player through portal) (@QuiCM)
* Update tracker now uses TLS (@pandabear41)
* When deleting an user account, any player logged in to that account is now logged out properly (@Enerdy)
* Add NPCAddBuff data handler and bouncer (@AxeelAnder)
* Improved config file documentation (@Enerdy)
* Add PlayerZone data handler and bouncer (@AxeelAnder)
* Update sqlite binaries to 32bit 3.27.2 for Windows (@hakusaro)
* Fix banned armour checks not clearing properly (thanks @tysonstrange)
* Added warning message on invalid group comand (@hakusaro, thanks to IcyPhoenix, nuLLzy & Cy on Discord)
* Moved item bans subsystem to isolated file/contained mini-plugin & reorganized codebase accordingly. (@hakusaro)
* Moved bouncer checks for item bans in OnTileEdit to item bans subsystem. (@hakusaro)
* Compatibility with Terraria 1.4.0.2 (@AxeelAnder, @Patrikkk)
  * Multiple fields got slightly renamed.
  * Modifying ToggleExpert command. Main.expertMode is no longer settable. Using a Main.GameMode int property comparsion.
  * GameCulture no longer has static fields to get local language. Using methods to return/compare language.
  * Added permission "tshock.npc.spawnpets" which restricts pet spawns. This can cause high network load, so it's restricted. (@hakusaro)
  * Updated OnTeleport to support new args per protocol changes. (@hakusaro)
  * Disabled anticheat checks for projectile updates due to issues with game changes. (@hakusaro)
  * This update has been brought to you by: Patrikkk, Icy, Chris, Death, Axeel, Zaicon, hakusaro, and Yoraiz0r! <3

## TShock 4.3.26
* Removed the stat tracking system. (@hakusaro)
* Updated SQLite binaries. (@hakusaro)
* Removed server-sided healing when disabled. (@QuiCM)
* Patched an exploit that allowed users to kill town NPCs (@QuiCM)
* [API] Added a patch for the 0-length crash (@QuiCM)

## TShock 4.3.25
* Fixed a critical exploit in the Terraria protocol that could cause massive unpreventable world corruption as well as a number of other problems. Thanks to @bartico6 for reporting. Fixed by the efforts of @QuiCM, @hakusaro, and tips in the right directioon from @bartico6.

## TShock 4.3.24
* Updated OpenTerraria API to 1.3.5.3 (@DeathCradle)
* Updated Terraria Server API to 1.3.5.3 (@WhiteXZ, @hakusaro)
* Updated TShock core components to 1.3.5.3 (@hakusaro)
* Terraria Server API version tick: 2.1
* Added OnNpcKilled hook to Server API: 2.2 (@tylerjwatson)
* Added CreateCombatTextExtended to PacketTypes. This packet allows for the same functionality that packet 82 (CreateCombatText) used to have. (@WhiteXZ)
* Updated ServerBroadcast hook to provide a NetworkText object. (@tylerjwatson)
* Fixed levers and things not updating properly. (@deathcradle)
* Deprecated PacketTypes.ChatText. Chat is now handled using the NetTextModule and packet 82. (@WhiteXZ, @Hakusaro)
* Removed the -lang command-line flag from TShock. It is now a vanilla feature. (@Hakusaro)

## TShock 4.3.23
* Added evil type option during world creation (@mistzzt)
* Bans can be sorted. TShock's default sorting will retrieve bans sorted from newest to oldest based on the date the ban was added (@WhiteXZ)
* Resolved issues with mob and item spawning. Thanks to @OnsenManju for your investigative work :) (@WhiteXZ)
* Patched a crashing exploit (@Simon311)

## TShock 4.3.22
* Compatibility with Terraria 1.3.4.4
* API: Version tick 2.0
* API: Reduced RAM usage by ~80MB (Large server) (@deathcradle)
* API: Added TSPlayer.KillPlayer() (@WhiteXZ)
* API: Added TSPlayer.Logout() (@ProfessorXZ)
* Fixed connections after max slot is reached (@DeathCradle)
* Fixed server crashes caused by client disconnections when attempting to read closed sockets (@Enerdy)
* Added some code to make trapdoors work better (@DogooFalchion)
* AllowCutTilesAndBreakables config option now correctly allows flowers/vines/herbs to be cut in regions without breaking walls (@WhiteXZ)
* REST: `/v3/players/read` now includes a `muted` field (@WhiteXZ)
* REST: Token creation is now more secure (Thanks to @Plazmaz for reporting the issue!)
* REST: Deprecated the RestRequestEvent. If you use this event, please let us know.
* REST: ALL endpoints now have a base route (eg you can use `/server/motd` instead of `/v3/server/motd`). These base routes will never change, but will provide an `upgrade` field describing any newer routes
* REST: Added `/v3/world/autosave` and `/v3/world/bloodmoon` which use GET parameter style arguments. I.e., `/v3/world/autosave?state=[true|false]` & `/v3/world/bloodmoon?state=[true|false]`. The state argument is optional
* Fixed fishing quests not saving/loading correctly when login before join, UUID login, and SSC were enabled together (@DogooFalchion)

## TShock 4.3.21
* Compatibility with Terraria 1.3.4.3 (@Patrikkk, @Zaicon).
* API: Version tick 1.26.
* API: Deprecated PlayerDamage and PlayerKillMe packets (now uses PlayerHurtV2 and PlayerDeathV2).
* API: Main.rand now uses UnifiedRandom instead of Random. This WILL break any existing plugin that uses Main.rand.
* Fixed HealOtherPlayer packet exploit (@Simon311).
* Added associated config option for HealOtherPlayer exploit prevention (@Simon311).
* Added `/accountinfo` command to get account information for a given TShock account (@Simon311).
* Removed TShock color parsing from MOTDs (@WhiteXZ).
* Fixed butterfly statues spawning catchable butterflies (@DogooFalchion).
* Implemented some missing balance changes lost in prior version patches (@DogooFalchion).
* Added alias for server shutdown command: stop (@nicatronTg).
* Removed the old REST model. This includes the following endpoints:
 * `/status`
 * `/v2/players/read`
 * `/v2/server/rawcmd` (@WhiteXZ).
* Fixed `/user group` always giving an unhelpful error messaging telling you to check the console, even if we knew exactly why it failed (@nicatronTg).
* Removed _all obsolete methods in TShock marked obsolete prior to this version (all of them)_ (@nicatronTg).
* Fixed issue where registration + login would fail because KnownIps had 0 items and .Last() doesn't work on collections with 0 items (@DogooFalchion, @nicatronTg, @Simon311).
* Added `/uploadssc [player]` which allows someone to upload SSC data for [player] and store it on the server. Adds `tshock.ssc.upload` and `tshock.ssc.upload.others` permission nodes to match (@DogooFalchion).
* Added hardened stone to the whitelist of tiles editable by players (@DogooFalchion).
* Added conversion system to send convert old MOTD format into smart text, while preserving initial line starting values to keep byte optimization for background colors Thanks to (@WhiteXZ, @Simon311, and especially @DogooFalchion) for the hard work on this issue.

## TShock 4.3.20
* Security improvement: The auth system is now automatically disabled if a superadmin exists in the database (@Enerdy).
* Removed the `auth-verify` command since `auth` now serves its purpose when necessary (@Enerdy).
* Security: `/"` exploit can no longer break chat mute filters (@Simon311).
* Fixed an issue where sometimes players could connect briefly during server shutdown, leading to errors (@Simon311).
* Fixed wyverns despawning & not behaving like normal (@WhiteXZ).
* Fixed major security issue where InvokeClientConnect could be exploited to do terrible, terrible things (@Simon311, @nicatronTg, @popstarfreas, @ProfessorXZ, @WhiteXZ).

## TShock 4.3.19
* Compatibility with Terraria 1.3.3.3 (@Simon311)
* API: Version tick 1.25
* API: Resolved some issues with the ItemForceIntoChest hook (@WhiteXZ, @Patrikkk)
* API: Resolved some shonky code that caused Vitamins and other Ankh Shield related items to drop at strange rates or not at all (@ProfessorXZ, @WhiteXZ, @nicatronTg)
* Fixed magical ice blocks not working correctly (@ProfessorXZ)

## TShock 4.3.18

* Compatibility with Terraria 1.3.3.2
* API: Version tick 1.24
* API: Fixed chat line breaks when using chat tags and long strings of text (@ProfessorXZ)
* API: Added ItemForceIntoChest hook (@WhiteXZ)
* API: Included the player's registration date in REST's players/read endpoints (@ProfessorXZ)
* The setdungeon command correctly uses tshock.world.setdungeon as its permission (@OnsenManju)
* Fixed clients being able to "Catch" and remove NPCs (@ProfessorXZ)
* Fixed clients being able to remove other players' portals (@ProfessorXZ)
* Fixed possible client crashes caused by invalid item netIDs (@ProfessorXZ)
* Fixed players being able to bypass permission checks when placing Tile Entities (@ProfessorXZ)
* Fixed players being able to bypass permission checks when placing items in Item Frames (@ProfessorXZ)
* Fixed a bug involving Item Frames which allowed players to duplicate items (@ProfessorXZ)
* Fixed an issue allowing clients to teleport NPCs to arbitrary locations (@ProfessorXZ)
* Fixed a bug where players would get teleported to their previous location after dismounting the Unicorn Mount (@ProfessorXZ)
* Players can no longer quick stack items into region protected chests (@ProfessorXZ)
* Rope placement is no longer blocked by range checks (@ProfessorXZ)
* The Drill Containment Unit breaks blocks properly now (@ProfessorXZ)
* Fixed item duplications caused by range checks and invalid netIDs (@ProfessorXZ)
* Fixed Expert mode coin duplication (@ProfessorXZ)
* Players are no longer able to place liquids using LoadNetModule packet (@ProfessorXZ)
* Explosives are no longer blocked by range checks (@ProfessorXZ)
* Players can no longer bypass tile checks by using the Tile packet (@ProfessorXZ)
* Fixed a bug where players couldn't hammer a Junction Box without "allowclientsideworldedit" permission (@Patrikkk)
* Fixed the client's UI not being draw when setting wind speed to abnormal values (@ProfessorXZ)
* Added a command to start and stop sandstorms (@WhiteXZ)

## TShock 4.3.17

* Compatibility with Terraria 1.3.2.1
* Updated superadmin behaviour to conform to expected behaviour (@WhiteXZ, @Patrikk)
* Fixed a crash involving teleporters and dressers (@WhiteXZ)
* Fixed pressure plates (@Enerdy, @Patrikk)
* Fixed a deadlock in wiring (@Wolfje)
* Fixed a crash in wiring (@Patrikk)
* Improved network syncing on client joins (@Patrikk)
* The Presserator can now place actuators (@ProfessorXZ)
* Resolved a region error when removing unlisted users from regions (@WhiteXZ)
* Added a `SetDungeon` command to set the dungeon position (@webmilio)
* The currently running world name is now part of the server application's title (@webmilio)
* Gem locks can now be region protected (@mistzzt)
* Players can now place sensors (@mistzzt)
* Repackaged GeoIP with TShock so that GeoIP works (@Enerdy)
* Added permissions to use sundials and start/stop parties (@Patrikk)
* Added an announcement box hook (@mistzzt)
* Added the ability to choose what type of world (crimson/corruption) you generate (@NoNiMad)

## TShock 4.3.16

* Terraria 1.3.1 wiring bugfixes
* Terraria 1.3.1.1 compatibility

## TShock 4.3.15

* This release is actually 4.3.14, but was ticked extra due to a version issue on gen-dev prior to master push.
* Update to 1.3.1

## TShock 4.3.13

* Fixed an issue preventing TShock from starting on certain mono versions (@Wolfje)
* Fixed a deadlock in Wiring (@Wolfje)
* Fixed character styles/gender not being saved properly on first login while SSC is on (@WhiteXZ)
* Added a PlayerPermission hook fired whenever a permission check involving said player occurs (when the new TSPlayer.HasPermission method is called) (@Enerdy)
* Resolved an issue where martian invasions and eclipses would have empty messages if AnonymousBossInvasions was set to true (@WhiteXZ)
* Added an optional `slime` parameter to the `rain` command, allowing slime rain to be started and stopped. New syntax is `rain [slime] <start/stop>` (@WhiteXZ)
* Fixed performance issues due to concurrent dictionary access in TSPlayer (@CoderCow)
* Added an ID property to Regions (@WhiteXZ)
* Fixed an issue where region sizes were calculated incorrectly (@WhiteXZ)
* Fixed a bug in RegionManager preventing regions adding correctly (@pink_panther)
* Fixed another bug in RegionManager preventing regions adding correctly (@WhiteXZ)
* Fixed a routing issue with the `/v2/token/create` REST endpoint
* Removed the `/token/create` REST endpoint. `/v2/token/create` should be used instead.

## TShock 4.3.12

* Fixed issues with TSPlayer.SetTeam not working (@WhiteXZ)
* Fixed /butcher not killing bosses in expert difficulty (@WhiteXZ)
* API: Deprecated PacketBufferer (now obviated by SendQ) (@WhiteXZ)
* API: Building on Windows no longer breaks traps (@Wolfje)
* Fixed bombs, dynamite, and sticky bombs (@Wolfje)
* Removed spammy messages from OnSecondUpdate that confused some server owners (@Wolfje)
* Rewrote some stat tracker code to send actually relevant data to the stats server (@Cleant / George from Multiplay UK)
* Added an opt-out command line switch to disable the stat tracker (--stats-optout) (@Cleant / George from Multiplay UK)
* Added a unique provider token which can be passed to the stat tracker (--provider-token [token]) for tracking servers from the same GSP. (@Cleant / George from Multiplay UK)

## TShock 4.3.11

* This release is actually 4.3.10, but was ticked extra due to a version issue on gen-dev prior to master push.

## TShock 4.3.10

This version features a drop-in tile replacement system by @Wolfje that reduces RAM requirements
by up to 70% on all worlds and CPU requirements up to 10% in the running process.

* Large worlds: from 700MB-1GB -> ~325MB
* Medium worlds: from 500MB -> ~200MB
* Small worlds: from 400MB -> ~125MB

Other notable changes include:

* API: **Drop-in tile storage replacement system** (@Wolfje)
* API: Fixed some possible packet leaks in sendq (@Wolfje)
* API: APIVersion 1.22
* API: Added crash protection around malicious and/or invalid packets (@Wolfje)
* API: Fixed worlds not loading sometimes (@tysonstrange)
* API: Fixed living leaf walls not working as housing
* Fixed an issue preventing some players from joining when the world is saving (@Wolfje)
* Fixed an issue adding a ban on a player who has previously been banned (@Wolfje)
* Fixed /invade martian (@Wolfje)
* Fixed target dummies not working properly (@WhiteXZ)
* Added a config option (DisableSecondUpdateLogs) to prevent log spam from OnSecondUpdate() (@WhiteXZ)
* Added RESTful API login rate limiting (@George)
* Added config options (MaximumRequestsPerInterval, RequestBucketDecreaseIntervalMinutes, LimitOnlyFailedLoginRequests) for rate limiting (@George)
* **DEPRECATION**: Deprecated Disable(string, bool) and added Disable(string, DisableFlags). Please update your plugins accordingly (@WhiteXZ)
* Fixed Halloween and Christmas events not working properly (@TomyLobo)
* Fixed the demon heart's extra accessory slot not working correctly in SSC (@WhiteXZ)
* Fixed gender-changing potions not working correctly in SSC (@hastinbe)
* Fixed IP bans not working correctly (@hastinbe)
* Fixed /reload not using the correct permission (@WhiteXZ)
* Fixed TSPlayer.ActiveChest not being tracked correctly resulting in item dupes while disabled (@WhiteXZ)
* /reload now reloads tile and projectile bans

## TShock 4.3.8
* API: Update to Terraria 1.3.0.8 (@Patrikkk)
* **API: Added a crash reporter which collects memory dumps on Windows** (@Wolfje)
* API: New commandline param: `-crashdir` - Writes crash reports to the specified directory (@Wolfje)
* API: Sendq now doesn't disconnect people when it cant send a packet (@Wolfje)
* API: Fixed more crashes on disconnect in sendq (@Wolfje)
* API: Now ignores unknown server packets (@Wolfje)
* API: Potentially removed arithmetic overflows in server (@Wolfje)

### Using the Crash Reporter

TShock now has a crash reporter built in which writes crash logs to the `crashes` directory
in the event of a catastrophic failure.  **To change where TShock writes its crash logs,
specify the `-crashdir` parameter on the command line**.

1. In the event of a crash, look for a file called `crash_xxxx.zip` in the `crashes` directory
2. Upload the file somewhere, beware the crash file may be quite large (>100MB), anywhere like google drive, dropbox or mega will be fine
3. Post a link to the crash with reproduction steps in the TShock support forum

Alternatively, if you do not want to report the crash, just delete the file.

## TShock 4.3.7

* Auth system kicks players if system is disabled. (@nicatronTg)
* Fixed /login permitting multiple logins without a logout in between. (@nicatronTg)
* Allow[Hallow/Corruption/Crimson]Creep in config now work. (@WhiteXZ)
* API: Treasure bags are now named properly. (@WhiteXZ)
* API: Clients no longer close on disconnect. (@Wolfje)
* API: Add server broadcast hook. (@Patrikk)
* API: Fixed pressure plate hook triggering multiple times. (@Patrikk)
* API: Fixed issues with SendQ writes failing. (@Wolfje)
* API: Version tick to 1.21

## TShock 4.3.6

* API: NPCs shoot the right way (@WhiteXZ)
* API: The server config file works correctly with priority and port (@Patrikkk)
* API: Removed support for favorites and removed JSON dependencies. (@Enerdy)
* API: Removed support for clouds. (@Enerdy)
* API: Fixed a whole lot of bugs with wiring, and in general re-wrote some core bits that were bugged. (@WhiteXZ)
* API: Fixed projectile AI bugs. (@AndrioCelos)
* API: Fixed world saving problems. (WhiteXZ)
* API: Fixed server not accepting more connections once max slots was filled. (@WhiteXZ)
* API: Removed startup parameters and moved them to TShock. (@Cleant)
* API: Item.SetDefaults() no longer kills some tools. (@Enerdy)
* API: Restored chat bubbles. (@WhiteXZ)
* API: Updated to 1.3.0.6. (@Enerdy & @Patrikkk)
* API: Lots and I mean lots of network improvements in the SendQ department. (@tylerjwatson)
* API: Added NpcLootDrop and DropBossBag hooks. (@Patrikkk)
* API: Fixed hook: NpcTriggerPressurePlate (@Patrikkk)
* API: Fixed hook: ProjectileTriggerPressurePlate (@Patrikkk)
* API: Fixed hook: ItemSetDefaultsString (@Patrikkk)
* API: Fixed hook: ItemSetDefaultsInt (@Patrikkk)
* API: Fixed hook: ItemNetDefaults (@Patrikkk)
* API: Fixed hook: GameStatueSpawn (@Patrikkk)
* API: Fixed hook: NpcNetDefaults (@Patrikkk)
* API: Fixed hook: NpcNetSetDefaultsString (@Patrikkk)
* API: Fixed hook: NpcNetSetDefaultsInt (@Patrikkk)
* API: Fixed hook: NpcSpawn (@Patrikkk)
* API: Fixed hook: NpcTransformation (@Patrikkk)
* API: Fixed hook: NpcStrike (@Patrikkk)
* API: Updated AssemblyInfo to 1.3.0.6. (@nicatronTg)
* API: Moved to .NET Framework 4.5. (@tylerjwatson)
* API: Dedicated server input thread doesn't run if input is redirected/piped. (@tylerjwatson)
* API: Wiring.cs methods are now public. (@Stealownz)
* API: Added PlayerTriggerPressurePlate hook. (@Patrikkk)
* API: API Version Tick to 1.20.
* The config option disabling the DCU has been deprecated and will be removed in a future release. (@nicatronTg)
* Fixed bubble tile triggering noclip checks. (@Enerdy)
* Updated projectile handling in GetDataHandlers. (@WhiteXZ)
* Fixed issue #992. (@WhiteXZ)
* Teleport handler now handles wormholes. (@WhiteXZ)
* Fixed tall gates and trap doors (issue #998). (@WhiteXZ)
* Added monoliths to orientable tiles (issue #999). (@WhiteXZ)
* Fixed vortex stealth armor (issue #964). (@WhiteXZ)
* Added moon lord to spawn boss. (@WhiteXZ)
* Fixed serverpassword syntax error error message. (@JordyMoos)
* Fixed issue #1019. (@WhiteXZ)
* Fix: Region protection prevents placement of objects. (@Patrikkk)
* Moved all startup parameters to TShock. (@Cleant)
* Fix: Target dummies are no longer butchered. (@Denway)
* Added projectile 465 to the ignore list, which fixes some other issues. (@Enerdy)
* Fix: Logging out is now safe with SSC (/logout) (issue #1037). (@WhiteXZ)
* API/TShock: Removed -world parameter from TShock, put it back in the API. (@tylerjwatson)

## TShock 4.3.5

* Fix HandleSpawnBoss, and as a result the spawnboss command and boss spawning items. (@Ijwu)
* Rewrite SendQ for more network stack improvements (@tylerjwatson)
* Update to Terraria 1.3.0.5 (@Patrikkk)

## TShock 4.3.4

* Fix invasion progress messages (@WhiteXZ)
* Completely rewrite SendQ to have less deadlocks (@tylerjwatson)

## TShock 4.3.3

* Fix dihydrogen monoxide (@tylerjwatson)
* Whitelist another boss projectile (@Patrikkk, @WhiteXZ)

## TShock 4.3.2

* Fixed the issue where using the Super Absorbent Sponge would disable users (@WhiteXZ)
* Fixed an issue in NetGetData where e.Length - 1 would be -1 (@WhiteXZ)
* Fixed /who -i and /userinfo (@Enerdy)
* API: OnRegionEntered hook now returns the region entered (@Patrikkk)
* Support for Terraria 1.3.0.4 (@nicatronTg)
* Fixed dressers being unbreakable. (@nicatronTg)
* Fixed wall placement mechanics (@nicatronTg, @Ijwu, @WhiteXZ)
* Fixed Moon Lord projectiles disabling players (@k0rd, @nicatronTg)
* Fixed several potential crashes in server (@Patrikkk)
* Fixed -autocreate command line argument (@WhiteXZ, @nicatronTg)
* Added more world data to world load menu (@WhiteXZ)
* Moved server password to TShock config (@Enerdy)
* Fixed world delete in server (@benjiro)
* Fixed disappearing NPCs (@WhiteXZ)
* Added much more performant code, SendQ, to server module. Reduces downstream network overhead by at least 40% (@tylerjwatson)
* API: Updated TSPlayer.Disable to use new buffs (@Enerdy)
* Updated default max damage & projectile damage to 1,175 (based on 625 people)
* Fixed support for SSC (@WhiteXZ)

## TShock 4.3.1

* Fixed a bug where /user group failing would output no error. (@nicatronTg)
* Fixed a bug where /user group would fail. @(Enerdy)
* Added the ability to disable backup autosave messages. (@nicatronTg)
* Fixed /buff malfunctioning when entering an invalid buff name. (@Enerdy)
* Fixed projectiles 435-438 (martian invasion) freezing everyone under certain conditions. (@Enerdy)
* DisableTombstones now works properly with the new golden gravestones. (@Enerdy)
* REST module now properly catches exceptions during Start(). (@Patrikkk)
* Added /expert command to toggle expert mode. (@WhiteXZ)
* Fixed pirate invasions. (@patrik)
* Fixed worldinfo packet. (@WhiteXZ)
* Fixed server passwords. (@Enerdy)

## TShock 4.3.0.0

* API: Modifed NetItem so that it's actually useful. (@MarioE)
* Updated prebuilts (SQLite, JSON, MySQL) to latest versions. (@nicatronTg)
* Added a minimum password length to prevent blank passwords. (@nicatronTg)
* Modified item ban checks to provide which item is disabling a player in the logs. (@Enerdy)
* API: Modified TSPlayer to store a user, and deprecated calls to TSPlayer.User.ID. (@WhiteXZ)
* Modified chat color specs in config file to be int arrays rather than floats. (@nicatronTg)
* Modified verbiage for ```/auth``` and ```/auth-verify``` to make it clearer how they operate. (@nicatronTg)
* API: Added fuzzy name searching for users. (@WhiteXZ)
* API: Fixed ```OnPlayerLogout``` not being fired when a player disconnects. (@nicatronTg)
* API: Deprecated ```ValidString``` and ```SanitizeString``` methods in Utils. (@nicatronTg)
* Added BCrypt password hashing and related systems for it. BCrypt replaces the old system using non-password hashing algorithms for storing passwords. It breaks implementations of the login code that were manually recreated, but is otherwise seamless in transition. (@nicatronTg)
* API: Added ```User.VerifyPassword(string password)``` which verifies if the user's password matches their stored hash. It automatically upgrades a users' password to BCrypt if called and the password stored is not a BCrypt hash. (@nicatronTg)
* API: Deprecated ```Utils.HashPassword``` and related password hashing functions as those are no longer needed for plugin access. (@nicatronTg)
* Fixed ```UseServerName``` config option so that it correctly sends the config server name any time that Main.WorldName is used. (@Olink)
* Fixed a bug where people could ban themselves. (@nicatronTg)
* Fixed a bug where banning a player who never logged in caused problems. (@nicatronTg)
* Terraria 1.3.0.3 support.<|MERGE_RESOLUTION|>--- conflicted
+++ resolved
@@ -13,13 +13,8 @@
   * If there is no section called "Upcoming changes" below this line, please add one with `## Upcoming changes` as the first line, and then a bulleted item directly after with the first change.
 
 ## Upcoming changes
-<<<<<<< HEAD
 * Fix some typos that have been in the repository for over a lustrum. (@Killia0)
-=======
 * Fixed SendTileRectHandler not sending tile rect updates like Pylons/Mannequins to other clients. (@Stealownz)
-
-## TShock 4.5.5
->>>>>>> dcf1f07f
 * Changed the world autosave message so that it no longer warns of a "potential lag spike." (@hakusaro)
 * Added `/slay` as an alias for `/kill` to be more consistent with other server mods. (@hakusaro)
 * Added `/god` as an alias for `/godmode` to be more consistent with other server mods. (@hakusaro)
