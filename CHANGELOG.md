--- conflicted
+++ resolved
@@ -18,12 +18,8 @@
 * Removed /ban addip and /ban addtemp. Now covered under /ban add. (@hakusaro)
 * Added /su, which temporarily elevates players with the tshock.su permission to super admin. In addition added, a new group, owner, that is suggested for new users to setup TShock with as opposed to superadmin. Finally, /su is implemented such that a 10 minute timeout will occur preventing people from just camping with it on. (@hakusaro)
 * Added /sudo, which runs a command as the superadmin group. If a user fails to execute a command but can sudo, they'll be told that they can override the permission check with sudo. Much better than just telling them to run /su and then re-run the command. (@hakusaro)
-<<<<<<< HEAD
 * Default permission sets for new databases are more modern. (@hakusaro)
-
-=======
 * Added the ability to ban by account name instead of just banning a character name assuming its an account name. (@hakusaro)
->>>>>>> 9c52232b
 
 ## TShock 4.3.24
 * Updated OpenTerraria API to 1.3.5.3 (@DeathCradle)
