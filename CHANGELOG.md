--- conflicted
+++ resolved
@@ -17,12 +17,9 @@
 	* Adding GolfBallItemIDs list in Handlers.LandGolfBallInCupHandler.cs
 * Fixed an issue in the SendTileSquare handler that was rejecting valid tile objects (@QuiCM)
 * Fixed the issue where players were unable to place regular ropes because of the valid placement being caught in Bouncer OnTileEdit. (@Patrikkk)
-<<<<<<< HEAD
-* Added pet license usage permissions to `trustedadmin` and `owner` groups. Do note that this has a high network usage and can be easily be abused so it is not recommended to give out this permission to lower level groups. 
-=======
+* Added pet license usage permissions to `trustedadmin` and `owner` groups. Do note that this has a high network usage and can be easily be abused so it is not recommended to give out this permission to lower level groups. (@moisterrific) 
 * Remove checks that prevented people placing personal storage tiles in SSC as the personal storage is synced with the server.(@Patrikkk)
 * Cleaned up a check in Bouner OnTileEdit where it checks for using the respective item when placing a tile to make it clearer. This change also fixed the issue in a previous commit where valid replace action was caught. Moved the check for max tile/wall types to the beginning of the method. (@Patrikkk)
->>>>>>> 35a31258
 
 ## TShock 4.4.0 (Pre-release 11)
 * New permission `tshock.tp.pylon` to enable teleporting via Teleportation Pylons (@QuiCM)
