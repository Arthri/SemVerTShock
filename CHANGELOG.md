# TShock for Terraria

This is the rolling changelog for TShock for Terraria. Use past tense when adding new entries; sign your name off when you add or change something. This should primarily be things like user changes, not necessarily codebase changes unless it's really relevant or large.

## How to add a changelog entry
* Put your entry in terms of what you changed in the past mood. For example: "Changed the world by adding new grommets."
  * Not "fix" or "change".
  * The entry must start with a verb.
  * End your sentence with a period.
  * Write in complete sentences that are understandable by anyone who does not have experience programming, unless the change is related to programming.
  * Do not insert tabs into this file, under any circumstances, ever.
  * Do not forget to sign every line you change with your name. (@hakusaro)
  * If there is no section called "Upcoming changes" below this line, please add one with `## Upcoming changes` as the first line, and then a bulleted item directly after with the first change.

## Upcoming changes
* Reduced load/save console spam. (@SignatureBeef, @YehnBeep)
* Replaced SQLite library with Microsoft.Data.Sqlite for arm64 support. (@SignatureBeef)
* Initial support for MonoMod hooks on Raspberry Pi (arm64). (@kevzhao2)
* Ported to OTAPI3 and .NET6. (@SignatureBeef)
* Introduced a new module framework for TShock developers. (@SignatureBeef)
* Fixed a secondary crash when server init fails and log services were not initialised. (@SignatureBeef)
* Added preliminary support for Terraria 1.4.4.4. (@SignatureBeef)
* GrassSpreadEventArgs Color property has been changed from a Byte to a TileColorCache type. (@SignatureBeef)
* SetDefaultsEventArgs now includes a nullable ItemVariant instance. (@SignatureBeef)
* Use a string interpolation and escape single quotes when escaping tables. (@drunderscore)
* Removed obsolete resource files `TShockAPI/Resources.resx` and `TShockAPI/Resources.Designer.cs`. (@Arthri)
* Fixed hardcore and mediumcore not banning on death when settings are enabled. This also alters the TSPlayer.Ban method to remove the force option which is no longer needed. (@SignatureBeef)
* Plugins and ./bin dependencies are now loaded relative to the launcher, this improves the use of startup files. (@SignatureBeef)
* Added preliminary support for Terraria 1.4.4.5. (@drunderscore)
  * For clarity sake, we're listing the individual changes to Terraria's version, despite the fact that this version only supports the latest one.
* Don't allow players to sync loadout index whilst disabled. (@drunderscore)
* Fixed painting wall/tile being rejected from hand of creation. (@Rozen4334)
* Added a second `Utils.TryParseTime` method for parsing large, positive time spans. (@punchready)
* Fixed `/tempgroup` breaking on durations greater than roughly 24 days. (@punchready)
* Fixed player not being checked for permissions to use the Shellphone (Ocean), Shellphone (Underworld) and Shellphone (Spawn). (@hufang360)
* Updated to OTAPI 3.1.10-alpha, which allows FreeBSD .NET 6 to use Re-Logic's Linux platform. (@SignatureBeef)
* Update Github CI to not tarball files for Windows only. (@PotatoCider)
* Allow Blood Butcherer and Shimmer buffs to be applied to NPCs by players. (@drunderscore)
* In OTAPI 3.1.11-alpha, chest stacking was fixed. (@SignatureBeef)
* In OTAPI 3.1.12-alpha, "server world deletions" were fixed. (@SignatureBeef)
* Fixed NetTile errors by implementing new packet read/write data. (@SignatureBeef)
* Fixed Inferno Fork causing kick from rejected abnormal buff. (@Stealownz)
* Prevented Server Broadcast from executing without a message. (@PackmanDude, @punchready)
* Update Github CI to not tarball files for Windows only. (@PotatoCider)
* Allow Blood Butcherer and Shimmer buffs to be applied to NPCs by players. (@drunderscore)
* Added `LiquidType.Shimmer`. (@drunderscore)
* Made Bouncer allow Bottomless Honey Bucket usage. (@drunderscore)
* Made Bouncer reject Shimmer placement without bucket or whilst banned. (@drunderscore)

## TShock 4.5.18
* Fixed `TSPlayer.GiveItem` not working if the player is in lava. (@PotatoCider)
* Only allow using Teleportation Potions, Magic Conch, and Demon Conch whilst holding them. (@drunderscore)
* Updated server startup language to be more clear when encountering a fatal startup error. Now, the server gives more context as to what happened so that there's a better chance of people being able to help themselves. (@hakusaro)
<<<<<<< HEAD
* Added `-worldevil <type>` command line argument. (@NotGeri)
* Added PlayerHasBuildPermission hook to PlayerHooks. (@AnzhelikaO, @Killia0)
* Fixed an exploit in which the Ice Block deletion allowance from the Ice Rod bypassed region protection, allowing for deleting all tiles in a protected region and/or replacing them with Ice Blocks. (@punchready)
* Changed SendTileRect handling from a denylist to an allowlist with stricter checks. This prevents essentially all exploits involving this packet. Most notably this stops people from placing arbitrary tiles with arbitrary framing values, which are the root of most exploits. (@punchready)
* Removed the config options `TileRectangleSizeThreshold` and `KickOnTileRectangleSizeThresholdBroken` because they are made obsolete by the new system, which will only allow valid rectangle sizes (at a maximum of only 4 by 4 tiles in 1.4.3.6). (@punchready)
* Bumped Newtonsoft Json to 13.0.1. (@dependabot)
* Allow the Cool Whip to apply `CoolWhipNPCDebuff` for `240` ticks, fixing abnormal NPC buff add rejects in Bouncer. (@drunderscore)
=======
* Fixed Bouncer rejecting Explosive Bunny critter release when using the Bunny Cannon, if the player had since stopped selecting the Explosive Bunny. (@drunderscore)
>>>>>>> 1d9bc7d1

## TShock 4.5.17
* Fixed duplicate characters (twins) after repeatedly logging in as the same character due to connection not being immediately closed during `NetHooks_NameCollision`. (@PotatoCider)
* Fixed mobs not dropping picked up coins. (@PotatoCider)

## TShock 4.5.16
* Added preliminary support for Terraria 1.4.3.6. (@SignatureBeef, @hakusaro)

## TShock 4.5.15
* Added preliminary support for Terraria 1.4.3.5. (@SignatureBeef, @hakusaro)

## TShock 4.5.14
* Improved the `/grow` command to reduce code duplication, use `TileID` constants for less ambiguous types. (@drunderscore)
* Fixed item dupe via /logout & NPC. (@Terrarxxn)
* Added preliminary support for Terraria 1.4.3.4. Note that this has the side-effect of adding `IEntitySource` as the first parameter to `Item.NewItem` and `NPC.NewNPC`, and in `TSAPI`, `NpcLootDropEventArgs` passes `IEntitySource` as `Source`. If you're updating a plugin, you can either make something that implements with `IEntitySource` or just use `new EntitySource_DebugCommand()` [like TShock does](https://github.com/Pryaxis/TShock/commit/1b96ed8992110c5bbcc2ef952cc98459ea194dee). (@SignatureBeef, @Patrikkk, @hakusaro)

## TShock 4.5.13
* Added hook `GetDataHandlers.OnReleaseNpc` to handling ReleaseNPC packet and a bouncer to stops unregistered and logged out players on SSC servers from releasing critters NPC. The bouncer has additional filter to stops players who tried to release different critter using crafted packet, e.g. using bunny item to release golden bunny. (@tru321)
* Added filter in `GetDataHandlers.HandleCatchNpc` that stops unregistered and logged out players on SSC servers to catch critters. (@tru321)
* Fixed rejection check inside of `HandlePaintTile` to account for the Paint Sprayer (or Architect Gizmo Pack) being inside your inventory, rather than on an accessory slot. (@drunderscore)
* Added the lanterns night event to the `/worldevent` command. (@0x3fcf1bbd)
* Marked `TSPlayer.SendTileSquare` as deprecated, and created `TSPlayer.SendTileSquareCentered` that sends a tile square centered around the passed coordinates. (@0x3fcf1bbd)
* Added coordinates clamping to `TSPlayer.SendTileRect` so as to avoid OOBs. (@0x3fcf1bbd)
* Removed extraneous space causing build commands in README to fail. (@EtherTyper)

## TShock 4.5.12
* Fixed the ability to spawn Zenith projectile with non-original items. (@AgaSpace)
* Added hook `GetDataHandlers.OnNpcTalk` for NpcTalk and a handler for it that stops unregistered and logged out players from interacting with NPCs, preventing them from smuggling or duplicating items via NPC item slots. (@tru321)
* Fixed the ability to create custom messages with your death (or the death of another player) (@AgaSpace)
* Added the `OnSignRead` handler in `GetDataHandler`, and added the `SignRead` event. Added check to ensure the sign being read is within world bounds `(x >= 0 && y >= 0 && x < Main.maxTilesX && y < Main.maxTilesY)`. (@drunderscore)
* Added check to `HandleNpcTalk` to ensure the passed NPC index is within bounds (>= -1 && < `Main.maxNPCs`). (@drunderscore)

## TShock 4.5.11
* Add the new allowed buff TentacleSpike to NPC buff cheat detection bouncer. (@sgkoishi)
* Changed hook `GetDataHandlers.OnNewProjectile` so that it passes the projectile's AI (by updating `NewProjectileEventArgs` and parsing this during the TShock hook) to support processing projectile AI in bouncer. (@AgaSpace)
* Fixed an issue where certain projectiles could be sent to the server with uncapped size parameters, which resulted in large disruptive client artifacts that could be used to grief players. (@AgaSpace, @Arthri)
* Added the currently running value of `Main.GameMode` to `/worldmode` as "Mode". (@hakusaro)

## TShock 4.5.10
* Changed the server behavior when `SIGINT` is received. When `SIGINT` is trapped, the server will attempt to shut down safely. When it is trapped a second time in a session, it will immediately exit. (`SIGINT` is typically triggered via CTRL + C.) This means that it is possible to corrupt your world if you force shutdown at the wrong time (e.g., while the world is saving), but hopefully you expect this to happen if you hit CTRL + C twice in a session and you read the warning. (@hakusaro, @Onusai)

## TShock 4.5.9
* Added the ability to change a `TSPlayer`'s PVP mode. (@AgaSpace)
* Added protocol level support for Terraria 1.4.3.2. (@DeathCradle, @Patrikkk)

## TShock 4.5.8
* Removed `TShockAPI/DB/DBTools.cs`. This appears to have been dead code and not used by anything. (@hakusaro, @DeathCradle)
* Fixed the `/firework` command not sending fireworks when specified without a firework color. The firework command now correctly sends red fireworks to a target if a color is not specified. (@hakusaro, @Kojirremer)
* Fixed bad XML of TShock code documentation. (@Arthri)
* Fixed Bouncer exploits allowing for invalid tiles' placement. These tiles(specifically torches) caused clients to crash. The fixed exploits are listed below. (@Arthri, @QuiCM)
  - [Biome Torch Correction](https://github.com/Pryaxis/TShock/blob/3ba1e7419d63535eeb8b5634ec668448499f71df/TShockAPI/Bouncer.cs#L310). Previously, it used unrelated values to validate biome torches, and unintentionally passed on invalid tiles. It's now fixed to use the correct values and block invalid torches. As well as a new right booster track correction/check, to allow right booster tracks to be placed. Right booster track is an extraneous place style because it depends on the direction the player is facing. The new check takes that into consideration so that the place style isn't considered mismatched and rejected.
  - [Max Place Styles](https://github.com/Pryaxis/TShock/blob/3ba1e7419d63535eeb8b5634ec668448499f71df/TShockAPI/Bouncer.cs#L385). Previously, it rejects only if both `MaxPlaceStyles` and `ExtraneousPlaceStyles` contains an entry for a tile, and unintentionally passed on invalid tiles. `ExtraneousPlaceStyles` only contains special max placeStyles, not all placeables unlike `MaxPlaceStyles`. It's now corrected to take from `ExtraneousPlaceStyles` first, then fallback to `MaxPlaceStyles` if there's no entry for that tile, and then finally -1 if there's no entry in either.

## TShock 4.5.7
* Fixed the `/respawn` command to permit respawning players from the console. (@hakusaro, @Kojirremer)
* Removed the old password hashing system, which predated `bcrypt` hashes and allowed specifying the hash algorithm in the config file. This also removes the config option for setting the hash algorithm (`HashAlgorithm`). This is because it helps clear the way for .NET5/6 and OTAPI 3, and because `bcrypt` has been the default since TShock 4.3 in 2015. (@hakusaro)
* Updated to OTAPI 2.0.0.46, which adds support for Terraria Protocol 1.4.3.1. (@Patrikkk, @DeathCradle)
* **Change warning: a release of TShock for .NET 5 and OTAPI 3 may be imminent.**

## TShock 4.5.6
* Updated Linux guide. (@NezbednikSK)
* Fixed SendTileRectHandler not sending tile rect updates like Pylons/Mannequins to other clients. (@Stealownz)
* Introduced `SoftcoreOnly` config option to allow only softcore characters to connect. (@drunderscore)
* Fixed some typos that have been in the repository for over a lustrum. (@Killia0)
* Added a `tshock.npc.summonboss` permission check for Lunatic Cultist, players who do not have this permission will not be able to kill Cultist Archers/Devotees to summon the Lunatic Cultist. (@moisterrific)
* Added more usage examples for the `ban` command under `ban help examples` to explain how users can ban: offline players by account, offline players by IP, and online players by player index - useful for banning hard to type character names. (@moisterrific)
* Changed `/login` and `/register` to provide login help depending on if UUID login is enabled or disabled, and whether or not a player can login via any username or not. In addition, the message parameters will now be differentiated by colour instead of `<>` (@moisterrific, @hakusaro)
* Added a new `DisablePrimeBombs` config option (`false` by default). Highly recommended to set this to `true` in order to prevent griefing on servers doing a `for the worthy` play-through, since the prime bombs on this seed can destroy most tiles and bypass region protection. (@moisterrific)
* Added a new `/respawn` command that lets you respawn yourself or another player. Respawning yourself requires the `tshock.respawn` permission and respawning others requires the `tshock.respawn.other` permission. The full command syntax is `/respawn [player]`. (@moisterrific)
* Added a notification message and silent command support for permanently changing a target player's user group. Now players who received a group change will be notified of their new group if they are currently online. (@moisterrific, @QuiCM)
* Changed the TSPlayer IP method to return the loopback IP if RealPlayer is false. (@Rozen4334)
* Fixed a bug that caused sundials to be ignored all the time, instead of only when the player has no permission or time is frozen. (@Rozen4334)
* Added colours and usage examples (similiar to how the new ban system looks) for many more commands. (@moisterrific)
* Changed `RespawnSeconds` and `RespawnBossSeconds` from `10` to `0` to respect the game's default respawn timers. (@moisterrific)
* Updated Open Terraria API (OTAPI) and TSAPI for preliminary support of Terraria 1.4.3.0. This functionally changes OTAPI and points to 2.0.0.45 from 2.0.0.43 in previous versions. Developer note: `SendData` takes an extra arg in this version of Terraria but that's slated to be removed in a Terraria hotfix. This is vestigial and OTAPI "hacks that out" to preserve plugin compatibility. That's why it'll differ from the source code. (@Patrikkk, @DeathCradle, honorable mention: @Moneylover3246)
* Added Deerclops to `/spawnboss` command. (@hakusaro, @HiddenStriker)
* Fixed [GHSA-6w5v-hxr3-m2wx](https://github.com/Pryaxis/TShock/security/advisories/GHSA-6w5v-hxr3-m2wx). (@Yoraiz0r, @Arthri)
* Fixed an issue where player build permissions would reject gem lock changes, even if `RegionProtectGemLocks` was disabled in the config file. Now, players will be permitted to use gem locks if they don't have build permission in a region, but `RegionProtectGemLocks` is disabled. If `RegionProtectGemLocks` is enabled, players will be unable to use gem locks in a build region. (@hakusaro, @Kojirremer, @Arthri)
* Fixed an issue where `/god [player]` would tell `[player]` that they were in godmode regardless of whether or not they were or not. (@hakusaro, @Kojirremer)
* In `TSAPI`: Updated `PacketTypes` to support `SetMiscEventValues` (140), `RequestLucyPopup` (141), and `SyncProjectileTrackers` (142). (@hakusaro)
* Added `DisableDefaultIPBan` to the config file. If set to `true`, the server will not automatically IP ban players when banning them. This is useful if you run an intercepting proxy in front of TShock, and all players share the same IP. (@hakusaro, and Telegram user xmzzhh233)
* Blank passwords will be upgraded to `bcrypt` hashes automatically. Previously, blank passwords were not upgraded to bcrypt hashes. This is in preparation to remove the old password hashing system and related fallback components in the next release. Most users have been using bcrypt hashes for the past...few years. (@hakusaro)

## TShock 4.5.5
* Changed the world autosave message so that it no longer warns of a "potential lag spike." (@hakusaro)
* Added `/slay` as an alias for `/kill` to be more consistent with other server mods. (@hakusaro)
* Added `/god` as an alias for `/godmode` to be more consistent with other server mods. (@hakusaro)
* Fixed ridiculous typo in `Amethyst Gemtree` text. (@hakusaro)
* Fixed `CTRL + C` / interactive console interrupt not safely shutting down the server. Now, interrupts will cause a safe shutdown (saving the world and disconnecting all players before fully shutting down). Previously, interrupts caused an unsafe shutdown (not saving the world). (@hakusaro)
* Changed "success message" color to `Color.LimeGreen` instead of `Color.Green`. `Color.Green` looks ugly. `Color.LimeGreen` looks less ugly but isn't as offensively bright as pure green. (@hakusaro)
* Changed the default respawn timer to 10 seconds, so as to not desynchronize from the game by default. (@hakusaro)
* Fixed `/home` allowing players to bypass the respawn timer. (@hakusaro, @moisterrific, @Arthri)
* Added the config option `SuppressPermissionFailureNotices`. When set to `true`, the server will not send warning messages to players when they fail a build permission check from `TSPlayer.HasBuildPermission` (even if `shouldWarnPlayer` is set to true. (@hakusaro)
* Fixed `/warp send` failing a nullcheck if the warp didn't exist. The previous behavior may have always been buggy or broken. In other words, sending someone to a warp that doesn't exist should result in a nicer error. (@hakusaro, @punchready)
* Fixed `/group del` allowing server operators to delete the default group that guests are put into. This is a really critical group and the server doesn't behave correctly when it happens. As a result, it's better to prevent this from happening than not. Additionally, `GroupManagerException`s will be thrown if this is attempted programmatically. Finally, if the exception is thrown in response to `/group del` (or if any other exception is thrown that the command handler can handle), the stack trace will no longer be present. Fixes [#2165](https://github.com/Pryaxis/TShock/issues/2165). (@hakusaro, @DeveloperLuxo, @Rozen4334, @moisterrific, @bartico6, @Quinci135)
* Removed the old `ConfigFile` class. If you are updating a plugin, you should use `TShock.Config.Settings` instead of the accessor you were using. This is typically a really easy change. For most plugin authors, updating to the new config format is as simple as changing the reference to the old static config to point to the new location. If you were using this for your own configs, you should swap to using a `IConfigFile` (see `TShockAPI.Configuration.ConfigFile`). (@hakusaro, @bartico6)
* Added `Main.worldPathName` to `/worldinfo` command. Now, if you need to see what the location on disk for your world file is, you can simply run `/worldinfo` to find out. This is particularly helpful on Linux and macOS, where the world path isn't obvious. (@hakusaro)
* Correct rejection message in LandGolfBallInCupHandler to output the proper expected player id. (@drunderscore)
* Clarified the error mesage that the console is presented if a rate-limit is reached over REST to indicate that "tokens" actually refers to rate-limit tokens, and not auth tokens, and added a hint as to what config setting determines this. (@hakusaro, @patsore)
* Fixed an issue where, when the console was redirected, input was disabled and commands didn't work, in TSAPI. You can now pass `-disable-commands` to disable the input thread, but by default, it will be enabled. Fixes [#1450](https://github.com/Pryaxis/TShock/issues/1450). (@DeathCradle, @QuiCM)
* Added `summonboss` permission check for Empress of Light. Players who do not have this permission will be unable to kill Prismatic Lacewings. Also added support for the `AnonymousBossInvasions` config option, if this is set to `false` it will now broadcast the name of the player who summoned her. (@moisterrific)
* Added `ForceTime` config setting check for Enchanted Sundial usage. If `ForceTime` is set to anything other than `normal`, Sundial use will be rejected as this would lead to very janky game behavior. Additionally, players with `cfgreload` permission will be advised  to change it back to `normal` in order to use sundial. (@moisterrific, @bartico6)
* Added `%onlineplayers%` and `%serverslots%` placeholders for MOTD. The default MOTD message was also updated to use this. (@moisterrific, @bartico6)
* Fixed Bouncer inconsistently using `TilePlacementValid` when validating tile coordinates, which could cause a DoS attack due to unexpectedly large world framing. The list below shows the corrected methods within Bouncer. This was assigned [GHSA-jq4j-v8pr-jv7j](https://github.com/Pryaxis/TShock/security/advisories/GHSA-jq4j-v8pr-jv7j). (@drunderscore)
  * `OnTileEdit`: The check was moved to be the first, and will no longer `SendTileSquare` upon failure.
  * `OnPlaceObject`: The check was moved to be the first, and will no longer `SendTileSquare` upon failure.
  * `OnPlaceTileEntity`: The check was newly added.
  * `OnPlaceItemFrame`: The check was newly added.
  * `OnFoodPlatterTryPlacing`: The check was newly added.
* Fixed errors on startup not being reported to console. (@bartico6)
* The server now correctly disconnects players with missing groups instead of throwing an exception, stalling the connection (@bartico6)
* The server now rejects login attempts from players who would end up with a missing group. (@bartico6)

## TShock 4.5.4
* Fixed ridiculous typo in `GetDataHandlers` which caused TShock to read the wrong field in the packet for `usingBiomeTorches`. (@hakusaro, @Arthri)
* Fixed torchgod settings to include whether or not torchgod has been fought by the player before and respect `usingBiomeTorches` setting. (@Quinci135)
* Fixed /worldmode not synchronising data to players after updating the world state (@bartico6, @Arthri)
* Added `OnSendNetData` hook to TSAPI, which enables developers to intercept traffic being sent from the server to clients using the new NetPacket protocol. (@Stealownz)
* Fixed false positive `OnNPCAddBuff` detection when throwing rotten eggs at town NPCs while wearing Frost armor set. (@moisterrific)
* Moved the emoji player index check into a new class of handlers called `IllegalPerSe`, which is designed to help isolate parts of TShock and make it so that "protocol violations" are treated separately from heuristic based anti-cheat checks. (@hakusaro)
* Changed `TSPlayer.FindByNameOrID` so that it will continue searching for players and return a list of many players whem ambiguous matches exist in all cases. Specifically, this avoids a scenario where a griefer names themselves `1` and is difficult to enact justice on, because their name will not be found by the matching system used to kick players. To help with ambiguity, this method now processes requests with prefixes `tsi:` and `tsn:`. `tsi:[number]` will process the search as looking for an exact player by ID. `tsn:` will process the search as looking for an exact name, case sensitive. In both cases, the system will return an exact result in the "old-style" result, i.e., a `List<TSPlayer>` with exactly one result. For example, `/kick tsid:1` will match the player with the ID `1`. `/kick tsn:1` will match the username `1`. In addition, players who attempt to join the server with the name prefixes `tsn:` and `tsi:` will be rejected for having invalid names. (@hakusaro, @Onusai)
* Added warnings for conditions where a password is set at runtime but can be bypassed. The thinking is that if a user sets a password when they're booting the server, that's what they expect to be the password. The only thing is that sometimes, other config options can basically defeat this as a security feature. The goal is just to communicate more and make things clearer. The server also warns users when UUID login is enabled, because it can be confusing and insecure. (@hakusaro, @Onusai)
* Fixed Torch God's Favor biome torch placement being rejected by the server. (@moisterrific)
* Changed backups created by the backup manager to use ISO8601-style timestamps. I say "style" because it's impossible to implement ISO8601 or RFC3389 dates in a filename on most modern filesystems. So instead of the proper ISO separators, we've got dashes and dots. (@hakusaro, change sponsored by @drunderscore)
* Added hook for `OnDoorUse` (`DoorUse`) and associated `DoorUseEventArgs` fired when a door is used. Also added `GetDataHandlers.DoorAction` enum for determining the action of a door. (@hakusaro)
* Disallowed loading of the AutoRegister plugin version 1.2.0 or lower. Versions of this plugin at or equal to 1.2.0 use low entropy material to create passwords. This effectively means that it's possible for any user to be easily impersonated on a server running AutoRegister by simply convincing a user to join a malicious server, even when UUID login is disabled. This was assigned [GHSA-w3h6-j2gm-qf7q](https://github.com/Pryaxis/Plugins/security/advisories/GHSA-w3h6-j2gm-qf7q). (@hakusaro)
* Disallowed loading of another plugin due to [security issue GHSA-qj59-99v9-3gww](https://github.com/Pryaxis/Plugins/security/advisories/GHSA-qj59-99v9-3gww). Due to the importance of this issue and severity, information is not available in the changelog. Information will be available [June 8th, 2021, at 12:00 MDT](https://time.is/1200PM_8_June_2021_in_Littleton?GHSA-qj59-99v9-3gww_information_release). (@hakusaro)

## TShock 4.5.3
* Added permissions for using Teleportation Potions, Magic Conch, and Demon Conch. (@drunderscore)
  * `tshock.tp.tppotion`, `tshock.tp.magicconch`, and `tshock.tp.demonconch` respectively.
* Updated HealOtherPlayer damage check to make more sense by respecting `ignoredamagecap` permission. (@moisterrific)
* Added preliminary support for Terraria 1.4.2.3 (@moisterrific, @Moneylover3246, @DeathCradle)
* Added celebration mk2 explosive to explosives ItemID set in TSAPI. Solves #2304. (@Quinci135)
* TShock now writes its log files to the `logs` folder inside the `tshock` folder by default, as opposed to just the `tshock` folder. (@QuiCM)
* The default MOTD is now prettier. The MOTD format can now contain `%specifier%` to send the command specifier. (@moisterrific)
* The buff commands now support `-1` as a time option to set buffs that last 415 days (the maximum buff time the game supports). (@moisterrific)
* TShock defaults to saving backups every 10 minutes, and defaults to keeping backups for 4 hours. (@hakusaro)
* Updated SSC bypass messaging. Now, when you connect, you're told if you're bypassing SSC. Console logging has been improved to warn when players are not being saved due to the bypass SSC permission. To turn this warning off, change `WarnPlayersAboutBypassPermission` to `false` in the `sscconfig.json` file. (@hakusaro)
* Fix oversight & exploit allowing specially crafted SendTileRectangle packets to perform large-scale world griefing. In addition, `NetTile.Slope` is now the native value (byte), and accessor methods `Slope1`, `Slope2`, and `Slope3` can be used to get the old style of values out. `HalfBrick` and `Actuator` were removed from `NetTile` because these were initialized to zero and never changed or used. (@bartico6)
* Warning: a bug introduced in a prior TShock release may cause your SSC config file to be reset after applying this update. Please backup your config file prior to installing TShock 4.5.3+ if you use SSC. (@cardinal-system)

## TShock 4.5.2
* Added preliminary support for Terraria 1.4.2.2. (@hakusaro)
* Removed `/ungodme` and godmode warning (no longer necessary). Also, godmode now supports silent commands. (@hakusaro)
* Added permission 'tshock.rest.broadcast' to the /v2/server/broadcast REST endpoint. (@TheBambino)

## TShock 4.5.1
* Fixed server crash from `/v2/players/list` & other parameterised REST endpoints. (@QuiCM, reported by @ATFGK)
* Added handling to the PlayerChat hook event. (@QuiCM - Thanks for the suggestion @Arthri)
* Changed the spawnboss command to support silent command specifiers. (@QuiCM, suggested by @nojomyth-dev)
* Updated /godmode to use Journey Mode's Godmode power instead of healing on damage. (requested by @tlworks, backported by @bartico6, implemented preemptive bugfix for creative powers mentioned by @Stealownz)
* Fixed /r attempting to send messages to players that have since disconnected. (@bartico6, reported by @Arthri)
* Added ban ticket ID to ban messages (@QuiCM, suggested by @Bippity)
* Refactored /wallow command. /reply no longer bypasses /wallow (@QuiCM)

## TShock 4.5.0.1
* Fixed conversion from old to new ban system for MySQL hosted ban databases. (@DeathCradle, @ATFGK)
* Fixed wrong identifier used for UUID bans. (@DeathCradle, @ATFGK)
* Fixed conversion from sqlite bans due to locking issue. (@DeathCradle, @Kojirremer)

## TShock 4.5.0
* Updated OTAPI and TSAPI to Terraria 1.4.2.1. (@Stealownz, @DeathCradle)
* Updated TShock with preliminary protocol support for Terraria 1.4.2.1. (@Stealownz)

## TShock 4.4.0 (Pre-release 16)
* Patched protocol issue. Thanks to Off (@tlworks) and @bartico6 for contributions, including packet captures, packet analysis, exploit proof-of-concept testing, patch testing, and detailed reproduction steps. (@hakusaro)
* Disabled debug by default. (@hakusaro)
* Changed "WinVer" field in `/serverinfo` to "Operating System". (@Terrabade)
* Rewritten `/grow`, added every default tree type & changed the default help response. (@Nova4334)
  * Added a new permission: `tshock.world.growevil` to prevent players to grow evil biome trees, these trees spawn with evil biome blocks below them.
* Introduced `/wallow` to disable or enable recieving whispers from other players. (@Nova4334)
* Removed stoned & webbed from disabled status (@QuiCM)
* Fix -forceupdate flag not forcing updates (@Quake)

## TShock 4.4.0 (Pre-release 15)
* Overhauled Bans system. Bans are now based on 'identifiers'. (@QuiCM)
  * The old Bans table (`Bans`) has been deprecated. New bans will go in `PlayerBans`. Old bans will be converted automatically to the new system.
  * All old ban routes in REST are now redirected. Please use `/v3/bans/*` for REST-based ban management.
  * TShock recognizes and acts upon 4 main identifiers: UUID, IP, Player Name, Account name. This can be extended by plugins. New identifiers can be added to the `ban help identifiers` output by registering them in `TShockAPI.DB.Identifier.Register(string, string)`
  * By default, bans are no longer removed upon expiry or 'deletion'. Instead, they remain in the system. A new ban for an indentifier can be added once an existing ban has expired.
* Server Console now understands Terraria color codes (e.g., `[c/FF00FF:Words]`) and prints the colored text to the console. Note that console colors are limited and thus only approximations. (@QuiCM)
* Fixed a bug in `/sudo` that prevented quoted arguments being forwarded properly. Example: `/sudo /user group "user name" "user group"` should now work correctly. (@QuiCM)
* Shutting down the server should now correctly display the shutdown message to players rather than 'Lost connection'. (@QuiCM)
* For developers: TShock now provides `IConfigFile<TSettings>` and `ConfigFile<TSettings>` under the `TShockAPI.Configuration` namespace. No more needing to copy/pasting the same Read/Write code for your plugin configs. (@QuiCM)
  * `ConfigFile<TSettings>` implements `Read` and `Write` for you.
  * Check `TShockConfig` and `ServerSideConfig` for examples on how to use.
* Added URI un-escaping on all inputs into REST. (@QuiCM)
* Attempt to fix platinum coin pickup dupe. (Thanks @Quinci135)

## TShock 4.4.0 (Pre-release 14)
* Terraria v1.4.1.2 (Thanks @Patrikkk and @DeathCradle <3)
* Added Torch God's Favor support in SSC. (@Stealownz)
* SendTileSquare is now SendTileRect and can now send rectangles instead of squares. This is a breaking change (@QuiCM)
* Destroying protected tiles underneath a tile object no longer causes the tile object to disappear for the client (@QuiCM)
* 'RegionProtectGemLocks' config option now works correctly. Gems can now be placed in Gem Locks while this option is enabled (@QuiCM)

## TShock 4.4.0 (Pre-release 13)
* Terraria v1.4.1.1
* Added Gravedigger's Shovel support. (@Zennos)
* You can now start up multiple TShock servers at once without getting a startup error. (@ZakFahey)
* Updated bouncer to include new Magma Stone, Frost Armor, and Spinal Tap inflicted npc debuffs to bouncer. (@Quinci135)

## TShock 4.4.0 (Pre-release 12)
* Fixed various bugs related to Snake Charmer's Flute. (@rustly)  
  * The entirety of the snake now places.  
  * The old snake now removes when placing a new snake.
  * Players are no longer disabled for breaking TilePlace/TileKill thresholds when modifying snakes.  
* Prevented players from seeing the npc spawnrate change permission error on join. (@rustly)
* Installed new sprinklers!
* Organized parameters by category and relevance in the `config.json` file. (@kubedzero)
* Fixed multiple holes in Bouncer OnTileData. (@Patrikkk, @hakusaro)
  * Issue where players could replace tiles with banned tiles without permission. 
  * Including replace action in TilePlace threshold incrementation, so players cannot bypass the threshold while replacing tiles/walls.
  * Including check for maxTileSets when player is replacing tiles, so players cannot send invalid tile data through the replace tile action.
  * Including a check for ReplaceWall when the tile is a Breakable/CutTile.
* Adding checks in Bouncer OnNewProjectile (@Patrikkk):
  * For valid golf club and golf ball creation.
  * Renamed stabProjectile to directionalProjectile for a more accurate naming.
  * Adding staff projectiles to the directionalProjectiles Dictionary to include staffs in the valid projectile creation check.
  * Adding GolfBallItemIDs list in Handlers.LandGolfBallInCupHandler.cs
* Fixed an issue in the SendTileSquare handler that was rejecting valid tile objects. (@QuiCM)
* Fixed the issue where players were unable to place regular ropes because of the valid placement being caught in Bouncer OnTileEdit. (@Patrikkk)
* Added pet license usage permissions to `trustedadmin` and `owner` groups. Do note that this has a high network usage and can be easily be abused so it is not recommended to give out this permission to lower level groups. (@moisterrific) 
* Removed checks that prevented people placing personal storage tiles in SSC as the personal storage is synced with the server. (@Patrikkk)
* Cleaned up a check in Bouner OnTileEdit where it checks for using the respective item when placing a tile to make it clearer. This change also fixed the issue in a previous commit where valid replace action was caught. Moved the check for max tile/wall types to the beginning of the method. (@Patrikkk)
* Improved clarity for insufficient permission related error messages. (@moisterrific)
* Removed redundant Boulder placement check that prevented placing chests on them, as it is no longer possible to place a chest on a boulder, so nothing crashes the server. "1.2.3: Boulders with Chests on them no longer crash the game if the boulder is hit." (@kevzhao2, @Patrikkk)
* `/itemban` - `/projban` - `/tileban` - Added a `default:` case to the commands so an invalid subcommand promts the player to enter the help subcommand to get more information on valid subcommands. (@Patrikkk)
* `/world` - Renamed to /worldinfo to be more accurate to it's function. Command now displays the world's `Seed`. Reformatted the world information so each line isn't repeatedly starting with "World". (@Patrikkk)
* `/who` - Changed the display format of the online players when the `-i` flag is used. From `PlayerName (ID: 0, ID: 0)` to `PlayerName (Index: 0, Account ID: 0)` for clarification. (@Patrikkk)
* Added DisplayDollItemSync event. An event that is called when a player modifies the slot of a DisplayDoll (Mannequin). This event provides information about the current item in the displaydoll, as well as the item that the player is about to set. (@Patrikkk)
* Added DisplayDollItemSyncHandler, which checks for building permissions of the player at the position of the DisplayDoll. (If they do not have permissions, it means they are hacking as they could not even open the doll in the first place.) (@Patrikkk)
* Added RequestTileEntity packet handling. (@Patrikkk)
  * Implemented the OnRequestTileEntityInteraction even hook in GetDataHandler. (@Patrikkk)
  * Created RequestTileEntityInteractionHandler which checks for building permissions when the player is attempting to open a display doll (Mannequin) or a Hat Rack. This now prevents players from opening a Mannequin or a Hat Rack if they have no building permissions at the position of these tile entities. As of 1.4.0.5, these are the only two items that use this packet. (@Patrikkk)

## TShock 4.4.0 (Pre-release 11)
* Added new permission `tshock.tp.pylon` to enable teleporting via Teleportation Pylons (@QuiCM)
* Added new permission `tshock.journey.research` to enable sharing research via item sacrifice (@QuiCM)
* Add Emoji event to GetDataHandler. This packet is received when a player tries to display an emote. (@Patrikkk)
  * Added EmojiHandler to handle an exploit. Adding `tshock.sendemoji` permission and checks. Added this permission to guest group by default. (@Patrikkk)
* Handled SyncCavernMonsterType packet to prevent an exploit where players could modify the server's cavern monster types and make the server spawn any NPCs - including bosses - onto other players. (@Patrikkk)
* Added LandGolfBallInCup event which is accessible for developers to work with, as well as LandGolfBallInCup handler to handle exploits where players could send direct packets to trigger and imitate golf ball cup landing anywhere in the game world. Added two public lists in Handlers.LandGolfBallInCupHandler: GolfBallProjectileIDs and GolfClubItemIDs. (@Patrikkk)
* Added SyncTilePicking event. This is called when a player damages a tile. Implementing SyncTilePickingHandler and patching tile damaging related exploits. (Preventing player sending invalid world position data which disconnects other players.)
* Fixed the issue where mobs could not be fished out during bloodmoon because of Bouncer checks. (@Patrikkk)
  * Fixed the issue where certain fishing rods could not fish out NPCs due to a Bouncer check. (@Patrikkk)
* Update for OTAPI 2.0.0.37 and Terraria 1.4.0.5. (@hakusaro, @Patrikkk)
* Added additional config options for automatically kicking clients from the server upon breaking anti-cheat thresholds. (@moisterrific)
* Added pylon teleportation permission to default group, added `/spawn` permission to admin group, added the new journey mode research permission to trustedadmin, and moved all previous journey mode permissions from owner to trustedadmin. (@moisterrific)

## TShock 4.4.0 (Pre-release 10)
* Fixed all rope coils. (@Olink)
* Fixed a longstanding issue with SendTileSquare that could result in desyncs and visual errors. (@QuiCM)
* Fixed placement issues with Item Frames, Teleportation Pylons, etc. (@QuiCM)
* Fixed doors, and they are good now for real probably. (@QuiCM, @Hakusaro, @Olink)
* Bumped default max damage received cap to 42,000 to accommodate the Empress of Light's instant kill death amount. (@hakusaro, @moisterrific, @Irethia, @Ayrawei)
* Updated `/spawnboss` command to include Empress of Light, Queen Slime, and other additional bosses that have a health bar. (@moisterrific)

## TShock 4.4.0 (Pre-release 9)
* Fixed pet licenses. (@Olink)
* Added initial support for Journey mode in SSC worlds. (@Olink)
* Made TShock database MySQL 8 compatible by escaping column names in our IQueryBuilder code. (Name `Groups` is a reserved element in this version, which is used in our `Region` table.) (@Patrikkk)
* Reintroduced `-worldselectpath` per feedback from @fjfnaranjo. This command line argument should be used to specify the place where the interactive server startup will look for worlds to show on the world select screen. The original version of this argument, `-worldpath`, was removed because several game service providers have broken configurations that stop the server from running with an unhelpful error. This specific configuration was `-world` and `-worldpath`. In the new world, you can do the following:
  * `-worldselectpath` should be used if you want to customize the server interactive boot world list (so that you can select from a number of worlds in non-standard locations).
  * `-world` will behave as an absolute path to the world to load. This is the most common thing you want if you're starting the server and have a specific world in mind.
  * `-worldselectpath` and `-worldname` should work together enabling you to select from a world from the list that you specify. This is *not* a world file name, but a world name as described by Terraria.
  * `-worldselectpath` is identical to the old `-worldpath`. If you specify `-worldselectpath` and `-world` without specifying an absolute path the server will crash for sure.
  * Thank you again to @fjfnaranjo for supplying a [detailed feature request](https://github.com/Pryaxis/TShock/issues/1914) explaining precisely why this option should be available. Without this, we would have had no context as to why this feature was useful or important. Thank you, @fjfnaranjo!
  * This change was implemented by (@QuiCM, @hakusaro).
* Updated Bouncer to include Sparkle Slime debuff that can be applied to town NPCs. (@moisterrific)
* Updated `/spawnboss` command to include Empress of Light, Queen Slime, and other additional bosses that have a health bar. (@moisterrific)
* Added journey mode permissions to owner group by default. (@moisterrific)
* Fixed kick on hardcore death / kick on mediumcore death / ban on either from taking action against journey mode players. (@hakusaro)
* Attempted to fix the problem with the magic mirror spawn problems. You should be able to remove your spawn point in SSC by right clicking on a bed now. (@hakusaro, @AxeelAnder)
* Added HandleFoodPlatterTryPlacing event, which is called whenever a player places a food in a plate. Add antihack to bouncer, to prevent removing food from plates if the region is protected; To prevent placement if they are not in range; To prevent placement if the item is not placed from player hand. (@Patrikkk)
* Fixed an offset error in NetTile that impacted `SendTileSquare`. It was being read as a `byte` and not a `ushort`. (@QuiCM)
* Fixed coins not dropping after being picked up by npcs. The ExtraValue packet was not being read correctly. (@Olink)
* Removed packet monitoring from debug logs. To achieve the same results, install @QuiCM's packet monitor plugin (it does better things). (@hakusaro)
* Updated packet monitoring in send tile square handler for Bouncer debugging. (@hakusaro)
* Added `/sync`, activated with `tshock.synclocalarea`. This is a default guest permission. When the command is issued, the server will resync area around the player in the event of a desync issue. (@hakusaro)
  * If your doors disappear, this command will allow a player to resync without having to disconnect from the server.
  * The default group that gets this permission is `Guest` for the time being.
  * To add this command to your guest group, give them `tshock.synclocalarea`, with `/group addperm guest tshock.synclocalarea`.
  * This command may be removed at any time in the future (and will likely be removed when send tile square handling is fixed).
* Add FishOutNPC event handler, which is called whenever a player fishes out an NPC using a fishing rod. Added antihack to Bouncer, to prevent unathorized and invalid mob spawning, by checking player action, NPC IDs and range. (@Patrikkk, @moisterrific)
* Fixed smart door automatic door desync and deletion issue. (@hakusaro)

## TShock 4.4.0 (Pre-release 8)
* Update for OTAPI 2.0.0.36 and Terraria 1.4.0.4. (@hakusaro, @Patrikkk, @DeathCradle)
* Fixed /wind command. (@AxeelAnder)
* Fixed NPC debuff issue when attempting to fight bosses resulting in kicks. (@AxeelAnder)
* Fixed players are unable to remove an NPC. Change `byte NPCHomeChangeEventArgs.Homeless` to `HouseholdStatus NPCHomeChangeEventArgs.HouseholdStatus`. (@AxeelAnder)
* Fixed lava, wet, honey, and dry bombs;  
  and lava, wet, honey, and dry grenades;  
  and lava, wet, honey, and dry rockets;  
  and lava, wet, honey, and dry mines. (@Olink)
* Fix Bloody Tear displaying the wrong text when used. (@Olink)
* Fix the visibility toggle for the last two accessory slots. (@Olink)
* Adding Journey mode user account permissions. Journey mode must be enabled for these to have any effect. (@Patrikkk)
  * `tshock.journey.time.freeze`
  * `tshock.journey.time.set`
  * `tshock.journey.time.setspeed`
  * `tshock.journey.godmode`
  * `tshock.journey.wind.strength`
  * `tshock.journey.wind.freeze`
  * `tshock.journey.rain.strength`
  * `tshock.journey.rain.freeze`
  * `tshock.journey.placementrange`
  * `tshock.journey.setdifficulty`
  * `tshock.journey.biomespreadfreeze`
  * `tshock.journey.setspawnrate`
* Changed default thresholds for some changes in the config file to accommodate new items & changes to Terraria. (@hakusaro)
* Store projectile type in `ProjectileStruct RecentlyCreatedProjectiles` to identify the recently created projectiles by type. Make `RecentlyCreatedProjectiles` and `ProjectileStruct` public for developers to access from plugins.

## TShock 4.4.0 (Pre-release 7 (Entangled))
* Fixed bed spawn issues when trying to remove spawn point in SSC. (@Olink)
* Fixed Snake Flute. (@Olink)
* Fixed lava absorbant sponge not capturing lava. `LiquidSetEventArgs` now returns a `LiquidType` instead of a byte type. (@hakusaro)
* Fixed bottomless lava bucket from not being able to create lava. (@hakusaro)
  * Ban a lava bucket to ban lava on the server entirely, until we figure out a better way to handle liquids.
* Fixed scarab bombs not detonating on pick style tiles. (@hakusaro)
* Fixed dirt bombs not creating dirt. (@hakusaro)
* Added a ridiculous amount of debug information. If you're experiencing any problems with 1.4 items being caught by the TShock anticheat system, please turn on DebugLogs in your config file and capture log data. It'll be extremely helpful in narrowing down precisely how to fix your problem. (@hakusaro)
* Released with entangled support for 1.4.0.4 based on @Patrikkk local build and latest snapshot gen-dev. (@hakusaro)

## TShock 4.4.0 (Pre-release 6)
* Updates to OTAPI 2.0.0.35 (@DeathCradle).

## TShock 4.4.0 (Pre-release 5)
* Update player spawn related things to 1.4. `Terraria.Player.Spawn` method now has a required argument, `PlayerSpawnContext context`. (@AxeelAnder)
* Make sqlite db path configurable. (@AxeelAnder)
* Terraria 1.4.0.3 experimental support. (@Patrikkk)
* Updated changelog. (@hakusaro)

## TShock 4.4.0 (Pre-release 4)
* Debug logging now provides ConsoleDebug and ILog has been updated to support the concept of debug logs. Debug logs are now controlled by `config.json` instead of by preprocessor debug flag. (@hakusaro)
* Removed `/confuse` command and Terraria player data resync from @Zidonuke. (@hakusaro)
* Attempted to fix the player desync issue by changing `LastNetPosition` logic and disabling a check in Bouncer that would normally reject player update packets from players. (@QuiCM, @hakusaro)

## TShock 4.4.0 (Pre-release 3)
* Fixed `/worldmode` command to correctly target world mode. (@Ristellise)
* The following commands have been removed: `tbloodmoon`, `invade`, `dropmeteor`. `fullmoon`, `sandstorm`, `rain`, `eclipse`
* The following command has been added to replace them: `worldevent`. This command requires the `tshock.world.events` permission.
  * `worldevent` can be used as so: `worldevent [event type] [sub type] [wave (if invasion event)]`
  * Valid event types are `meteor`, `fullmoon`, `bloodmoon`, `eclipse`, `invasion`, `sandstorm`, `rain`
  * Valid sub types are `goblins`, `snowmen`, `pirates`, `pumpkinmoon`, `frostmoon` for invasions, and `slime` for rain.

* A new set of permissions has been added under the node `tshock.world.events`:
  * `tshock.world.events.bloodmoon`: Enables access to the `worldevent bloodmoon` command
  * `tshock.world.events.fullmoon`: Enables access to the `worldevent fullmoon` command
  * `tshock.world.events.invasion`: Enables access to the `worldevent invasion` command
  * `tshock.world.events.eclipse`: Enables access to the `worldevent eclipse` command
  * `tshock.world.events.sandstorm`: Enables access to the `worldevent sandstorm` command
  * `tshock.world.events.rain`: Enables access to the `worldevent rain` command
  * `tshock.world.events.meteor`: Enables access to the `worldevent meteor` command

Please note that the permissions previously tied to the removed commands are also still used to confirm access to the new commands, so if you have existing configurations no one should have any new or lost access.

## TShock 4.4.0 (Pre-release 2)
* Replaced `/expert` with `/worldmode` command. (@QuiCM)
* Fixed NPC buff anticheat issue conflicting with Terraria gameplay changes (whips). (@Patrikkk)

## TShock 4.4.0 (Pre-release 1)
* Added confused debuff to Bouncer for confusion applied from Brain of Confusion
* API: Added return in OnNameCollision if hook has been handled. (@Patrikkk)
* API: Added hooks for item, projectile and tile bans (@deadsurgeon42)
* API: Changed `PlayerHooks` permission hook mechanisms to allow negation from hooks (@deadsurgeon42)
* API: New WorldGrassSpread hook which shold allow corruption/crimson/hallow creep config options to work (@DeathCradle)
* Fixed a missing case in UserManager exception handling, which caused a rather cryptic console error instead of the intended error message (@deadsurgeon42)
* Fixed saving when one player is one the server and another one joins (@MarioE)
* Fixed /spawnmob not spawning negative IDs (@MarioE)
* Validated tile placement on PlaceObject; clients can no longer place frames, paintings etc with dirt blocks (@bartico6, @ProfessorXZ)
* Updated to new stat tracking system with more data so we can actually make informed software decisions (Jordan Coulam)
* Fixed /time display at the end of Terraria hours (@koneko-nyan)
* Added a warning notifying users of the minimum memory required to run TShock (@bartico6)
* Added /group rename to allow changing group names (@ColinBohn, @ProfessorXZ)
* Added /region rename and OnRegionRenamed hook (@koneko-nyan, @deadsurgeon42)
* Rebuilt /ban add. New syntax is /ban add <target> [time] [reason] where target is the target online player, offline player, or IP; where time is the time format or 0 for permanent; and where [reason] is the reason. (@hakusaro)
* Removed /ban addip and /ban addtemp. Now covered under /ban add. (@hakusaro)
* Added /su, which temporarily elevates players with the tshock.su permission to super admin. In addition added, a new group, owner, that is suggested for new users to setup TShock with as opposed to superadmin. Finally, /su is implemented such that a 10 minute timeout will occur preventing people from just camping with it on. (@hakusaro)
* Added /sudo, which runs a command as the superadmin group. If a user fails to execute a command but can sudo, they'll be told that they can override the permission check with sudo. Much better than just telling them to run /su and then re-run the command. (@hakusaro)
* Fixed /savessc not bothering to save ssc data for people who bypass ssc. (@hakusaro)
* Default permission sets for new databases are more modern. (@hakusaro)
* Added the ability to ban by account name instead of just banning a character name assuming its an account name. (@hakusaro)
* Fixed a bug in the CommandLineParser which caused some command lines to fail (@QuicM)
* Renamed TShock.DB.User to TShock.DB.UserAccount, including all the related methods, classes and events. (@Ryozuki)
* Update OTAPI to 2.0.0.31, which also updates Newtonsoft.Json to 10.0.3 (@Ryozuki)
* Fixed DumpItems() from trying to dump older versions of certain items (negative item IDs). (@Zaicon)
* Added the `/dump-reference-data` command, which when run, runs Utils.Dump() and outputs Terraria reference data to the server folder. (@hakusaro)
* Added DateTime datatype support for both MySQL and SQLite. (@Ryozuki)
* Fixed builds to not require a specific version of OTAPI and to not fail when in Release mode (@bartico6)
* Update Assembly Company to Pryaxis (@Ryozuki)
* Removed `/restart` command. (@hakusaro)
* Removed `Permissions.updateplugins` permission. (@hakusaro)
* Removed REST `/v3/server/restart/` route and `/server/restart/` route. (@hakusaro)
* The "auth system" is now referred to as the initial setup system (what it actually is). This is better verbiage for basically all situations. Who really wants to turn off the "authentication system?" In addition, the system now makes it more clear what the point of it is, rather than that it grants permissions. (@hakusaro)
* `GetDataHandlers.SendTileSquare` hook now sends a `TSPlayer` and a `MemoryStream` of raw data. (@hakusaro)
* Added `GetDataHandlers.HealOtherPlayer` hook. (@hakusaro)
* Added `GetDataHandlers.PlaceObject` hook. (@hakusaro)
* `GetDataHandlers.KillMe` now sends a `TSPlayer` and a `PlayerDeathReason`. (@hakusaro)
* Added `GetDataHandlers.ProjectileKill` hook. (@hakusaro)
* Removed `TShock.CheckProjectilePermission`. (@hakusaro)
* Added `TSPlayer` object to `GetDataHandlers.LiquidSetEventArgs`. (@hakusaro)
* Removed `TShock.StartInvasion` for public use (moved to Utils and marked internal). (@hakusaro)
* Fixed invasions started by TShock not reporting size correctly and probably not working at all. (@hakusaro)
* Removed `GetDataHandlers.TileKill` and replaced it with `GetDataHandlers.PlaceChest` as the packet originally designated as tile kill is now only used for chests. (@hakusaro)
* Added `TSPlayer` to `GetDataHandlers.NPCHome`. (@hakusaro)
* Added `TSPlayer` to `GetDataHandlers.ChestItemChanged`. (@hakusaro)
* Fixed chest item changes not triggering any range checks, tile checks, or correct chest checks. (@hakusaro)
* Added `TSPlayer` to `GetDataHandlers.PlayerBuff`. (@hakusaro)
* Added `TSPlayer` and `PlayerDeathReason` to `GetDataHandlers.PlayerDamage`. (@hakusaro)
* Added `TSPlayer` to `GetDataHandlers.NPCStrike`. (@hakusaro)
* Added `TSPlayer` to `GetDataHandlers.PlayerAnimation`. (@hakusaro)
* Added `GetDataHandlers.MassWireOperation` hook and related arguments. (@hakusaro)
* Added `GetDataHandlers.PlaceTileEntity` hook and related arguments. (@hakusaro)
* Added `TSPlayer` to `GetDataHandlers.GemLockToggle`. (@hakusaro)
* Added `GetDataHandlers.PlaceItemFrame` hook and related arguments. (@hakusaro)
* Added `TSPlayer.IsBouncerThrottled()`. (@hakusaro)
* Added `TSPlayer.IsBeingDisabled()` and removed `TShock.CheckIgnores(TSPlayer)`. (@hakusaro)
* Added `TSPlayer.CheckIgnores()` and removed `TShock.CheckIgnores(TSPlayer)`. (@hakusaro)
* Hooks inside TShock can now be registered with their `Register` method and can be prioritized according to the TShock HandlerList system. (@hakusaro)
* Fix message requiring login not using the command specifier set in the config file. (@hakusaro)
* Move `TShock.CheckRangePermission()` to `TSPlayer.IsInRange` which **returns the opposite** of what the previous method did (see updated docs). (@hakusaro)
* Move `TShock.CheckSpawn` to `Utils.IsInSpawn`. (@hakusaro)
* Replace `TShock.CheckTilePermission` with `TSPlayer.HasBuildPermission`, `TSPlayer.HasPaintPermission`, and `TSPlayer.HasModifiedIceSuccessfully` respectively. (@hakusaro)
* Fix stack hack detection being inconsistent between two different check points. Moved `TShock.HackedInventory` to `TSPlayer.HasHackedItemStacks`. Added `GetDataHandlers.GetDataHandledEventArgs` which is where most hooks will inherit from in the future. (@hakusaro)
* All `GetDataHandlers` hooks now inherit from `GetDataHandledEventArgs` which includes a `TSPlayer` and a `MemoryStream` of raw data. (@hakusaro)
* Removed _all obsolete methods in TShock marked obsolete prior to this version (all of them)_ (@hakusaro).
* Removed broken noclip detection and attempted prevention. TShock wasn't doing a good job at stopping noclip. It's always worse to claim that you do something that you can't/don't do, so removing this is better than keeping broken detection in. (@hakusaro)
* Replaced `Utils.FindPlayer` with `TSPlayer.FindByNameOrID` to more appropriately be object orientated. (@hakusaro)
* Moved `Utils.Kick()` to `TSPlayer` since its first argument was a `TSPlayer` object. (@hakusaro)
* Removed `Utils.ForceKick()`. (@hakusaro)
* Removed `Utils.GetPlayerIP()`. (@hakusaro)
* Moved `Utils.Ban()` to `TSPlayer.Ban()`. (@hakusaro)
* Moved `Utils.SendMultipleMatchError()` to `TSPlayer.SendMultipleMatchError`. (@hakusaro)
* Removed `Utils.GetPlayers()`. Iterate over the TSPlayers on the server and make your own list.
* Removed `Utils.HasBanExpired()` and replaced with `Bans.RemoveBanIfExpired()`. (@hakusaro)
* Removed `Utils.SendFileToUser()` and replaced with `TSPlayer.SendFileTextAsMessage()`. (@hakusaro)
* Removed `Utils.GetGroup()` also have you seen `Groups.GetGroupByName()`? (@hakusaro)
* `Utils.MaxChests()` is now `Utils.HasWorldReachedMaxChests()`. (@hakusaro)
* `Utils.GetIPv4Address()` is now `Utils.GetIPv4AddressFromHostname()`. (@hakusaro)
* Fixed the disappearing problem when placing tile entities. (@mistzzt)
* Removed the stat tracking system. (@hakusaro)
* Fixed erroneous kicks and bans when using `KickOnMediumcoreDeath` and `BanOnMediumcoreDeath` options. (@DankRank)
* Removed `TSPlayer.InitSpawn` field. (@DankRank)
* `OnPlayerSpawn`'s player ID field is now `PlayerId`. (@DankRank)
* Fixed null reference console spam in non-SSC mode (@QuiCM)
* `Utils.TryParseTime` can now take spaces (e.g., `3d 5h 2m 3s`) (@QuiCM)
* Enabled banning unregistered users (@QuiCM)
* Added filtering and validation on packet 96 (Teleport player through portal) (@QuiCM)
* Update tracker now uses TLS (@pandabear41)
* When deleting an user account, any player logged in to that account is now logged out properly (@Enerdy)
* Add NPCAddBuff data handler and bouncer (@AxeelAnder)
* Improved config file documentation (@Enerdy)
* Add PlayerZone data handler and bouncer (@AxeelAnder)
* Update sqlite binaries to 32bit 3.27.2 for Windows (@hakusaro)
* Fix banned armour checks not clearing properly (thanks @tysonstrange)
* Added warning message on invalid group comand (@hakusaro, thanks to IcyPhoenix, nuLLzy & Cy on Discord)
* Moved item bans subsystem to isolated file/contained mini-plugin & reorganized codebase accordingly. (@hakusaro)
* Moved bouncer checks for item bans in OnTileEdit to item bans subsystem. (@hakusaro)
* Compatibility with Terraria 1.4.0.2 (@AxeelAnder, @Patrikkk)
  * Multiple fields got slightly renamed.
  * Modifying ToggleExpert command. Main.expertMode is no longer settable. Using a Main.GameMode int property comparsion.
  * GameCulture no longer has static fields to get local language. Using methods to return/compare language.
  * Added permission "tshock.npc.spawnpets" which restricts pet spawns. This can cause high network load, so it's restricted. (@hakusaro)
  * Updated OnTeleport to support new args per protocol changes. (@hakusaro)
  * Disabled anticheat checks for projectile updates due to issues with game changes. (@hakusaro)
  * This update has been brought to you by: Patrikkk, Icy, Chris, Death, Axeel, Zaicon, hakusaro, and Yoraiz0r! <3

## TShock 4.3.26
* Removed the stat tracking system. (@hakusaro)
* Updated SQLite binaries. (@hakusaro)
* Removed server-sided healing when disabled. (@QuiCM)
* Patched an exploit that allowed users to kill town NPCs (@QuiCM)
* [API] Added a patch for the 0-length crash (@QuiCM)

## TShock 4.3.25
* Fixed a critical exploit in the Terraria protocol that could cause massive unpreventable world corruption as well as a number of other problems. Thanks to @bartico6 for reporting. Fixed by the efforts of @QuiCM, @hakusaro, and tips in the right directioon from @bartico6.

## TShock 4.3.24
* Updated OpenTerraria API to 1.3.5.3 (@DeathCradle)
* Updated Terraria Server API to 1.3.5.3 (@QuiCM, @hakusaro)
* Updated TShock core components to 1.3.5.3 (@hakusaro)
* Terraria Server API version tick: 2.1
* Added OnNpcKilled hook to Server API: 2.2 (@tylerjwatson)
* Added CreateCombatTextExtended to PacketTypes. This packet allows for the same functionality that packet 82 (CreateCombatText) used to have. (@QuiCM)
* Updated ServerBroadcast hook to provide a NetworkText object. (@tylerjwatson)
* Fixed levers and things not updating properly. (@deathcradle)
* Deprecated PacketTypes.ChatText. Chat is now handled using the NetTextModule and packet 82. (@QuiCM, @Hakusaro)
* Removed the -lang command-line flag from TShock. It is now a vanilla feature. (@Hakusaro)

## TShock 4.3.23
* Added evil type option during world creation (@mistzzt)
* Bans can be sorted. TShock's default sorting will retrieve bans sorted from newest to oldest based on the date the ban was added (@QuiCM)
* Resolved issues with mob and item spawning. Thanks to @OnsenManju for your investigative work :) (@QuiCM)
* Patched a crashing exploit (@Simon311)

## TShock 4.3.22
* Compatibility with Terraria 1.3.4.4
* API: Version tick 2.0
* API: Reduced RAM usage by ~80MB (Large server) (@deathcradle)
* API: Added TSPlayer.KillPlayer() (@QuiCM)
* API: Added TSPlayer.Logout() (@ProfessorXZ)
* Fixed connections after max slot is reached (@DeathCradle)
* Fixed server crashes caused by client disconnections when attempting to read closed sockets (@Enerdy)
* Added some code to make trapdoors work better (@DogooFalchion)
* AllowCutTilesAndBreakables config option now correctly allows flowers/vines/herbs to be cut in regions without breaking walls (@QuiCM)
* REST: `/v3/players/read` now includes a `muted` field (@QuiCM)
* REST: Token creation is now more secure (Thanks to @Plazmaz for reporting the issue!)
* REST: Deprecated the RestRequestEvent. If you use this event, please let us know.
* REST: ALL endpoints now have a base route (eg you can use `/server/motd` instead of `/v3/server/motd`). These base routes will never change, but will provide an `upgrade` field describing any newer routes
* REST: Added `/v3/world/autosave` and `/v3/world/bloodmoon` which use GET parameter style arguments. I.e., `/v3/world/autosave?state=[true|false]` & `/v3/world/bloodmoon?state=[true|false]`. The state argument is optional
* Fixed fishing quests not saving/loading correctly when login before join, UUID login, and SSC were enabled together (@DogooFalchion)

## TShock 4.3.21
* Compatibility with Terraria 1.3.4.3 (@Patrikkk, @Zaicon).
* API: Version tick 1.26.
* API: Deprecated PlayerDamage and PlayerKillMe packets (now uses PlayerHurtV2 and PlayerDeathV2).
* API: Main.rand now uses UnifiedRandom instead of Random. This WILL break any existing plugin that uses Main.rand.
* Fixed HealOtherPlayer packet exploit (@Simon311).
* Added associated config option for HealOtherPlayer exploit prevention (@Simon311).
* Added `/accountinfo` command to get account information for a given TShock account (@Simon311).
* Removed TShock color parsing from MOTDs (@QuiCM).
* Fixed butterfly statues spawning catchable butterflies (@DogooFalchion).
* Implemented some missing balance changes lost in prior version patches (@DogooFalchion).
* Added alias for server shutdown command: stop (@nicatronTg).
* Removed the old REST model. This includes the following endpoints:
 * `/status`
 * `/v2/players/read`
 * `/v2/server/rawcmd` (@QuiCM).
* Fixed `/user group` always giving an unhelpful error messaging telling you to check the console, even if we knew exactly why it failed (@nicatronTg).
* Removed _all obsolete methods in TShock marked obsolete prior to this version (all of them)_ (@nicatronTg).
* Fixed issue where registration + login would fail because KnownIps had 0 items and .Last() doesn't work on collections with 0 items (@DogooFalchion, @nicatronTg, @Simon311).
* Added `/uploadssc [player]` which allows someone to upload SSC data for [player] and store it on the server. Adds `tshock.ssc.upload` and `tshock.ssc.upload.others` permission nodes to match (@DogooFalchion).
* Added hardened stone to the whitelist of tiles editable by players (@DogooFalchion).
* Added conversion system to send convert old MOTD format into smart text, while preserving initial line starting values to keep byte optimization for background colors Thanks to (@QuiCM, @Simon311, and especially @DogooFalchion) for the hard work on this issue.

## TShock 4.3.20
* Security improvement: The auth system is now automatically disabled if a superadmin exists in the database (@Enerdy).
* Removed the `auth-verify` command since `auth` now serves its purpose when necessary (@Enerdy).
* Security: `/"` exploit can no longer break chat mute filters (@Simon311).
* Fixed an issue where sometimes players could connect briefly during server shutdown, leading to errors (@Simon311).
* Fixed wyverns despawning & not behaving like normal (@QuiCM).
* Fixed major security issue where InvokeClientConnect could be exploited to do terrible, terrible things (@Simon311, @nicatronTg, @popstarfreas, @ProfessorXZ, @QuiCM).

## TShock 4.3.19
* Compatibility with Terraria 1.3.3.3 (@Simon311)
* API: Version tick 1.25
* API: Resolved some issues with the ItemForceIntoChest hook (@QuiCM, @Patrikkk)
* API: Resolved some shonky code that caused Vitamins and other Ankh Shield related items to drop at strange rates or not at all (@ProfessorXZ, @QuiCM, @nicatronTg)
* Fixed magical ice blocks not working correctly (@ProfessorXZ)

## TShock 4.3.18

* Compatibility with Terraria 1.3.3.2
* API: Version tick 1.24
* API: Fixed chat line breaks when using chat tags and long strings of text (@ProfessorXZ)
* API: Added ItemForceIntoChest hook (@QuiCM)
* API: Included the player's registration date in REST's players/read endpoints (@ProfessorXZ)
* The setdungeon command correctly uses tshock.world.setdungeon as its permission (@OnsenManju)
* Fixed clients being able to "Catch" and remove NPCs (@ProfessorXZ)
* Fixed clients being able to remove other players' portals (@ProfessorXZ)
* Fixed possible client crashes caused by invalid item netIDs (@ProfessorXZ)
* Fixed players being able to bypass permission checks when placing Tile Entities (@ProfessorXZ)
* Fixed players being able to bypass permission checks when placing items in Item Frames (@ProfessorXZ)
* Fixed a bug involving Item Frames which allowed players to duplicate items (@ProfessorXZ)
* Fixed an issue allowing clients to teleport NPCs to arbitrary locations (@ProfessorXZ)
* Fixed a bug where players would get teleported to their previous location after dismounting the Unicorn Mount (@ProfessorXZ)
* Players can no longer quick stack items into region protected chests (@ProfessorXZ)
* Rope placement is no longer blocked by range checks (@ProfessorXZ)
* The Drill Containment Unit breaks blocks properly now (@ProfessorXZ)
* Fixed item duplications caused by range checks and invalid netIDs (@ProfessorXZ)
* Fixed Expert mode coin duplication (@ProfessorXZ)
* Players are no longer able to place liquids using LoadNetModule packet (@ProfessorXZ)
* Explosives are no longer blocked by range checks (@ProfessorXZ)
* Players can no longer bypass tile checks by using the Tile packet (@ProfessorXZ)
* Fixed a bug where players couldn't hammer a Junction Box without "allowclientsideworldedit" permission (@Patrikkk)
* Fixed the client's UI not being draw when setting wind speed to abnormal values (@ProfessorXZ)
* Added a command to start and stop sandstorms (@QuiCM)

## TShock 4.3.17

* Compatibility with Terraria 1.3.2.1
* Updated superadmin behaviour to conform to expected behaviour (@QuiCM, @Patrikk)
* Fixed a crash involving teleporters and dressers (@QuiCM)
* Fixed pressure plates (@Enerdy, @Patrikk)
* Fixed a deadlock in wiring (@Wolfje)
* Fixed a crash in wiring (@Patrikk)
* Improved network syncing on client joins (@Patrikk)
* The Presserator can now place actuators (@ProfessorXZ)
* Resolved a region error when removing unlisted users from regions (@QuiCM)
* Added a `SetDungeon` command to set the dungeon position (@webmilio)
* The currently running world name is now part of the server application's title (@webmilio)
* Gem locks can now be region protected (@mistzzt)
* Players can now place sensors (@mistzzt)
* Repackaged GeoIP with TShock so that GeoIP works (@Enerdy)
* Added permissions to use sundials and start/stop parties (@Patrikk)
* Added an announcement box hook (@mistzzt)
* Added the ability to choose what type of world (crimson/corruption) you generate (@NoNiMad)

## TShock 4.3.16

* Terraria 1.3.1 wiring bugfixes
* Terraria 1.3.1.1 compatibility

## TShock 4.3.15

* This release is actually 4.3.14, but was ticked extra due to a version issue on gen-dev prior to master push.
* Update to 1.3.1

## TShock 4.3.13

* Fixed an issue preventing TShock from starting on certain mono versions (@Wolfje)
* Fixed a deadlock in Wiring (@Wolfje)
* Fixed character styles/gender not being saved properly on first login while SSC is on (@QuiCM)
* Added a PlayerPermission hook fired whenever a permission check involving said player occurs (when the new TSPlayer.HasPermission method is called) (@Enerdy)
* Resolved an issue where martian invasions and eclipses would have empty messages if AnonymousBossInvasions was set to true (@QuiCM)
* Added an optional `slime` parameter to the `rain` command, allowing slime rain to be started and stopped. New syntax is `rain [slime] <start/stop>` (@QuiCM)
* Fixed performance issues due to concurrent dictionary access in TSPlayer (@CoderCow)
* Added an ID property to Regions (@QuiCM)
* Fixed an issue where region sizes were calculated incorrectly (@QuiCM)
* Fixed a bug in RegionManager preventing regions adding correctly (@pink_panther)
* Fixed another bug in RegionManager preventing regions adding correctly (@QuiCM)
* Fixed a routing issue with the `/v2/token/create` REST endpoint
* Removed the `/token/create` REST endpoint. `/v2/token/create` should be used instead.

## TShock 4.3.12

* Fixed issues with TSPlayer.SetTeam not working (@QuiCM)
* Fixed /butcher not killing bosses in expert difficulty (@QuiCM)
* API: Deprecated PacketBufferer (now obviated by SendQ) (@QuiCM)
* API: Building on Windows no longer breaks traps (@Wolfje)
* Fixed bombs, dynamite, and sticky bombs (@Wolfje)
* Removed spammy messages from OnSecondUpdate that confused some server owners (@Wolfje)
* Rewrote some stat tracker code to send actually relevant data to the stats server (@Cleant / George from Multiplay UK)
* Added an opt-out command line switch to disable the stat tracker (--stats-optout) (@Cleant / George from Multiplay UK)
* Added a unique provider token which can be passed to the stat tracker (--provider-token [token]) for tracking servers from the same GSP. (@Cleant / George from Multiplay UK)

## TShock 4.3.11

* This release is actually 4.3.10, but was ticked extra due to a version issue on gen-dev prior to master push.

## TShock 4.3.10

This version features a drop-in tile replacement system by @Wolfje that reduces RAM requirements
by up to 70% on all worlds and CPU requirements up to 10% in the running process.

* Large worlds: from 700MB-1GB -> ~325MB
* Medium worlds: from 500MB -> ~200MB
* Small worlds: from 400MB -> ~125MB

Other notable changes include:

* API: **Drop-in tile storage replacement system** (@Wolfje)
* API: Fixed some possible packet leaks in sendq (@Wolfje)
* API: APIVersion 1.22
* API: Added crash protection around malicious and/or invalid packets (@Wolfje)
* API: Fixed worlds not loading sometimes (@tysonstrange)
* API: Fixed living leaf walls not working as housing
* Fixed an issue preventing some players from joining when the world is saving (@Wolfje)
* Fixed an issue adding a ban on a player who has previously been banned (@Wolfje)
* Fixed /invade martian (@Wolfje)
* Fixed target dummies not working properly (@QuiCM)
* Added a config option (DisableSecondUpdateLogs) to prevent log spam from OnSecondUpdate() (@QuiCM)
* Added RESTful API login rate limiting (@George)
* Added config options (MaximumRequestsPerInterval, RequestBucketDecreaseIntervalMinutes, LimitOnlyFailedLoginRequests) for rate limiting (@George)
* **DEPRECATION**: Deprecated Disable(string, bool) and added Disable(string, DisableFlags). Please update your plugins accordingly (@QuiCM)
* Fixed Halloween and Christmas events not working properly (@TomyLobo)
* Fixed the demon heart's extra accessory slot not working correctly in SSC (@QuiCM)
* Fixed gender-changing potions not working correctly in SSC (@hastinbe)
* Fixed IP bans not working correctly (@hastinbe)
* Fixed /reload not using the correct permission (@QuiCM)
* Fixed TSPlayer.ActiveChest not being tracked correctly resulting in item dupes while disabled (@QuiCM)
* /reload now reloads tile and projectile bans

## TShock 4.3.8
* API: Update to Terraria 1.3.0.8 (@Patrikkk)
* **API: Added a crash reporter which collects memory dumps on Windows** (@Wolfje)
* API: New commandline param: `-crashdir` - Writes crash reports to the specified directory (@Wolfje)
* API: Sendq now doesn't disconnect people when it cant send a packet (@Wolfje)
* API: Fixed more crashes on disconnect in sendq (@Wolfje)
* API: Now ignores unknown server packets (@Wolfje)
* API: Potentially removed arithmetic overflows in server (@Wolfje)

### Using the Crash Reporter

TShock now has a crash reporter built in which writes crash logs to the `crashes` directory
in the event of a catastrophic failure.  **To change where TShock writes its crash logs,
specify the `-crashdir` parameter on the command line**.

1. In the event of a crash, look for a file called `crash_xxxx.zip` in the `crashes` directory
2. Upload the file somewhere, beware the crash file may be quite large (>100MB), anywhere like google drive, dropbox or mega will be fine
3. Post a link to the crash with reproduction steps in the TShock support forum

Alternatively, if you do not want to report the crash, just delete the file.

## TShock 4.3.7

* Auth system kicks players if system is disabled. (@nicatronTg)
* Fixed /login permitting multiple logins without a logout in between. (@nicatronTg)
* Allow[Hallow/Corruption/Crimson]Creep in config now work. (@QuiCM)
* API: Treasure bags are now named properly. (@QuiCM)
* API: Clients no longer close on disconnect. (@Wolfje)
* API: Add server broadcast hook. (@Patrikk)
* API: Fixed pressure plate hook triggering multiple times. (@Patrikk)
* API: Fixed issues with SendQ writes failing. (@Wolfje)
* API: Version tick to 1.21

## TShock 4.3.6

* API: NPCs shoot the right way (@QuiCM)
* API: The server config file works correctly with priority and port (@Patrikkk)
* API: Removed support for favorites and removed JSON dependencies. (@Enerdy)
* API: Removed support for clouds. (@Enerdy)
* API: Fixed a whole lot of bugs with wiring, and in general re-wrote some core bits that were bugged. (@QuiCM)
* API: Fixed projectile AI bugs. (@AndrioCelos)
* API: Fixed world saving problems. (WhiteXZ)
* API: Fixed server not accepting more connections once max slots was filled. (@QuiCM)
* API: Removed startup parameters and moved them to TShock. (@Cleant)
* API: Item.SetDefaults() no longer kills some tools. (@Enerdy)
* API: Restored chat bubbles. (@QuiCM)
* API: Updated to 1.3.0.6. (@Enerdy & @Patrikkk)
* API: Lots and I mean lots of network improvements in the SendQ department. (@tylerjwatson)
* API: Added NpcLootDrop and DropBossBag hooks. (@Patrikkk)
* API: Fixed hook: NpcTriggerPressurePlate (@Patrikkk)
* API: Fixed hook: ProjectileTriggerPressurePlate (@Patrikkk)
* API: Fixed hook: ItemSetDefaultsString (@Patrikkk)
* API: Fixed hook: ItemSetDefaultsInt (@Patrikkk)
* API: Fixed hook: ItemNetDefaults (@Patrikkk)
* API: Fixed hook: GameStatueSpawn (@Patrikkk)
* API: Fixed hook: NpcNetDefaults (@Patrikkk)
* API: Fixed hook: NpcNetSetDefaultsString (@Patrikkk)
* API: Fixed hook: NpcNetSetDefaultsInt (@Patrikkk)
* API: Fixed hook: NpcSpawn (@Patrikkk)
* API: Fixed hook: NpcTransformation (@Patrikkk)
* API: Fixed hook: NpcStrike (@Patrikkk)
* API: Updated AssemblyInfo to 1.3.0.6. (@nicatronTg)
* API: Moved to .NET Framework 4.5. (@tylerjwatson)
* API: Dedicated server input thread doesn't run if input is redirected/piped. (@tylerjwatson)
* API: Wiring.cs methods are now public. (@Stealownz)
* API: Added PlayerTriggerPressurePlate hook. (@Patrikkk)
* API: API Version Tick to 1.20.
* The config option disabling the DCU has been deprecated and will be removed in a future release. (@nicatronTg)
* Fixed bubble tile triggering noclip checks. (@Enerdy)
* Updated projectile handling in GetDataHandlers. (@QuiCM)
* Fixed issue #992. (@QuiCM)
* Teleport handler now handles wormholes. (@QuiCM)
* Fixed tall gates and trap doors (issue #998). (@QuiCM)
* Added monoliths to orientable tiles (issue #999). (@QuiCM)
* Fixed vortex stealth armor (issue #964). (@QuiCM)
* Added moon lord to spawn boss. (@QuiCM)
* Fixed serverpassword syntax error error message. (@JordyMoos)
* Fixed issue #1019. (@QuiCM)
* Fix: Region protection prevents placement of objects. (@Patrikkk)
* Moved all startup parameters to TShock. (@Cleant)
* Fix: Target dummies are no longer butchered. (@Denway)
* Added projectile 465 to the ignore list, which fixes some other issues. (@Enerdy)
* Fix: Logging out is now safe with SSC (/logout) (issue #1037). (@QuiCM)
* API/TShock: Removed -world parameter from TShock, put it back in the API. (@tylerjwatson)

## TShock 4.3.5

* Fix HandleSpawnBoss, and as a result the spawnboss command and boss spawning items. (@Ijwu)
* Rewrite SendQ for more network stack improvements (@tylerjwatson)
* Update to Terraria 1.3.0.5 (@Patrikkk)

## TShock 4.3.4

* Fix invasion progress messages (@QuiCM)
* Completely rewrite SendQ to have less deadlocks (@tylerjwatson)

## TShock 4.3.3

* Fix dihydrogen monoxide (@tylerjwatson)
* Whitelist another boss projectile (@Patrikkk, @QuiCM)

## TShock 4.3.2

* Fixed the issue where using the Super Absorbent Sponge would disable users (@QuiCM)
* Fixed an issue in NetGetData where e.Length - 1 would be -1 (@QuiCM)
* Fixed /who -i and /userinfo (@Enerdy)
* API: OnRegionEntered hook now returns the region entered (@Patrikkk)
* Support for Terraria 1.3.0.4 (@nicatronTg)
* Fixed dressers being unbreakable. (@nicatronTg)
* Fixed wall placement mechanics (@nicatronTg, @Ijwu, @QuiCM)
* Fixed Moon Lord projectiles disabling players (@k0rd, @nicatronTg)
* Fixed several potential crashes in server (@Patrikkk)
* Fixed -autocreate command line argument (@QuiCM, @nicatronTg)
* Added more world data to world load menu (@QuiCM)
* Moved server password to TShock config (@Enerdy)
* Fixed world delete in server (@benjiro)
* Fixed disappearing NPCs (@QuiCM)
* Added much more performant code, SendQ, to server module. Reduces downstream network overhead by at least 40% (@tylerjwatson)
* API: Updated TSPlayer.Disable to use new buffs (@Enerdy)
* Updated default max damage & projectile damage to 1,175 (based on 625 people)
* Fixed support for SSC (@QuiCM)

## TShock 4.3.1

* Fixed a bug where /user group failing would output no error. (@nicatronTg)
* Fixed a bug where /user group would fail. @(Enerdy)
* Added the ability to disable backup autosave messages. (@nicatronTg)
* Fixed /buff malfunctioning when entering an invalid buff name. (@Enerdy)
* Fixed projectiles 435-438 (martian invasion) freezing everyone under certain conditions. (@Enerdy)
* DisableTombstones now works properly with the new golden gravestones. (@Enerdy)
* REST module now properly catches exceptions during Start(). (@Patrikkk)
* Added /expert command to toggle expert mode. (@QuiCM)
* Fixed pirate invasions. (@patrik)
* Fixed worldinfo packet. (@QuiCM)
* Fixed server passwords. (@Enerdy)

## TShock 4.3.0.0

* API: Modifed NetItem so that it's actually useful. (@MarioE)
* Updated prebuilts (SQLite, JSON, MySQL) to latest versions. (@nicatronTg)
* Added a minimum password length to prevent blank passwords. (@nicatronTg)
* Modified item ban checks to provide which item is disabling a player in the logs. (@Enerdy)
* API: Modified TSPlayer to store a user, and deprecated calls to TSPlayer.User.ID. (@QuiCM)
* Modified chat color specs in config file to be int arrays rather than floats. (@nicatronTg)
* Modified verbiage for ```/auth``` and ```/auth-verify``` to make it clearer how they operate. (@nicatronTg)
* API: Added fuzzy name searching for users. (@QuiCM)
* API: Fixed ```OnPlayerLogout``` not being fired when a player disconnects. (@nicatronTg)
* API: Deprecated ```ValidString``` and ```SanitizeString``` methods in Utils. (@nicatronTg)
* Added BCrypt password hashing and related systems for it. BCrypt replaces the old system using non-password hashing algorithms for storing passwords. It breaks implementations of the login code that were manually recreated, but is otherwise seamless in transition. (@nicatronTg)
* API: Added ```User.VerifyPassword(string password)``` which verifies if the user's password matches their stored hash. It automatically upgrades a users' password to BCrypt if called and the password stored is not a BCrypt hash. (@nicatronTg)
* API: Deprecated ```Utils.HashPassword``` and related password hashing functions as those are no longer needed for plugin access. (@nicatronTg)
* Fixed ```UseServerName``` config option so that it correctly sends the config server name any time that Main.WorldName is used. (@Olink)
* Fixed a bug where people could ban themselves. (@nicatronTg)
* Fixed a bug where banning a player who never logged in caused problems. (@nicatronTg)
* Terraria 1.3.0.3 support.<|MERGE_RESOLUTION|>--- conflicted
+++ resolved
@@ -51,7 +51,6 @@
 * Fixed `TSPlayer.GiveItem` not working if the player is in lava. (@PotatoCider)
 * Only allow using Teleportation Potions, Magic Conch, and Demon Conch whilst holding them. (@drunderscore)
 * Updated server startup language to be more clear when encountering a fatal startup error. Now, the server gives more context as to what happened so that there's a better chance of people being able to help themselves. (@hakusaro)
-<<<<<<< HEAD
 * Added `-worldevil <type>` command line argument. (@NotGeri)
 * Added PlayerHasBuildPermission hook to PlayerHooks. (@AnzhelikaO, @Killia0)
 * Fixed an exploit in which the Ice Block deletion allowance from the Ice Rod bypassed region protection, allowing for deleting all tiles in a protected region and/or replacing them with Ice Blocks. (@punchready)
@@ -59,9 +58,7 @@
 * Removed the config options `TileRectangleSizeThreshold` and `KickOnTileRectangleSizeThresholdBroken` because they are made obsolete by the new system, which will only allow valid rectangle sizes (at a maximum of only 4 by 4 tiles in 1.4.3.6). (@punchready)
 * Bumped Newtonsoft Json to 13.0.1. (@dependabot)
 * Allow the Cool Whip to apply `CoolWhipNPCDebuff` for `240` ticks, fixing abnormal NPC buff add rejects in Bouncer. (@drunderscore)
-=======
 * Fixed Bouncer rejecting Explosive Bunny critter release when using the Bunny Cannon, if the player had since stopped selecting the Explosive Bunny. (@drunderscore)
->>>>>>> 1d9bc7d1
 
 ## TShock 4.5.17
 * Fixed duplicate characters (twins) after repeatedly logging in as the same character due to connection not being immediately closed during `NetHooks_NameCollision`. (@PotatoCider)
