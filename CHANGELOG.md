--- conflicted
+++ resolved
@@ -13,11 +13,10 @@
   * If there is no section called "Upcoming changes" below this line, please add one with `## Upcoming changes` as the first line, and then a bulleted item directly after with the first change.
 
 ## TShock 4.5.11
-<<<<<<< HEAD
 * Add the new allowed buff TentacleSpike to NPC buff cheat detection bouncer. (@sgkoishi)
-=======
+
+## TShock 4.5.11
 * Fixed the exploit with increasing projectile size.
->>>>>>> 76b0d9e5
 
 ## TShock 4.5.10
 * Changed the server behavior when `SIGINT` is received. When `SIGINT` is trapped, the server will attempt to shut down safely. When it is trapped a second time in a session, it will immediately exit. (`SIGINT` is typically triggered via CTRL + C.) This means that it is possible to corrupt your world if you force shutdown at the wrong time (e.g., while the world is saving), but hopefully you expect this to happen if you hit CTRL + C twice in a session and you read the warning. (@hakusaro, @Onusai)
