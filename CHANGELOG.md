# TShock for Terraria

This is the rolling changelog for TShock for Terraria. Use past tense when adding new entries; sign your name off when you add or change something. This should primarily be things like user changes, not necessarily codebase changes unless it's really relevant or large.

## Upcoming changes
* Fixed various bugs related to Snake Charmer's Flute. (@rustly)  
	* The entirety of the snake now places.  
	* The old snake now removes when placing a new snake.   
	* Players are no longer disabled for breaking TilePlace/TileKill thresholds when modifying snakes.  
* Prevented players from seeing the npc spawnrate change permission error on join. (@rustly)
* Installed new sprinklers!
* Organized parameters by category and relevance in the `config.json` file. (@kubedzero)
* Fix multiple holes in Bouncer OnTileData. (@Patrikkk, @hakusaro)
	* Issue where players could replace tiles with banned tiles without permission. 
	* Including replace action in TilePlace threshold incrementation, so players cannot bypass the threshold while replacing tiles/walls.
	* Including check for maxTileSets when player is replacing tiles, so players cannot send invalid tile data through the replace tile action.
	* Including a check for ReplaceWall when the tile is a Breakable/CutTile.
* Adding checks in Bouncer OnNewProjectile (@Patrikkk):
	* For valid golf club and golf ball creation.
	* Renamed stabProjectile to directionalProjectile for a more accurate naming.
	* Adding staff projectiles to the directionalProjectiles Dictionary to include staffs in the valid projectile creation check.
	* Adding GolfBallItemIDs list in Handlers.LandGolfBallInCupHandler.cs
* Fixed an issue in the SendTileSquare handler that was rejecting valid tile objects (@QuiCM)
* Fixed the issue where players were unable to place regular ropes because of the valid placement being caught in Bouncer OnTileEdit. (@Patrikkk)
* Added pet license usage permissions to `trustedadmin` and `owner` groups. Do note that this has a high network usage and can be easily be abused so it is not recommended to give out this permission to lower level groups. (@moisterrific) 
* Remove checks that prevented people placing personal storage tiles in SSC as the personal storage is synced with the server.(@Patrikkk)
* Cleaned up a check in Bouner OnTileEdit where it checks for using the respective item when placing a tile to make it clearer. This change also fixed the issue in a previous commit where valid replace action was caught. Moved the check for max tile/wall types to the beginning of the method. (@Patrikkk)
* Improved clarity for insufficient permission related error messages. (@moisterrific)
* Remove redundant Boulder placement check that prevented placing chests on them, as it is no longer possible to place a chest on a boulder, so nothing crashes the server. "1.2.3: Boulders with Chests on them no longer crash the game if the boulder is hit." (@kevzhao2, @Patrikkk)
<<<<<<< HEAD
* Adding DisplayDollItemSync event. An event that is called when a player modifies the slot of a DisplayDoll (Mannequin). This event provides information about the current item in the displaydoll, as well as the item that the player is about to set. (@Patrikkk)
* Adding DisplayDollItemSyncHandler, which checks for building permissions of the player at the position of the DisplayDoll. (If they do not have permissions, it means they are hacking as they could not even open the doll in the first place.) (@Patrikkk)
=======
* Multiple modifications in Command.cs (@Patrikkk)
	* `/itemban` - `/projban` - `/tileban` - Added a `default:` case to the commands so an invalid subcommand promts the player to enter the help subcommand to get more information on valid subcommands. (@Patrikkk)
	* `/world` - Renamed to /worldinfo to be more accurate to it's function. Command now displays the world's `Seed`. Reformatted the world information so each line isn't repeatedly starting with "World". (@Patrikkk)
	* `/who` - Changed the display format of the online players when the `-i` flag is used. From `PlayerName (ID: 0, ID: 0)` to `PlayerName (Index: 0, Account ID: 0)` for clarification. (@Patrikkk)
>>>>>>> 2cf08084

## TShock 4.4.0 (Pre-release 11)
* New permission `tshock.tp.pylon` to enable teleporting via Teleportation Pylons (@QuiCM)
* New permission `tshock.journey.research` to enable sharing research via item sacrifice (@QuiCM)
* Add Emoji event to GetDataHandler. This packet is received when a player tries to display an emote. (@Patrikkk)
	* Adding EmojiHandler to handle an exploit. Adding `tshock.sendemoji` permission and checks. Added this permission to guest group by default. (@Patrikkk)
* Handled SyncCavernMonsterType packet to prevent an exploit where players could modify the server's cavern monster types and make the server spawn any NPCs - including bosses - onto other players. (@Patrikkk)
* Added LandGolfBallInCup event which is accessible for developers to work with, as well as LandGolfBallInCup handler to handle exploits where players could send direct packets to trigger and imitate golf ball cup landing anywhere in the game world. Added two public lists in Handlers.LandGolfBallInCupHandler: GolfBallProjectileIDs and GolfClubItemIDs. (@Patrikkk)
* Added SyncTilePicking event. This is called when a player damages a tile. Implementing SyncTilePickingHandler and patching tile damaging related exploits. (Preventing player sending invalid world position data which disconnects other players.)
* Fixed the issue where mobs could not be fished out during bloodmoon because of Bouncer checks. (@Patrikkk)
	*Fixed the issue where certain fishing rods could not fish out NPCs due to a Bouncer check. (@Patrikkk)
* Update for OTAPI 2.0.0.37 and Terraria 1.4.0.5. (@hakusaro, @Patrikkk)
* Add additional config options for automatically kicking clients from the server upon breaking anti-cheat thresholds. (@moisterrific)
* Add pylon teleportation permission to default group, added `/spawn` permission to admin group, added the new journey mode research permission to trustedadmin, and moved all previous journey mode permissions from owner to trustedadmin. (@moisterrific)

## TShock 4.4.0 (Pre-release 10)
* Fix all rope coils. (@Olink)
* Fixed a longstanding issue with SendTileSquare that could result in desyncs and visual errors. (@QuiCM)
* Fixed placement issues with Item Frames, Teleportation Pylons, etc. (@QuiCM)
* Doors are good now for real probably (@QuiCM, @Hakusaro, @Olink)
* Bump default max damage received cap to 42,000 to accommodate the Empress of Light's instant kill death amount. (@hakusaro, @moisterrific, @Irethia, @Ayrawei)
* Updated `/spawnboss` command to include Empress of Light, Queen Slime, and other additional bosses that have a health bar. (@moisterrific)

## TShock 4.4.0 (Pre-release 9)
* Fixed pet licenses. (@Olink)
* Added initial support for Journey mode in SSC worlds. (@Olink)
* Made TShock database MySQL 8 compatible by escaping column names in our IQueryBuilder code. (Name `Groups` is a reserved element in this version, which is used in our `Region` table.) (@Patrikkk)
* Reintroduced `-worldselectpath` per feedback from @fjfnaranjo. This command line argument should be used to specify the place where the interactive server startup will look for worlds to show on the world select screen. The original version of this argument, `-worldpath`, was removed because several game service providers have broken configurations that stop the server from running with an unhelpful error. This specific configuration was `-world` and `-worldpath`. In the new world, you can do the following:
  * `-worldselectpath` should be used if you want to customize the server interactive boot world list (so that you can select from a number of worlds in non-standard locations).
  * `-world` will behave as an absolute path to the world to load. This is the most common thing you want if you're starting the server and have a specific world in mind.
  * `-worldselectpath` and `-worldname` should work together enabling you to select from a world from the list that you specify. This is *not* a world file name, but a world name as described by Terraria.
  * `-worldselectpath` is identical to the old `-worldpath`. If you specify `-worldselectpath` and `-world` without specifying an absolute path the server will crash for sure.
  * Thank you again to @fjfnaranjo for supplying a [detailed feature request](https://github.com/Pryaxis/TShock/issues/1914) explaining precisely why this option should be available. Without this, we would have had no context as to why this feature was useful or important. Thank you, @fjfnaranjo!
  * This change was implemented by (@QuiCM, @hakusaro).
* Updated Bouncer to include Sparkle Slime debuff that can be applied to town NPCs. (@moisterrific)
* Updated `/spawnboss` command to include Empress of Light, Queen Slime, and other additional bosses that have a health bar. (@moisterrific)
* Added journey mode permissions to owner group by default. (@moisterrific)
* Fixed kick on hardcore death / kick on mediumcore death / ban on either from taking action against journey mode players. (@hakusaro)
* Attempted to fix the problem with the magic mirror spawn problems. You should be able to remove your spawn point in SSC by right clicking on a bed now. (@hakusaro, @AxeelAnder)
* Added HandleFoodPlatterTryPlacing event, which is called whenever a player places a food in a plate. Add antihack to bouncer, to prevent removing food from plates if the region is protected; To prevent placement if they are not in range; To prevent placement if the item is not placed from player hand. (@Patrikkk)
* Fixed an offset error in NetTile that impacted `SendTileSquare`. It was being read as a `byte` and not a `ushort`. (@QuiCM)
* Fixed coins not dropping after being picked up by npcs. The ExtraValue packet was not being read correctly. (@Olink)
* Removed packet monitoring from debug logs. To achieve the same results, install @QuiCM's packet monitor plugin (it does better things). (@hakusaro)
* Updated packet monitoring in send tile square handler for Bouncer debugging. (@hakusaro)
* Added `/sync`, activated with `tshock.synclocalarea`. This is a default guest permission. When the command is issued, the server will resync area around the player in the event of a desync issue. (@hakusaro)
  * If your doors disappear, this command will allow a player to resync without having to disconnect from the server.
  * The default group that gets this permission is `Guest` for the time being.
  * To add this command to your guest group, give them `tshock.synclocalarea`, with `/group addperm guest tshock.synclocalarea`.
  * This command may be removed at any time in the future (and will likely be removed when send tile square handling is fixed).
* Add FishOutNPC event handler, which is called whenever a player fishes out an NPC using a fishing rod. Added antihack to Bouncer, to prevent unathorized and invalid mob spawning, by checking player action, NPC IDs and range. (@Patrikkk, @moisterrific)
* Fixed smart door automatic door desync and deletion issue. (@hakusaro)

## TShock 4.4.0 (Pre-release 8)
* Update for OTAPI 2.0.0.36 and Terraria 1.4.0.4. (@hakusaro, @Patrikkk, @DeathCradle)
* Fixed /wind command. (@AxeelAnder)
* Fixed NPC debuff issue when attempting to fight bosses resulting in kicks. (@AxeelAnder)
* Fixed players are unable to remove an NPC. Change `byte NPCHomeChangeEventArgs.Homeless` to `HouseholdStatus NPCHomeChangeEventArgs.HouseholdStatus`. (@AxeelAnder)
* Fixed lava, wet, honey, and dry bombs;  
  and lava, wet, honey, and dry grenades;  
  and lava, wet, honey, and dry rockets;  
  and lava, wet, honey, and dry mines. (@Olink)
* Fix Bloody Tear displaying the wrong text when used. (@Olink)
* Fix the visibility toggle for the last two accessory slots. (@Olink)
* Adding Journey mode user account permissions. Journey mode must be enabled for these to have any effect. (@Patrikkk)
  * `tshock.journey.time.freeze`
  * `tshock.journey.time.set`
  * `tshock.journey.time.setspeed`
  * `tshock.journey.godmode`
  * `tshock.journey.wind.strength`
  * `tshock.journey.wind.freeze`
  * `tshock.journey.rain.strength`
  * `tshock.journey.rain.freeze`
  * `tshock.journey.placementrange`
  * `tshock.journey.setdifficulty`
  * `tshock.journey.biomespreadfreeze`
  * `tshock.journey.setspawnrate`
* Changed default thresholds for some changes in the config file to accommodate new items & changes to Terraria. (@hakusaro)
* Store projectile type in `ProjectileStruct RecentlyCreatedProjectiles` to identify the recently created projectiles by type. Make `RecentlyCreatedProjectiles` and `ProjectileStruct` public for developers to access from plugins.

## TShock 4.4.0 (Pre-release 7 (Entangled))
* Fixed bed spawn issues when trying to remove spawn point in SSC. (@Olink)
* Fixed Snake Flute. (@Olink)
* Fixed lava absorbant sponge not capturing lava. `LiquidSetEventArgs` now returns a `LiquidType` instead of a byte type. (@hakusaro)
* Fixed bottomless lava bucket from not being able to create lava. (@hakusaro)
  * Ban a lava bucket to ban lava on the server entirely, until we figure out a better way to handle liquids.
* Fixed scarab bombs not detonating on pick style tiles. (@hakusaro)
* Fixed dirt bombs not creating dirt. (@hakusaro)
* Added a ridiculous amount of debug information. If you're experiencing any problems with 1.4 items being caught by the TShock anticheat system, please turn on DebugLogs in your config file and capture log data. It'll be extremely helpful in narrowing down precisely how to fix your problem. (@hakusaro)
* Released with entangled support for 1.4.0.4 based on @Patrikkk local build and latest snapshot gen-dev. (@hakusaro)

## TShock 4.4.0 (Pre-release 6)
* Updates to OTAPI 2.0.0.35 (@DeathCradle).

## TShock 4.4.0 (Pre-release 5)
* Update player spawn related things to 1.4. `Terraria.Player.Spawn` method now has a required argument, `PlayerSpawnContext context`. (@AxeelAnder)
* Make sqlite db path configurable. (@AxeelAnder)
* Terraria 1.4.0.3 experimental support. (@Patrikkk)
* Updated changelog. (@hakusaro)

## TShock 4.4.0 (Pre-release 4)
* Debug logging now provides ConsoleDebug and ILog has been updated to support the concept of debug logs. Debug logs are now controlled by `config.json` instead of by preprocessor debug flag. (@hakusaro)
* Removed `/confuse` command and Terraria player data resync from @Zidonuke. (@hakusaro)
* Attempted to fix the player desync issue by changing `LastNetPosition` logic and disabling a check in Bouncer that would normally reject player update packets from players. (@QuiCM, @hakusaro)

## TShock 4.4.0 (Pre-release 3)
* Fixed `/worldmode` command to correctly target world mode. (@Ristellise)
* The following commands have been removed: `tbloodmoon`, `invade`, `dropmeteor`. `fullmoon`, `sandstorm`, `rain`, `eclipse`
* The following command has been added to replace them: `worldevent`. This command requires the `tshock.world.events` permission.
  * `worldevent` can be used as so: `worldevent [event type] [sub type] [wave (if invasion event)]`
  * Valid event types are `meteor`, `fullmoon`, `bloodmoon`, `eclipse`, `invasion`, `sandstorm`, `rain`
  * Valid sub types are `goblins`, `snowmen`, `pirates`, `pumpkinmoon`, `frostmoon` for invasions, and `slime` for rain.

* A new set of permissions has been added under the node `tshock.world.events`:
  * `tshock.world.events.bloodmoon`: Enables access to the `worldevent bloodmoon` command
  * `tshock.world.events.fullmoon`: Enables access to the `worldevent fullmoon` command
  * `tshock.world.events.invasion`: Enables access to the `worldevent invasion` command
  * `tshock.world.events.eclipse`: Enables access to the `worldevent eclipse` command
  * `tshock.world.events.sandstorm`: Enables access to the `worldevent sandstorm` command
  * `tshock.world.events.rain`: Enables access to the `worldevent rain` command
  * `tshock.world.events.meteor`: Enables access to the `worldevent meteor` command

Please note that the permissions previously tied to the removed commands are also still used to confirm access to the new commands, so if you have existing configurations no one should have any new or lost access.

## TShock 4.4.0 (Pre-release 2)
* Replaced `/expert` with `/worldmode` command. (@QuiCM)
* Fixed NPC buff anticheat issue conflicting with Terraria gameplay changes (whips). (@Patrikkk)

## TShock 4.4.0 (Pre-release 1)
* Added confused debuff to Bouncer for confusion applied from Brain of Confusion
* API: Added return in OnNameCollision if hook has been handled. (@Patrikkk)
* API: Added hooks for item, projectile and tile bans (@deadsurgeon42)
* API: Changed `PlayerHooks` permission hook mechanisms to allow negation from hooks (@deadsurgeon42)
* API: New WorldGrassSpread hook which shold allow corruption/crimson/hallow creep config options to work (@DeathCradle)
* Fixed a missing case in UserManager exception handling, which caused a rather cryptic console error instead of the intended error message (@deadsurgeon42)
* Fixed saving when one player is one the server and another one joins (@MarioE)
* Fixed /spawnmob not spawning negative IDs (@MarioE)
* Validated tile placement on PlaceObject; clients can no longer place frames, paintings etc with dirt blocks (@bartico6, @ProfessorXZ)
* Updated to new stat tracking system with more data so we can actually make informed software decisions (Jordan Coulam)
* Fixed /time display at the end of Terraria hours (@koneko-nyan)
* Added a warning notifying users of the minimum memory required to run TShock (@bartico6)
* Added /group rename to allow changing group names (@ColinBohn, @ProfessorXZ)
* Added /region rename and OnRegionRenamed hook (@koneko-nyan, @deadsurgeon42)
* Rebuilt /ban add. New syntax is /ban add <target> [time] [reason] where target is the target online player, offline player, or IP; where time is the time format or 0 for permanent; and where [reason] is the reason. (@hakusaro)
* Removed /ban addip and /ban addtemp. Now covered under /ban add. (@hakusaro)
* Added /su, which temporarily elevates players with the tshock.su permission to super admin. In addition added, a new group, owner, that is suggested for new users to setup TShock with as opposed to superadmin. Finally, /su is implemented such that a 10 minute timeout will occur preventing people from just camping with it on. (@hakusaro)
* Added /sudo, which runs a command as the superadmin group. If a user fails to execute a command but can sudo, they'll be told that they can override the permission check with sudo. Much better than just telling them to run /su and then re-run the command. (@hakusaro)
* Fixed /savessc not bothering to save ssc data for people who bypass ssc. (@hakusaro)
* Default permission sets for new databases are more modern. (@hakusaro)
* Added the ability to ban by account name instead of just banning a character name assuming its an account name. (@hakusaro)
* Fixed a bug in the CommandLineParser which caused some command lines to fail (@QuicM)
* Renamed TShock.DB.User to TShock.DB.UserAccount, including all the related methods, classes and events. (@Ryozuki)
* Update OTAPI to 2.0.0.31, which also updates Newtonsoft.Json to 10.0.3 (@Ryozuki)
* Fixed DumpItems() from trying to dump older versions of certain items (negative item IDs). (@Zaicon)
* Added the `/dump-reference-data` command, which when run, runs Utils.Dump() and outputs Terraria reference data to the server folder. (@hakusaro)
* Added DateTime datatype support for both MySQL and SQLite. (@Ryozuki)
* Fixed builds to not require a specific version of OTAPI and to not fail when in Release mode (@bartico6)
* Update Assembly Company to Pryaxis (@Ryozuki)
* Removed `/restart` command. (@hakusaro)
* Removed `Permissions.updateplugins` permission. (@hakusaro)
* Removed REST `/v3/server/restart/` route and `/server/restart/` route. (@hakusaro)
* The "auth system" is now referred to as the initial setup system (what it actually is). This is better verbiage for basically all situations. Who really wants to turn off the "authentication system?" In addition, the system now makes it more clear what the point of it is, rather than that it grants permissions. (@hakusaro)
* `GetDataHandlers.SendTileSquare` hook now sends a `TSPlayer` and a `MemoryStream` of raw data. (@hakusaro)
* Added `GetDataHandlers.HealOtherPlayer` hook. (@hakusaro)
* Added `GetDataHandlers.PlaceObject` hook. (@hakusaro)
* `GetDataHandlers.KillMe` now sends a `TSPlayer` and a `PlayerDeathReason`. (@hakusaro)
* Added `GetDataHandlers.ProjectileKill` hook. (@hakusaro)
* Removed `TShock.CheckProjectilePermission`. (@hakusaro)
* Added `TSPlayer` object to `GetDataHandlers.LiquidSetEventArgs`. (@hakusaro)
* Removed `TShock.StartInvasion` for public use (moved to Utils and marked internal). (@hakusaro)
* Fixed invasions started by TShock not reporting size correctly and probably not working at all. (@hakusaro)
* Removed `GetDataHandlers.TileKill` and replaced it with `GetDataHandlers.PlaceChest` as the packet originally designated as tile kill is now only used for chests. (@hakusaro)
* Added `TSPlayer` to `GetDataHandlers.NPCHome`. (@hakusaro)
* Added `TSPlayer` to `GetDataHandlers.ChestItemChanged`. (@hakusaro)
* Fixed chest item changes not triggering any range checks, tile checks, or correct chest checks. (@hakusaro)
* Added `TSPlayer` to `GetDataHandlers.PlayerBuff`. (@hakusaro)
* Added `TSPlayer` and `PlayerDeathReason` to `GetDataHandlers.PlayerDamage`. (@hakusaro)
* Added `TSPlayer` to `GetDataHandlers.NPCStrike`. (@hakusaro)
* Added `TSPlayer` to `GetDataHandlers.PlayerAnimation`. (@hakusaro)
* Added `GetDataHandlers.MassWireOperation` hook and related arguments. (@hakusaro)
* Added `GetDataHandlers.PlaceTileEntity` hook and related arguments. (@hakusaro)
* Added `TSPlayer` to `GetDataHandlers.GemLockToggle`. (@hakusaro)
* Added `GetDataHandlers.PlaceItemFrame` hook and related arguments. (@hakusaro)
* Added `TSPlayer.IsBouncerThrottled()`. (@hakusaro)
* Added `TSPlayer.IsBeingDisabled()` and removed `TShock.CheckIgnores(TSPlayer)`. (@hakusaro)
* Added `TSPlayer.CheckIgnores()` and removed `TShock.CheckIgnores(TSPlayer)`. (@hakusaro)
* Hooks inside TShock can now be registered with their `Register` method and can be prioritized according to the TShock HandlerList system. (@hakusaro)
* Fix message requiring login not using the command specifier set in the config file. (@hakusaro)
* Move `TShock.CheckRangePermission()` to `TSPlayer.IsInRange` which **returns the opposite** of what the previous method did (see updated docs). (@hakusaro)
* Move `TShock.CheckSpawn` to `Utils.IsInSpawn`. (@hakusaro)
* Replace `TShock.CheckTilePermission` with `TSPlayer.HasBuildPermission`, `TSPlayer.HasPaintPermission`, and `TSPlayer.HasModifiedIceSuccessfully` respectively. (@hakusaro)
* Fix stack hack detection being inconsistent between two different check points. Moved `TShock.HackedInventory` to `TSPlayer.HasHackedItemStacks`. Added `GetDataHandlers.GetDataHandledEventArgs` which is where most hooks will inherit from in the future. (@hakusaro)
* All `GetDataHandlers` hooks now inherit from `GetDataHandledEventArgs` which includes a `TSPlayer` and a `MemoryStream` of raw data. (@hakusaro)
* Removed _all obsolete methods in TShock marked obsolete prior to this version (all of them)_ (@hakusaro).
* Removed broken noclip detection and attempted prevention. TShock wasn't doing a good job at stopping noclip. It's always worse to claim that you do something that you can't/don't do, so removing this is better than keeping broken detection in. (@hakusaro)
* Replaced `Utils.FindPlayer` with `TSPlayer.FindByNameOrID` to more appropriately be object orientated. (@hakusaro)
* Moved `Utils.Kick()` to `TSPlayer` since its first argument was a `TSPlayer` object. (@hakusaro)
* Removed `Utils.ForceKick()`. (@hakusaro)
* Removed `Utils.GetPlayerIP()`. (@hakusaro)
* Moved `Utils.Ban()` to `TSPlayer.Ban()`. (@hakusaro)
* Moved `Utils.SendMultipleMatchError()` to `TSPlayer.SendMultipleMatchError`. (@hakusaro)
* Removed `Utils.GetPlayers()`. Iterate over the TSPlayers on the server and make your own list.
* Removed `Utils.HasBanExpired()` and replaced with `Bans.RemoveBanIfExpired()`. (@hakusaro)
* Removed `Utils.SendFileToUser()` and replaced with `TSPlayer.SendFileTextAsMessage()`. (@hakusaro)
* Removed `Utils.GetGroup()` also have you seen `Groups.GetGroupByName()`? (@hakusaro)
* `Utils.MaxChests()` is now `Utils.HasWorldReachedMaxChests()`. (@hakusaro)
* `Utils.GetIPv4Address()` is now `Utils.GetIPv4AddressFromHostname()`. (@hakusaro)
* Fixed the disappearing problem when placing tile entities. (@mistzzt)
* Removed the stat tracking system. (@hakusaro)
* Fixed erroneous kicks and bans when using `KickOnMediumcoreDeath` and `BanOnMediumcoreDeath` options. (@DankRank)
* Removed `TSPlayer.InitSpawn` field. (@DankRank)
* `OnPlayerSpawn`'s player ID field is now `PlayerId`. (@DankRank)
* Fixed null reference console spam in non-SSC mode (@QuiCM)
* `Utils.TryParseTime` can now take spaces (e.g., `3d 5h 2m 3s`) (@QuiCM)
* Enabled banning unregistered users (@QuiCM)
* Added filtering and validation on packet 96 (Teleport player through portal) (@QuiCM)
* Update tracker now uses TLS (@pandabear41)
* When deleting an user account, any player logged in to that account is now logged out properly (@Enerdy)
* Add NPCAddBuff data handler and bouncer (@AxeelAnder)
* Improved config file documentation (@Enerdy)
* Add PlayerZone data handler and bouncer (@AxeelAnder)
* Update sqlite binaries to 32bit 3.27.2 for Windows (@hakusaro)
* Fix banned armour checks not clearing properly (thanks @tysonstrange)
* Added warning message on invalid group comand (@hakusaro, thanks to IcyPhoenix, nuLLzy & Cy on Discord)
* Moved item bans subsystem to isolated file/contained mini-plugin & reorganized codebase accordingly. (@hakusaro)
* Moved bouncer checks for item bans in OnTileEdit to item bans subsystem. (@hakusaro)
* Compatibility with Terraria 1.4.0.2 (@AxeelAnder, @Patrikkk)
  * Multiple fields got slightly renamed.
  * Modifying ToggleExpert command. Main.expertMode is no longer settable. Using a Main.GameMode int property comparsion.
  * GameCulture no longer has static fields to get local language. Using methods to return/compare language.
  * Added permission "tshock.npc.spawnpets" which restricts pet spawns. This can cause high network load, so it's restricted. (@hakusaro)
  * Updated OnTeleport to support new args per protocol changes. (@hakusaro)
  * Disabled anticheat checks for projectile updates due to issues with game changes. (@hakusaro)
  * This update has been brought to you by: Patrikkk, Icy, Chris, Death, Axeel, Zaicon, hakusaro, and Yoraiz0r! <3

## TShock 4.3.26
* Removed the stat tracking system. (@hakusaro)
* Updated SQLite binaries. (@hakusaro)
* Removed server-sided healing when disabled. (@QuiCM)
* Patched an exploit that allowed users to kill town NPCs (@QuiCM)
* [API] Added a patch for the 0-length crash (@QuiCM)

## TShock 4.3.25
* Fixed a critical exploit in the Terraria protocol that could cause massive unpreventable world corruption as well as a number of other problems. Thanks to @bartico6 for reporting. Fixed by the efforts of @QuiCM, @hakusaro, and tips in the right directioon from @bartico6.

## TShock 4.3.24
* Updated OpenTerraria API to 1.3.5.3 (@DeathCradle)
* Updated Terraria Server API to 1.3.5.3 (@WhiteXZ, @hakusaro)
* Updated TShock core components to 1.3.5.3 (@hakusaro)
* Terraria Server API version tick: 2.1
* Added OnNpcKilled hook to Server API: 2.2 (@tylerjwatson)
* Added CreateCombatTextExtended to PacketTypes. This packet allows for the same functionality that packet 82 (CreateCombatText) used to have. (@WhiteXZ)
* Updated ServerBroadcast hook to provide a NetworkText object. (@tylerjwatson)
* Fixed levers and things not updating properly. (@deathcradle)
* Deprecated PacketTypes.ChatText. Chat is now handled using the NetTextModule and packet 82. (@WhiteXZ, @Hakusaro)
* Removed the -lang command-line flag from TShock. It is now a vanilla feature. (@Hakusaro)

## TShock 4.3.23
* Added evil type option during world creation (@mistzzt)
* Bans can be sorted. TShock's default sorting will retrieve bans sorted from newest to oldest based on the date the ban was added (@WhiteXZ)
* Resolved issues with mob and item spawning. Thanks to @OnsenManju for your investigative work :) (@WhiteXZ)
* Patched a crashing exploit (@Simon311)

## TShock 4.3.22
* Compatibility with Terraria 1.3.4.4
* API: Version tick 2.0
* API: Reduced RAM usage by ~80MB (Large server) (@deathcradle)
* API: Added TSPlayer.KillPlayer() (@WhiteXZ)
* API: Added TSPlayer.Logout() (@ProfessorXZ)
* Fixed connections after max slot is reached (@DeathCradle)
* Fixed server crashes caused by client disconnections when attempting to read closed sockets (@Enerdy)
* Added some code to make trapdoors work better (@DogooFalchion)
* AllowCutTilesAndBreakables config option now correctly allows flowers/vines/herbs to be cut in regions without breaking walls (@WhiteXZ)
* REST: `/v3/players/read` now includes a `muted` field (@WhiteXZ)
* REST: Token creation is now more secure (Thanks to @Plazmaz for reporting the issue!)
* REST: Deprecated the RestRequestEvent. If you use this event, please let us know.
* REST: ALL endpoints now have a base route (eg you can use `/server/motd` instead of `/v3/server/motd`). These base routes will never change, but will provide an `upgrade` field describing any newer routes
* REST: Added `/v3/world/autosave` and `/v3/world/bloodmoon` which use GET parameter style arguments. I.e., `/v3/world/autosave?state=[true|false]` & `/v3/world/bloodmoon?state=[true|false]`. The state argument is optional
* Fixed fishing quests not saving/loading correctly when login before join, UUID login, and SSC were enabled together (@DogooFalchion)

## TShock 4.3.21
* Compatibility with Terraria 1.3.4.3 (@Patrikkk, @Zaicon).
* API: Version tick 1.26.
* API: Deprecated PlayerDamage and PlayerKillMe packets (now uses PlayerHurtV2 and PlayerDeathV2).
* API: Main.rand now uses UnifiedRandom instead of Random. This WILL break any existing plugin that uses Main.rand.
* Fixed HealOtherPlayer packet exploit (@Simon311).
* Added associated config option for HealOtherPlayer exploit prevention (@Simon311).
* Added `/accountinfo` command to get account information for a given TShock account (@Simon311).
* Removed TShock color parsing from MOTDs (@WhiteXZ).
* Fixed butterfly statues spawning catchable butterflies (@DogooFalchion).
* Implemented some missing balance changes lost in prior version patches (@DogooFalchion).
* Added alias for server shutdown command: stop (@nicatronTg).
* Removed the old REST model. This includes the following endpoints:
 * `/status`
 * `/v2/players/read`
 * `/v2/server/rawcmd` (@WhiteXZ).
* Fixed `/user group` always giving an unhelpful error messaging telling you to check the console, even if we knew exactly why it failed (@nicatronTg).
* Removed _all obsolete methods in TShock marked obsolete prior to this version (all of them)_ (@nicatronTg).
* Fixed issue where registration + login would fail because KnownIps had 0 items and .Last() doesn't work on collections with 0 items (@DogooFalchion, @nicatronTg, @Simon311).
* Added `/uploadssc [player]` which allows someone to upload SSC data for [player] and store it on the server. Adds `tshock.ssc.upload` and `tshock.ssc.upload.others` permission nodes to match (@DogooFalchion).
* Added hardened stone to the whitelist of tiles editable by players (@DogooFalchion).
* Added conversion system to send convert old MOTD format into smart text, while preserving initial line starting values to keep byte optimization for background colors Thanks to (@WhiteXZ, @Simon311, and especially @DogooFalchion) for the hard work on this issue.

## TShock 4.3.20
* Security improvement: The auth system is now automatically disabled if a superadmin exists in the database (@Enerdy).
* Removed the `auth-verify` command since `auth` now serves its purpose when necessary (@Enerdy).
* Security: `/"` exploit can no longer break chat mute filters (@Simon311).
* Fixed an issue where sometimes players could connect briefly during server shutdown, leading to errors (@Simon311).
* Fixed wyverns despawning & not behaving like normal (@WhiteXZ).
* Fixed major security issue where InvokeClientConnect could be exploited to do terrible, terrible things (@Simon311, @nicatronTg, @popstarfreas, @ProfessorXZ, @WhiteXZ).

## TShock 4.3.19
* Compatibility with Terraria 1.3.3.3 (@Simon311)
* API: Version tick 1.25
* API: Resolved some issues with the ItemForceIntoChest hook (@WhiteXZ, @Patrikkk)
* API: Resolved some shonky code that caused Vitamins and other Ankh Shield related items to drop at strange rates or not at all (@ProfessorXZ, @WhiteXZ, @nicatronTg)
* Fixed magical ice blocks not working correctly (@ProfessorXZ)

## TShock 4.3.18

* Compatibility with Terraria 1.3.3.2
* API: Version tick 1.24
* API: Fixed chat line breaks when using chat tags and long strings of text (@ProfessorXZ)
* API: Added ItemForceIntoChest hook (@WhiteXZ)
* API: Included the player's registration date in REST's players/read endpoints (@ProfessorXZ)
* The setdungeon command correctly uses tshock.world.setdungeon as its permission (@OnsenManju)
* Fixed clients being able to "Catch" and remove NPCs (@ProfessorXZ)
* Fixed clients being able to remove other players' portals (@ProfessorXZ)
* Fixed possible client crashes caused by invalid item netIDs (@ProfessorXZ)
* Fixed players being able to bypass permission checks when placing Tile Entities (@ProfessorXZ)
* Fixed players being able to bypass permission checks when placing items in Item Frames (@ProfessorXZ)
* Fixed a bug involving Item Frames which allowed players to duplicate items (@ProfessorXZ)
* Fixed an issue allowing clients to teleport NPCs to arbitrary locations (@ProfessorXZ)
* Fixed a bug where players would get teleported to their previous location after dismounting the Unicorn Mount (@ProfessorXZ)
* Players can no longer quick stack items into region protected chests (@ProfessorXZ)
* Rope placement is no longer blocked by range checks (@ProfessorXZ)
* The Drill Containment Unit breaks blocks properly now (@ProfessorXZ)
* Fixed item duplications caused by range checks and invalid netIDs (@ProfessorXZ)
* Fixed Expert mode coin duplication (@ProfessorXZ)
* Players are no longer able to place liquids using LoadNetModule packet (@ProfessorXZ)
* Explosives are no longer blocked by range checks (@ProfessorXZ)
* Players can no longer bypass tile checks by using the Tile packet (@ProfessorXZ)
* Fixed a bug where players couldn't hammer a Junction Box without "allowclientsideworldedit" permission (@Patrikkk)
* Fixed the client's UI not being draw when setting wind speed to abnormal values (@ProfessorXZ)
* Added a command to start and stop sandstorms (@WhiteXZ)

## TShock 4.3.17

* Compatibility with Terraria 1.3.2.1
* Updated superadmin behaviour to conform to expected behaviour (@WhiteXZ, @Patrikk)
* Fixed a crash involving teleporters and dressers (@WhiteXZ)
* Fixed pressure plates (@Enerdy, @Patrikk)
* Fixed a deadlock in wiring (@Wolfje)
* Fixed a crash in wiring (@Patrikk)
* Improved network syncing on client joins (@Patrikk)
* The Presserator can now place actuators (@ProfessorXZ)
* Resolved a region error when removing unlisted users from regions (@WhiteXZ)
* Added a `SetDungeon` command to set the dungeon position (@webmilio)
* The currently running world name is now part of the server application's title (@webmilio)
* Gem locks can now be region protected (@mistzzt)
* Players can now place sensors (@mistzzt)
* Repackaged GeoIP with TShock so that GeoIP works (@Enerdy)
* Added permissions to use sundials and start/stop parties (@Patrikk)
* Added an announcement box hook (@mistzzt)
* Added the ability to choose what type of world (crimson/corruption) you generate (@NoNiMad)

## TShock 4.3.16

* Terraria 1.3.1 wiring bugfixes
* Terraria 1.3.1.1 compatibility

## TShock 4.3.15

* This release is actually 4.3.14, but was ticked extra due to a version issue on gen-dev prior to master push.
* Update to 1.3.1

## TShock 4.3.13

* Fixed an issue preventing TShock from starting on certain mono versions (@Wolfje)
* Fixed a deadlock in Wiring (@Wolfje)
* Fixed character styles/gender not being saved properly on first login while SSC is on (@WhiteXZ)
* Added a PlayerPermission hook fired whenever a permission check involving said player occurs (when the new TSPlayer.HasPermission method is called) (@Enerdy)
* Resolved an issue where martian invasions and eclipses would have empty messages if AnonymousBossInvasions was set to true (@WhiteXZ)
* Added an optional `slime` parameter to the `rain` command, allowing slime rain to be started and stopped. New syntax is `rain [slime] <start/stop>` (@WhiteXZ)
* Fixed performance issues due to concurrent dictionary access in TSPlayer (@CoderCow)
* Added an ID property to Regions (@WhiteXZ)
* Fixed an issue where region sizes were calculated incorrectly (@WhiteXZ)
* Fixed a bug in RegionManager preventing regions adding correctly (@pink_panther)
* Fixed another bug in RegionManager preventing regions adding correctly (@WhiteXZ)
* Fixed a routing issue with the `/v2/token/create` REST endpoint
* Removed the `/token/create` REST endpoint. `/v2/token/create` should be used instead.

## TShock 4.3.12

* Fixed issues with TSPlayer.SetTeam not working (@WhiteXZ)
* Fixed /butcher not killing bosses in expert difficulty (@WhiteXZ)
* API: Deprecated PacketBufferer (now obviated by SendQ) (@WhiteXZ)
* API: Building on Windows no longer breaks traps (@Wolfje)
* Fixed bombs, dynamite, and sticky bombs (@Wolfje)
* Removed spammy messages from OnSecondUpdate that confused some server owners (@Wolfje)
* Rewrote some stat tracker code to send actually relevant data to the stats server (@Cleant / George from Multiplay UK)
* Added an opt-out command line switch to disable the stat tracker (--stats-optout) (@Cleant / George from Multiplay UK)
* Added a unique provider token which can be passed to the stat tracker (--provider-token [token]) for tracking servers from the same GSP. (@Cleant / George from Multiplay UK)

## TShock 4.3.11

* This release is actually 4.3.10, but was ticked extra due to a version issue on gen-dev prior to master push.

## TShock 4.3.10

This version features a drop-in tile replacement system by @Wolfje that reduces RAM requirements
by up to 70% on all worlds and CPU requirements up to 10% in the running process.

* Large worlds: from 700MB-1GB -> ~325MB
* Medium worlds: from 500MB -> ~200MB
* Small worlds: from 400MB -> ~125MB

Other notable changes include:

* API: **Drop-in tile storage replacement system** (@Wolfje)
* API: Fixed some possible packet leaks in sendq (@Wolfje)
* API: APIVersion 1.22
* API: Added crash protection around malicious and/or invalid packets (@Wolfje)
* API: Fixed worlds not loading sometimes (@tysonstrange)
* API: Fixed living leaf walls not working as housing
* Fixed an issue preventing some players from joining when the world is saving (@Wolfje)
* Fixed an issue adding a ban on a player who has previously been banned (@Wolfje)
* Fixed /invade martian (@Wolfje)
* Fixed target dummies not working properly (@WhiteXZ)
* Added a config option (DisableSecondUpdateLogs) to prevent log spam from OnSecondUpdate() (@WhiteXZ)
* Added RESTful API login rate limiting (@George)
* Added config options (MaximumRequestsPerInterval, RequestBucketDecreaseIntervalMinutes, LimitOnlyFailedLoginRequests) for rate limiting (@George)
* **DEPRECATION**: Deprecated Disable(string, bool) and added Disable(string, DisableFlags). Please update your plugins accordingly (@WhiteXZ)
* Fixed Halloween and Christmas events not working properly (@TomyLobo)
* Fixed the demon heart's extra accessory slot not working correctly in SSC (@WhiteXZ)
* Fixed gender-changing potions not working correctly in SSC (@hastinbe)
* Fixed IP bans not working correctly (@hastinbe)
* Fixed /reload not using the correct permission (@WhiteXZ)
* Fixed TSPlayer.ActiveChest not being tracked correctly resulting in item dupes while disabled (@WhiteXZ)
* /reload now reloads tile and projectile bans

## TShock 4.3.8
* API: Update to Terraria 1.3.0.8 (@Patrikkk)
* **API: Added a crash reporter which collects memory dumps on Windows** (@Wolfje)
* API: New commandline param: `-crashdir` - Writes crash reports to the specified directory (@Wolfje)
* API: Sendq now doesn't disconnect people when it cant send a packet (@Wolfje)
* API: Fixed more crashes on disconnect in sendq (@Wolfje)
* API: Now ignores unknown server packets (@Wolfje)
* API: Potentially removed arithmetic overflows in server (@Wolfje)

### Using the Crash Reporter

TShock now has a crash reporter built in which writes crash logs to the `crashes` directory
in the event of a catastrophic failure.  **To change where TShock writes its crash logs,
specify the `-crashdir` parameter on the command line**.

1. In the event of a crash, look for a file called `crash_xxxx.zip` in the `crashes` directory
2. Upload the file somewhere, beware the crash file may be quite large (>100MB), anywhere like google drive, dropbox or mega will be fine
3. Post a link to the crash with reproduction steps in the TShock support forum

Alternatively, if you do not want to report the crash, just delete the file.

## TShock 4.3.7

* Auth system kicks players if system is disabled. (@nicatronTg)
* Fixed /login permitting multiple logins without a logout in between. (@nicatronTg)
* Allow[Hallow/Corruption/Crimson]Creep in config now work. (@WhiteXZ)
* API: Treasure bags are now named properly. (@WhiteXZ)
* API: Clients no longer close on disconnect. (@Wolfje)
* API: Add server broadcast hook. (@Patrikk)
* API: Fixed pressure plate hook triggering multiple times. (@Patrikk)
* API: Fixed issues with SendQ writes failing. (@Wolfje)
* API: Version tick to 1.21

## TShock 4.3.6

* API: NPCs shoot the right way (@WhiteXZ)
* API: The server config file works correctly with priority and port (@Patrikkk)
* API: Removed support for favorites and removed JSON dependencies. (@Enerdy)
* API: Removed support for clouds. (@Enerdy)
* API: Fixed a whole lot of bugs with wiring, and in general re-wrote some core bits that were bugged. (@WhiteXZ)
* API: Fixed projectile AI bugs. (@AndrioCelos)
* API: Fixed world saving problems. (WhiteXZ)
* API: Fixed server not accepting more connections once max slots was filled. (@WhiteXZ)
* API: Removed startup parameters and moved them to TShock. (@Cleant)
* API: Item.SetDefaults() no longer kills some tools. (@Enerdy)
* API: Restored chat bubbles. (@WhiteXZ)
* API: Updated to 1.3.0.6. (@Enerdy & @Patrikkk)
* API: Lots and I mean lots of network improvements in the SendQ department. (@tylerjwatson)
* API: Added NpcLootDrop and DropBossBag hooks. (@Patrikkk)
* API: Fixed hook: NpcTriggerPressurePlate (@Patrikkk)
* API: Fixed hook: ProjectileTriggerPressurePlate (@Patrikkk)
* API: Fixed hook: ItemSetDefaultsString (@Patrikkk)
* API: Fixed hook: ItemSetDefaultsInt (@Patrikkk)
* API: Fixed hook: ItemNetDefaults (@Patrikkk)
* API: Fixed hook: GameStatueSpawn (@Patrikkk)
* API: Fixed hook: NpcNetDefaults (@Patrikkk)
* API: Fixed hook: NpcNetSetDefaultsString (@Patrikkk)
* API: Fixed hook: NpcNetSetDefaultsInt (@Patrikkk)
* API: Fixed hook: NpcSpawn (@Patrikkk)
* API: Fixed hook: NpcTransformation (@Patrikkk)
* API: Fixed hook: NpcStrike (@Patrikkk)
* API: Updated AssemblyInfo to 1.3.0.6. (@nicatronTg)
* API: Moved to .NET Framework 4.5. (@tylerjwatson)
* API: Dedicated server input thread doesn't run if input is redirected/piped. (@tylerjwatson)
* API: Wiring.cs methods are now public. (@Stealownz)
* API: Added PlayerTriggerPressurePlate hook. (@Patrikkk)
* API: API Version Tick to 1.20.
* The config option disabling the DCU has been deprecated and will be removed in a future release. (@nicatronTg)
* Fixed bubble tile triggering noclip checks. (@Enerdy)
* Updated projectile handling in GetDataHandlers. (@WhiteXZ)
* Fixed issue #992. (@WhiteXZ)
* Teleport handler now handles wormholes. (@WhiteXZ)
* Fixed tall gates and trap doors (issue #998). (@WhiteXZ)
* Added monoliths to orientable tiles (issue #999). (@WhiteXZ)
* Fixed vortex stealth armor (issue #964). (@WhiteXZ)
* Added moon lord to spawn boss. (@WhiteXZ)
* Fixed serverpassword syntax error error message. (@JordyMoos)
* Fixed issue #1019. (@WhiteXZ)
* Fix: Region protection prevents placement of objects. (@Patrikkk)
* Moved all startup parameters to TShock. (@Cleant)
* Fix: Target dummies are no longer butchered. (@Denway)
* Added projectile 465 to the ignore list, which fixes some other issues. (@Enerdy)
* Fix: Logging out is now safe with SSC (/logout) (issue #1037). (@WhiteXZ)
* API/TShock: Removed -world parameter from TShock, put it back in the API. (@tylerjwatson)

## TShock 4.3.5

* Fix HandleSpawnBoss, and as a result the spawnboss command and boss spawning items. (@Ijwu)
* Rewrite SendQ for more network stack improvements (@tylerjwatson)
* Update to Terraria 1.3.0.5 (@Patrikkk)

## TShock 4.3.4

* Fix invasion progress messages (@WhiteXZ)
* Completely rewrite SendQ to have less deadlocks (@tylerjwatson)

## TShock 4.3.3

* Fix dihydrogen monoxide (@tylerjwatson)
* Whitelist another boss projectile (@Patrikkk, @WhiteXZ)

## TShock 4.3.2

* Fixed the issue where using the Super Absorbent Sponge would disable users (@WhiteXZ)
* Fixed an issue in NetGetData where e.Length - 1 would be -1 (@WhiteXZ)
* Fixed /who -i and /userinfo (@Enerdy)
* API: OnRegionEntered hook now returns the region entered (@Patrikkk)
* Support for Terraria 1.3.0.4 (@nicatronTg)
* Fixed dressers being unbreakable. (@nicatronTg)
* Fixed wall placement mechanics (@nicatronTg, @Ijwu, @WhiteXZ)
* Fixed Moon Lord projectiles disabling players (@k0rd, @nicatronTg)
* Fixed several potential crashes in server (@Patrikkk)
* Fixed -autocreate command line argument (@WhiteXZ, @nicatronTg)
* Added more world data to world load menu (@WhiteXZ)
* Moved server password to TShock config (@Enerdy)
* Fixed world delete in server (@benjiro)
* Fixed disappearing NPCs (@WhiteXZ)
* Added much more performant code, SendQ, to server module. Reduces downstream network overhead by at least 40% (@tylerjwatson)
* API: Updated TSPlayer.Disable to use new buffs (@Enerdy)
* Updated default max damage & projectile damage to 1,175 (based on 625 people)
* Fixed support for SSC (@WhiteXZ)

## TShock 4.3.1

* Fixed a bug where /user group failing would output no error. (@nicatronTg)
* Fixed a bug where /user group would fail. @(Enerdy)
* Added the ability to disable backup autosave messages. (@nicatronTg)
* Fixed /buff malfunctioning when entering an invalid buff name. (@Enerdy)
* Fixed projectiles 435-438 (martian invasion) freezing everyone under certain conditions. (@Enerdy)
* DisableTombstones now works properly with the new golden gravestones. (@Enerdy)
* REST module now properly catches exceptions during Start(). (@Patrikkk)
* Added /expert command to toggle expert mode. (@WhiteXZ)
* Fixed pirate invasions. (@patrik)
* Fixed worldinfo packet. (@WhiteXZ)
* Fixed server passwords. (@Enerdy)

## TShock 4.3.0.0

* API: Modifed NetItem so that it's actually useful. (@MarioE)
* Updated prebuilts (SQLite, JSON, MySQL) to latest versions. (@nicatronTg)
* Added a minimum password length to prevent blank passwords. (@nicatronTg)
* Modified item ban checks to provide which item is disabling a player in the logs. (@Enerdy)
* API: Modified TSPlayer to store a user, and deprecated calls to TSPlayer.User.ID. (@WhiteXZ)
* Modified chat color specs in config file to be int arrays rather than floats. (@nicatronTg)
* Modified verbiage for ```/auth``` and ```/auth-verify``` to make it clearer how they operate. (@nicatronTg)
* API: Added fuzzy name searching for users. (@WhiteXZ)
* API: Fixed ```OnPlayerLogout``` not being fired when a player disconnects. (@nicatronTg)
* API: Deprecated ```ValidString``` and ```SanitizeString``` methods in Utils. (@nicatronTg)
* Added BCrypt password hashing and related systems for it. BCrypt replaces the old system using non-password hashing algorithms for storing passwords. It breaks implementations of the login code that were manually recreated, but is otherwise seamless in transition. (@nicatronTg)
* API: Added ```User.VerifyPassword(string password)``` which verifies if the user's password matches their stored hash. It automatically upgrades a users' password to BCrypt if called and the password stored is not a BCrypt hash. (@nicatronTg)
* API: Deprecated ```Utils.HashPassword``` and related password hashing functions as those are no longer needed for plugin access. (@nicatronTg)
* Fixed ```UseServerName``` config option so that it correctly sends the config server name any time that Main.WorldName is used. (@Olink)
* Fixed a bug where people could ban themselves. (@nicatronTg)
* Fixed a bug where banning a player who never logged in caused problems. (@nicatronTg)
* Terraria 1.3.0.3 support.<|MERGE_RESOLUTION|>--- conflicted
+++ resolved
@@ -27,15 +27,12 @@
 * Cleaned up a check in Bouner OnTileEdit where it checks for using the respective item when placing a tile to make it clearer. This change also fixed the issue in a previous commit where valid replace action was caught. Moved the check for max tile/wall types to the beginning of the method. (@Patrikkk)
 * Improved clarity for insufficient permission related error messages. (@moisterrific)
 * Remove redundant Boulder placement check that prevented placing chests on them, as it is no longer possible to place a chest on a boulder, so nothing crashes the server. "1.2.3: Boulders with Chests on them no longer crash the game if the boulder is hit." (@kevzhao2, @Patrikkk)
-<<<<<<< HEAD
-* Adding DisplayDollItemSync event. An event that is called when a player modifies the slot of a DisplayDoll (Mannequin). This event provides information about the current item in the displaydoll, as well as the item that the player is about to set. (@Patrikkk)
-* Adding DisplayDollItemSyncHandler, which checks for building permissions of the player at the position of the DisplayDoll. (If they do not have permissions, it means they are hacking as they could not even open the doll in the first place.) (@Patrikkk)
-=======
 * Multiple modifications in Command.cs (@Patrikkk)
 	* `/itemban` - `/projban` - `/tileban` - Added a `default:` case to the commands so an invalid subcommand promts the player to enter the help subcommand to get more information on valid subcommands. (@Patrikkk)
 	* `/world` - Renamed to /worldinfo to be more accurate to it's function. Command now displays the world's `Seed`. Reformatted the world information so each line isn't repeatedly starting with "World". (@Patrikkk)
 	* `/who` - Changed the display format of the online players when the `-i` flag is used. From `PlayerName (ID: 0, ID: 0)` to `PlayerName (Index: 0, Account ID: 0)` for clarification. (@Patrikkk)
->>>>>>> 2cf08084
+* Adding DisplayDollItemSync event. An event that is called when a player modifies the slot of a DisplayDoll (Mannequin). This event provides information about the current item in the displaydoll, as well as the item that the player is about to set. (@Patrikkk)
+* Adding DisplayDollItemSyncHandler, which checks for building permissions of the player at the position of the DisplayDoll. (If they do not have permissions, it means they are hacking as they could not even open the doll in the first place.) (@Patrikkk)
 
 ## TShock 4.4.0 (Pre-release 11)
 * New permission `tshock.tp.pylon` to enable teleporting via Teleportation Pylons (@QuiCM)
