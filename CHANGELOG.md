# TShock for Terraria

This is the rolling changelog for TShock for Terraria. Use past tense when adding new entries; sign your name off when you add or change something. This should primarily be things like user changes, not necessarily codebase changes unless it's really relevant or large.

## Upcoming Changes
* API: Added return in OnNameCollision if hook has been handled. (@Patrikkk)
* API: Added hooks for item, projectile and tile bans (@deadsurgeon42)
* API: Changed `PlayerHooks` permission hook mechanisms to allow negation from hooks (@deadsurgeon42)
* API: New WorldGrassSpread hook which shold allow corruption/crimson/hallow creep config options to work (@DeathCradle)
* Fixed saving when one player is one the server and another one joins (@MarioE)
* Fixed /spawnmob not spawning negative IDs (@MarioE)
* Validated tile placement on PlaceObject; clients can no longer place frames, paintings etc with dirt blocks (@bartico6, @ProfessorXZ)
* Updated to new stat tracking system with more data so we can actually make informed software decisions (Jordan Coulam)
* Fixed /time display at the end of Terraria hours (@koneko-nyan)
* Added a warning notifying users of the minimum memory required to run TShock (@bartico6)
* Added /group rename to allow changing group names (@ColinBohn, @ProfessorXZ)
* Added /region rename and OnRegionRenamed hook (@koneko-nyan, @deadsurgeon42)
* Rebuilt /ban add. New syntax is /ban add <target> [time] [reason] where target is the target online player, offline player, or IP; where time is the time format or 0 for permanent; and where [reason] is the reason. (@hakusaro)
* Removed /ban addip and /ban addtemp. Now covered under /ban add. (@hakusaro)
* Added /su, which temporarily elevates players with the tshock.su permission to super admin. In addition added, a new group, owner, that is suggested for new users to setup TShock with as opposed to superadmin. Finally, /su is implemented such that a 10 minute timeout will occur preventing people from just camping with it on. (@hakusaro)
* Added /sudo, which runs a command as the superadmin group. If a user fails to execute a command but can sudo, they'll be told that they can override the permission check with sudo. Much better than just telling them to run /su and then re-run the command. (@hakusaro)
* Fixed /savessc not bothering to save ssc data for people who bypass ssc. (@hakusaro)
* Default permission sets for new databases are more modern. (@hakusaro)
* Added the ability to ban by account name instead of just banning a character name assuming its an account name. (@hakusaro)
* Fixed a bug in the CommandLineParser which caused some command lines to fail (@QuicM)
* Renamed TShock.DB.User to TShock.DB.UserAccount, including all the related methods, classes and events. (@Ryozuki)
* Update OTAPI to 2.0.0.31, which also updates Newtonsoft.Json to 10.0.3 (@Ryozuki)
* Fixed DumpItems() from trying to dump older versions of certain items (negative item IDs). (@Zaicon)
* Added the `/dump-reference-data` command, which when run, runs Utils.Dump() and outputs Terraria reference data to the server folder. (@hakusaro)
<<<<<<< HEAD
* `GetDataHandlers.SendTileSquare` hook now sends a `TSPlayer` and a `MemoryStream` of raw data. (@hakusaro)
* Added `GetDataHandlers.HealOtherPlayer` hook. (@hakusaro)
* Added `GetDataHandlers.PlaceObject` hook. (@hakusaro)
* `GetDataHandlers.KillMe` now sends a `TSPlayer` and a `PlayerDeathReason`. (@hakusaro)
* Added `GetDataHandlers.ProjectileKill` hook. (@hakusaro)
* Removed `TShock.CheckProjectilePermission` and replaced it with `TSPlayer.HasProjectilePermission` and `TSPlayer.LacksProjectilePermission` respectively. (@hakusaro)
=======
* Fixed builds to not require a specific version of OTAPI and to not fail when in Release mode (@bartico6)
>>>>>>> 7349d0e8

## TShock 4.3.24
* Updated OpenTerraria API to 1.3.5.3 (@DeathCradle)
* Updated Terraria Server API to 1.3.5.3 (@WhiteXZ, @hakusaro)
* Updated TShock core components to 1.3.5.3 (@hakusaro)
* Terraria Server API version tick: 2.1
* Added OnNpcKilled hook to Server API: 2.2 (@tylerjwatson)
* Added CreateCombatTextExtended to PacketTypes. This packet allows for the same functionality that packet 82 (CreateCombatText) used to have. (@WhiteXZ)
* Updated ServerBroadcast hook to provide a NetworkText object. (@tylerjwatson)
* Fixed levers and things not updating properly. (@deathcradle)
* Deprecated PacketTypes.ChatText. Chat is now handled using the NetTextModule and packet 82. (@WhiteXZ, @Hakusaro)
* Removed the -lang command-line flag from TShock. It is now a vanilla feature. (@Hakusaro)

## TShock 4.3.23
* Added evil type option during world creation (@mistzzt)
* Bans can be sorted. TShock's default sorting will retrieve bans sorted from newest to oldest based on the date the ban was added (@WhiteXZ)
* Resolved issues with mob and item spawning. Thanks to @OnsenManju for your investigative work :) (@WhiteXZ)
* Patched a crashing exploit (@Simon311)

## TShock 4.3.22
* Compatibility with Terraria 1.3.4.4
* API: Version tick 2.0
* API: Reduced RAM usage by ~80MB (Large server) (@deathcradle)
* API: Added TSPlayer.KillPlayer() (@WhiteXZ)
* API: Added TSPlayer.Logout() (@ProfessorXZ)
* Fixed connections after max slot is reached (@DeathCradle)
* Fixed server crashes caused by client disconnections when attempting to read closed sockets (@Enerdy)
* Added some code to make trapdoors work better (@DogooFalchion)
* AllowCutTilesAndBreakables config option now correctly allows flowers/vines/herbs to be cut in regions without breaking walls (@WhiteXZ)
* REST: `/v3/players/read` now includes a `muted` field (@WhiteXZ)
* REST: Token creation is now more secure (Thanks to @Plazmaz for reporting the issue!)
* REST: Deprecated the RestRequestEvent. If you use this event, please let us know.
* REST: ALL endpoints now have a base route (eg you can use `/server/motd` instead of `/v3/server/motd`). These base routes will never change, but will provide an `upgrade` field describing any newer routes
* REST: Added `/v3/world/autosave` and `/v3/world/bloodmoon` which use GET parameter style arguments. I.e., `/v3/world/autosave?state=[true|false]` & `/v3/world/bloodmoon?state=[true|false]`. The state argument is optional
* Fixed fishing quests not saving/loading correctly when login before join, UUID login, and SSC were enabled together (@DogooFalchion)

## TShock 4.3.21
* Compatibility with Terraria 1.3.4.3 (@Patrikkk, @Zaicon).
* API: Version tick 1.26.
* API: Deprecated PlayerDamage and PlayerKillMe packets (now uses PlayerHurtV2 and PlayerDeathV2).
* API: Main.rand now uses UnifiedRandom instead of Random. This WILL break any existing plugin that uses Main.rand.
* Fixed HealOtherPlayer packet exploit (@Simon311).
* Added associated config option for HealOtherPlayer exploit prevention (@Simon311).
* Added `/accountinfo` command to get account information for a given TShock account (@Simon311).
* Removed TShock color parsing from MOTDs (@WhiteXZ).
* Fixed butterfly statues spawning catchable butterflies (@DogooFalchion).
* Implemented some missing balance changes lost in prior version patches (@DogooFalchion).
* Added alias for server shutdown command: stop (@nicatronTg).
* Removed the old REST model. This includes the following endpoints:
 * `/status`
 * `/v2/players/read`
 * `/v2/server/rawcmd` (@WhiteXZ).
* Fixed `/user group` always giving an unhelpful error messaging telling you to check the console, even if we knew exactly why it failed (@nicatronTg).
* Removed _all obsolete methods in TShock marked obsolete prior to this version (all of them)_ (@nicatronTg).
* Fixed issue where registration + login would fail because KnownIps had 0 items and .Last() doesn't work on collections with 0 items (@DogooFalchion, @nicatronTg, @Simon311).
* Added `/uploadssc [player]` which allows someone to upload SSC data for [player] and store it on the server. Adds `tshock.ssc.upload` and `tshock.ssc.upload.others` permission nodes to match (@DogooFalchion).
* Added hardened stone to the whitelist of tiles editable by players (@DogooFalchion).
* Added conversion system to send convert old MOTD format into smart text, while preserving initial line starting values to keep byte optimization for background colors Thanks to (@WhiteXZ, @Simon311, and especially @DogooFalchion) for the hard work on this issue.

## TShock 4.3.20
* Security improvement: The auth system is now automatically disabled if a superadmin exists in the database (@Enerdy).
* Removed the `auth-verify` command since `auth` now serves its purpose when necessary (@Enerdy).
* Security: `/"` exploit can no longer break chat mute filters (@Simon311).
* Fixed an issue where sometimes players could connect briefly during server shutdown, leading to errors (@Simon311).
* Fixed wyverns despawning & not behaving like normal (@WhiteXZ).
* Fixed major security issue where InvokeClientConnect could be exploited to do terrible, terrible things (@Simon311, @nicatronTg, @popstarfreas, @ProfessorXZ, @WhiteXZ).

## TShock 4.3.19
* Compatibility with Terraria 1.3.3.3 (@Simon311)
* API: Version tick 1.25
* API: Resolved some issues with the ItemForceIntoChest hook (@WhiteXZ, @Patrikkk)
* API: Resolved some shonky code that caused Vitamins and other Ankh Shield related items to drop at strange rates or not at all (@ProfessorXZ, @WhiteXZ, @nicatronTg)
* Fixed magical ice blocks not working correctly (@ProfessorXZ)

## TShock 4.3.18

* Compatibility with Terraria 1.3.3.2
* API: Version tick 1.24
* API: Fixed chat line breaks when using chat tags and long strings of text (@ProfessorXZ)
* API: Added ItemForceIntoChest hook (@WhiteXZ)
* API: Included the player's registration date in REST's players/read endpoints (@ProfessorXZ)
* The setdungeon command correctly uses tshock.world.setdungeon as its permission (@OnsenManju)
* Fixed clients being able to "Catch" and remove NPCs (@ProfessorXZ)
* Fixed clients being able to remove other players' portals (@ProfessorXZ)
* Fixed possible client crashes caused by invalid item netIDs (@ProfessorXZ)
* Fixed players being able to bypass permission checks when placing Tile Entities (@ProfessorXZ)
* Fixed players being able to bypass permission checks when placing items in Item Frames (@ProfessorXZ)
* Fixed a bug involving Item Frames which allowed players to duplicate items (@ProfessorXZ)
* Fixed an issue allowing clients to teleport NPCs to arbitrary locations (@ProfessorXZ)
* Fixed a bug where players would get teleported to their previous location after dismounting the Unicorn Mount (@ProfessorXZ)
* Players can no longer quick stack items into region protected chests (@ProfessorXZ)
* Rope placement is no longer blocked by range checks (@ProfessorXZ)
* The Drill Containment Unit breaks blocks properly now (@ProfessorXZ)
* Fixed item duplications caused by range checks and invalid netIDs (@ProfessorXZ)
* Fixed Expert mode coin duplication (@ProfessorXZ)
* Players are no longer able to place liquids using LoadNetModule packet (@ProfessorXZ)
* Explosives are no longer blocked by range checks (@ProfessorXZ)
* Players can no longer bypass tile checks by using the Tile packet (@ProfessorXZ)
* Fixed a bug where players couldn't hammer a Junction Box without "allowclientsideworldedit" permission (@Patrikkk)
* Fixed the client's UI not being draw when setting wind speed to abnormal values (@ProfessorXZ)
* Added a command to start and stop sandstorms (@WhiteXZ)

## TShock 4.3.17

* Compatibility with Terraria 1.3.2.1
* Updated superadmin behaviour to conform to expected behaviour (@WhiteXZ, @Patrikk)
* Fixed a crash involving teleporters and dressers (@WhiteXZ)
* Fixed pressure plates (@Enerdy, @Patrikk)
* Fixed a deadlock in wiring (@Wolfje)
* Fixed a crash in wiring (@Patrikk)
* Improved network syncing on client joins (@Patrikk)
* The Presserator can now place actuators (@ProfessorXZ)
* Resolved a region error when removing unlisted users from regions (@WhiteXZ)
* Added a `SetDungeon` command to set the dungeon position (@webmilio)
* The currently running world name is now part of the server application's title (@webmilio)
* Gem locks can now be region protected (@mistzzt)
* Players can now place sensors (@mistzzt)
* Repackaged GeoIP with TShock so that GeoIP works (@Enerdy)
* Added permissions to use sundials and start/stop parties (@Patrikk)
* Added an announcement box hook (@mistzzt)
* Added the ability to choose what type of world (crimson/corruption) you generate (@NoNiMad)

## TShock 4.3.16

* Terraria 1.3.1 wiring bugfixes
* Terraria 1.3.1.1 compatibility

## TShock 4.3.15

* This release is actually 4.3.14, but was ticked extra due to a version issue on gen-dev prior to master push.
* Update to 1.3.1

## TShock 4.3.13

* Fixed an issue preventing TShock from starting on certain mono versions (@Wolfje)
* Fixed a deadlock in Wiring (@Wolfje)
* Fixed character styles/gender not being saved properly on first login while SSC is on (@WhiteXZ)
* Added a PlayerPermission hook fired whenever a permission check involving said player occurs (when the new TSPlayer.HasPermission method is called) (@Enerdy)
* Resolved an issue where martian invasions and eclipses would have empty messages if AnonymousBossInvasions was set to true (@WhiteXZ)
* Added an optional `slime` parameter to the `rain` command, allowing slime rain to be started and stopped. New syntax is `rain [slime] <start/stop>` (@WhiteXZ)
* Fixed performance issues due to concurrent dictionary access in TSPlayer (@CoderCow)
* Added an ID property to Regions (@WhiteXZ)
* Fixed an issue where region sizes were calculated incorrectly (@WhiteXZ)
* Fixed a bug in RegionManager preventing regions adding correctly (@pink_panther)
* Fixed another bug in RegionManager preventing regions adding correctly (@WhiteXZ)
* Fixed a routing issue with the `/v2/token/create` REST endpoint
* Removed the `/token/create` REST endpoint. `/v2/token/create` should be used instead.

## TShock 4.3.12

* Fixed issues with TSPlayer.SetTeam not working (@WhiteXZ)
* Fixed /butcher not killing bosses in expert difficulty (@WhiteXZ)
* API: Deprecated PacketBufferer (now obviated by SendQ) (@WhiteXZ)
* API: Building on Windows no longer breaks traps (@Wolfje)
* Fixed bombs, dynamite, and sticky bombs (@Wolfje)
* Removed spammy messages from OnSecondUpdate that confused some server owners (@Wolfje)
* Rewrote some stat tracker code to send actually relevant data to the stats server (@Cleant / George from Multiplay UK)
* Added an opt-out command line switch to disable the stat tracker (--stats-optout) (@Cleant / George from Multiplay UK)
* Added a unique provider token which can be passed to the stat tracker (--provider-token [token]) for tracking servers from the same GSP. (@Cleant / George from Multiplay UK)

## TShock 4.3.11

* This release is actually 4.3.10, but was ticked extra due to a version issue on gen-dev prior to master push.

## TShock 4.3.10

This version features a drop-in tile replacement system by @Wolfje that reduces RAM requirements
by up to 70% on all worlds and CPU requirements up to 10% in the running process.

* Large worlds: from 700MB-1GB -> ~325MB
* Medium worlds: from 500MB -> ~200MB
* Small worlds: from 400MB -> ~125MB

Other notable changes include:

* API: **Drop-in tile storage replacement system** (@Wolfje)
* API: Fixed some possible packet leaks in sendq (@Wolfje)
* API: APIVersion 1.22
* API: Added crash protection around malicious and/or invalid packets (@Wolfje)
* API: Fixed worlds not loading sometimes (@tysonstrange)
* API: Fixed living leaf walls not working as housing
* Fixed an issue preventing some players from joining when the world is saving (@Wolfje)
* Fixed an issue adding a ban on a player who has previously been banned (@Wolfje)
* Fixed /invade martian (@Wolfje)
* Fixed target dummies not working properly (@WhiteXZ)
* Added a config option (DisableSecondUpdateLogs) to prevent log spam from OnSecondUpdate() (@WhiteXZ)
* Added RESTful API login rate limiting (@George)
* Added config options (MaximumRequestsPerInterval, RequestBucketDecreaseIntervalMinutes, LimitOnlyFailedLoginRequests) for rate limiting (@George)
* **DEPRECATION**: Deprecated Disable(string, bool) and added Disable(string, DisableFlags). Please update your plugins accordingly (@WhiteXZ)
* Fixed Halloween and Christmas events not working properly (@TomyLobo)
* Fixed the demon heart's extra accessory slot not working correctly in SSC (@WhiteXZ)
* Fixed gender-changing potions not working correctly in SSC (@hastinbe)
* Fixed IP bans not working correctly (@hastinbe)
* Fixed /reload not using the correct permission (@WhiteXZ)
* Fixed TSPlayer.ActiveChest not being tracked correctly resulting in item dupes while disabled (@WhiteXZ)
* /reload now reloads tile and projectile bans

## TShock 4.3.8
* API: Update to Terraria 1.3.0.8 (@Patrikkk)
* **API: Added a crash reporter which collects memory dumps on Windows** (@Wolfje)
* API: New commandline param: `-crashdir` - Writes crash reports to the specified directory (@Wolfje)
* API: Sendq now doesn't disconnect people when it cant send a packet (@Wolfje)
* API: Fixed more crashes on disconnect in sendq (@Wolfje)
* API: Now ignores unknown server packets (@Wolfje)
* API: Potentially removed arithmetic overflows in server (@Wolfje)

### Using the Crash Reporter

TShock now has a crash reporter built in which writes crash logs to the `crashes` directory
in the event of a catastrophic failure.  **To change where TShock writes its crash logs,
specify the `-crashdir` parameter on the command line**.

1. In the event of a crash, look for a file called `crash_xxxx.zip` in the `crashes` directory
2. Upload the file somewhere, beware the crash file may be quite large (>100MB), anywhere like google drive, dropbox or mega will be fine
3. Post a link to the crash with reproduction steps in the TShock support forum

Alternatively, if you do not want to report the crash, just delete the file.

## TShock 4.3.7

* Auth system kicks players if system is disabled. (@nicatronTg)
* Fixed /login permitting multiple logins without a logout in between. (@nicatronTg)
* Allow[Hallow/Corruption/Crimson]Creep in config now work. (@WhiteXZ)
* API: Treasure bags are now named properly. (@WhiteXZ)
* API: Clients no longer close on disconnect. (@Wolfje)
* API: Add server broadcast hook. (@Patrikk)
* API: Fixed pressure plate hook triggering multiple times. (@Patrikk)
* API: Fixed issues with SendQ writes failing. (@Wolfje)
* API: Version tick to 1.21

## TShock 4.3.6

* API: NPCs shoot the right way (@WhiteXZ)
* API: The server config file works correctly with priority and port (@Patrikkk)
* API: Removed support for favorites and removed JSON dependencies. (@Enerdy)
* API: Removed support for clouds. (@Enerdy)
* API: Fixed a whole lot of bugs with wiring, and in general re-wrote some core bits that were bugged. (@WhiteXZ)
* API: Fixed projectile AI bugs. (@AndrioCelos)
* API: Fixed world saving problems. (WhiteXZ)
* API: Fixed server not accepting more connections once max slots was filled. (@WhiteXZ)
* API: Removed startup parameters and moved them to TShock. (@Cleant)
* API: Item.SetDefaults() no longer kills some tools. (@Enerdy)
* API: Restored chat bubbles. (@WhiteXZ)
* API: Updated to 1.3.0.6. (@Enerdy & @Patrikkk)
* API: Lots and I mean lots of network improvements in the SendQ department. (@tylerjwatson)
* API: Added NpcLootDrop and DropBossBag hooks. (@Patrikkk)
* API: Fixed hook: NpcTriggerPressurePlate (@Patrikkk)
* API: Fixed hook: ProjectileTriggerPressurePlate (@Patrikkk)
* API: Fixed hook: ItemSetDefaultsString (@Patrikkk)
* API: Fixed hook: ItemSetDefaultsInt (@Patrikkk)
* API: Fixed hook: ItemNetDefaults (@Patrikkk)
* API: Fixed hook: GameStatueSpawn (@Patrikkk)
* API: Fixed hook: NpcNetDefaults (@Patrikkk)
* API: Fixed hook: NpcNetSetDefaultsString (@Patrikkk)
* API: Fixed hook: NpcNetSetDefaultsInt (@Patrikkk)
* API: Fixed hook: NpcSpawn (@Patrikkk)
* API: Fixed hook: NpcTransformation (@Patrikkk)
* API: Fixed hook: NpcStrike (@Patrikkk)
* API: Updated AssemblyInfo to 1.3.0.6. (@nicatronTg)
* API: Moved to .NET Framework 4.5. (@tylerjwatson)
* API: Dedicated server input thread doesn't run if input is redirected/piped. (@tylerjwatson)
* API: Wiring.cs methods are now public. (@Stealownz)
* API: Added PlayerTriggerPressurePlate hook. (@Patrikkk)
* API: API Version Tick to 1.20.
* The config option disabling the DCU has been deprecated and will be removed in a future release. (@nicatronTg)
* Fixed bubble tile triggering noclip checks. (@Enerdy)
* Updated projectile handling in GetDataHandlers. (@WhiteXZ)
* Fixed issue #992. (@WhiteXZ)
* Teleport handler now handles wormholes. (@WhiteXZ)
* Fixed tall gates and trap doors (issue #998). (@WhiteXZ)
* Added monoliths to orientable tiles (issue #999). (@WhiteXZ)
* Fixed vortex stealth armor (issue #964). (@WhiteXZ)
* Added moon lord to spawn boss. (@WhiteXZ)
* Fixed serverpassword syntax error error message. (@JordyMoos)
* Fixed issue #1019. (@WhiteXZ)
* Fix: Region protection prevents placement of objects. (@Patrikkk)
* Moved all startup parameters to TShock. (@Cleant)
* Fix: Target dummies are no longer butchered. (@Denway)
* Added projectile 465 to the ignore list, which fixes some other issues. (@Enerdy)
* Fix: Logging out is now safe with SSC (/logout) (issue #1037). (@WhiteXZ)
* API/TShock: Removed -world parameter from TShock, put it back in the API. (@tylerjwatson)

## TShock 4.3.5

* Fix HandleSpawnBoss, and as a result the spawnboss command and boss spawning items. (@Ijwu)
* Rewrite SendQ for more network stack improvements (@tylerjwatson)
* Update to Terraria 1.3.0.5 (@Patrikkk)

## TShock 4.3.4

* Fix invasion progress messages (@WhiteXZ)
* Completely rewrite SendQ to have less deadlocks (@tylerjwatson)

## TShock 4.3.3

* Fix dihydrogen monoxide (@tylerjwatson)
* Whitelist another boss projectile (@Patrikkk, @WhiteXZ)

## TShock 4.3.2

* Fixed the issue where using the Super Absorbent Sponge would disable users (@WhiteXZ)
* Fixed an issue in NetGetData where e.Length - 1 would be -1 (@WhiteXZ)
* Fixed /who -i and /userinfo (@Enerdy)
* API: OnRegionEntered hook now returns the region entered (@Patrikkk)
* Support for Terraria 1.3.0.4 (@nicatronTg)
* Fixed dressers being unbreakable. (@nicatronTg)
* Fixed wall placement mechanics (@nicatronTg, @Ijwu, @WhiteXZ)
* Fixed Moon Lord projectiles disabling players (@k0rd, @nicatronTg)
* Fixed several potential crashes in server (@Patrikkk)
* Fixed -autocreate command line argument (@WhiteXZ, @nicatronTg)
* Added more world data to world load menu (@WhiteXZ)
* Moved server password to TShock config (@Enerdy)
* Fixed world delete in server (@benjiro)
* Fixed disappearing NPCs (@WhiteXZ)
* Added much more performant code, SendQ, to server module. Reduces downstream network overhead by at least 40% (@tylerjwatson)
* API: Updated TSPlayer.Disable to use new buffs (@Enerdy)
* Updated default max damage & projectile damage to 1,175 (based on 625 people)
* Fixed support for SSC (@WhiteXZ)

## TShock 4.3.1

* Fixed a bug where /user group failing would output no error. (@nicatronTg)
* Fixed a bug where /user group would fail. @(Enerdy)
* Added the ability to disable backup autosave messages. (@nicatronTg)
* Fixed /buff malfunctioning when entering an invalid buff name. (@Enerdy)
* Fixed projectiles 435-438 (martian invasion) freezing everyone under certain conditions. (@Enerdy)
* DisableTombstones now works properly with the new golden gravestones. (@Enerdy)
* REST module now properly catches exceptions during Start(). (@Patrikkk)
* Added /expert command to toggle expert mode. (@WhiteXZ)
* Fixed pirate invasions. (@patrik)
* Fixed worldinfo packet. (@WhiteXZ)
* Fixed server passwords. (@Enerdy)

## TShock 4.3.0.0

* API: Modifed NetItem so that it's actually useful. (@MarioE)
* Updated prebuilts (SQLite, JSON, MySQL) to latest versions. (@nicatronTg)
* Added a minimum password length to prevent blank passwords. (@nicatronTg)
* Modified item ban checks to provide which item is disabling a player in the logs. (@Enerdy)
* API: Modified TSPlayer to store a user, and deprecated calls to TSPlayer.User.ID. (@WhiteXZ)
* Modified chat color specs in config file to be int arrays rather than floats. (@nicatronTg)
* Modified verbiage for ```/auth``` and ```/auth-verify``` to make it clearer how they operate. (@nicatronTg)
* API: Added fuzzy name searching for users. (@WhiteXZ)
* API: Fixed ```OnPlayerLogout``` not being fired when a player disconnects. (@nicatronTg)
* API: Deprecated ```ValidString``` and ```SanitizeString``` methods in Utils. (@nicatronTg)
* Added BCrypt password hashing and related systems for it. BCrypt replaces the old system using non-password hashing algorithms for storing passwords. It breaks implementations of the login code that were manually recreated, but is otherwise seamless in transition. (@nicatronTg)
* API: Added ```User.VerifyPassword(string password)``` which verifies if the user's password matches their stored hash. It automatically upgrades a users' password to BCrypt if called and the password stored is not a BCrypt hash. (@nicatronTg)
* API: Deprecated ```Utils.HashPassword``` and related password hashing functions as those are no longer needed for plugin access. (@nicatronTg)
* Fixed ```UseServerName``` config option so that it correctly sends the config server name any time that Main.WorldName is used. (@Olink)
* Fixed a bug where people could ban themselves. (@nicatronTg)
* Fixed a bug where banning a player who never logged in caused problems. (@nicatronTg)
* Terraria 1.3.0.3 support.<|MERGE_RESOLUTION|>--- conflicted
+++ resolved
@@ -27,16 +27,39 @@
 * Update OTAPI to 2.0.0.31, which also updates Newtonsoft.Json to 10.0.3 (@Ryozuki)
 * Fixed DumpItems() from trying to dump older versions of certain items (negative item IDs). (@Zaicon)
 * Added the `/dump-reference-data` command, which when run, runs Utils.Dump() and outputs Terraria reference data to the server folder. (@hakusaro)
-<<<<<<< HEAD
+* Fixed builds to not require a specific version of OTAPI and to not fail when in Release mode (@bartico6)
+
+
+
+
+
+
+
+
+
+
+
+
+
+
+
+
+
+
+
+
+
+
+## Bouncer changes
+
+Putting this stuff down here so things don't conflict as often.
+
 * `GetDataHandlers.SendTileSquare` hook now sends a `TSPlayer` and a `MemoryStream` of raw data. (@hakusaro)
 * Added `GetDataHandlers.HealOtherPlayer` hook. (@hakusaro)
 * Added `GetDataHandlers.PlaceObject` hook. (@hakusaro)
 * `GetDataHandlers.KillMe` now sends a `TSPlayer` and a `PlayerDeathReason`. (@hakusaro)
 * Added `GetDataHandlers.ProjectileKill` hook. (@hakusaro)
 * Removed `TShock.CheckProjectilePermission` and replaced it with `TSPlayer.HasProjectilePermission` and `TSPlayer.LacksProjectilePermission` respectively. (@hakusaro)
-=======
-* Fixed builds to not require a specific version of OTAPI and to not fail when in Release mode (@bartico6)
->>>>>>> 7349d0e8
 
 ## TShock 4.3.24
 * Updated OpenTerraria API to 1.3.5.3 (@DeathCradle)
