--- conflicted
+++ resolved
@@ -25,11 +25,8 @@
 * Fixed `/warp send` failing a nullcheck if the warp didn't exist. The previous behavior may have always been buggy or broken. In other words, sending someone to a warp that doesn't exist should result in a nicer error. (@hakusaro, @punchready)
 * Fixed `/group del` allowing server operators to delete the default group that guests are put into. This is a really critical group and the server doesn't behave correctly when it happens. As a result, it's better to prevent this from happening than not. Additionally, `GroupManagerException`s will be thrown if this is attempted programmatically. Finally, if the exception is thrown in response to `/group del` (or if any other exception is thrown that the command handler can handle), the stack trace will no longer be present. Fixes [#2165](https://github.com/Pryaxis/TShock/issues/2165). (@hakusaro, @DeveloperLuxo, @Rozen4334, @moisterrific, @bartico6, @Quinci135)
 * Removed the old `ConfigFile` class. If you are updating a plugin, you should use `TShock.Config.Settings` instead of the accessor you were using. This is typically a really easy change. For most plugin authors, updating to the new config format is as simple as changing the reference to the old static config to point to the new location. If you were using this for your own configs, you should swap to using a `IConfigFile` (see `TShockAPI.Configuration.ConfigFile`). (@hakusaro, @bartico6)
-<<<<<<< HEAD
 * Added `Main.worldPathName` to `/worldinfo` command. Now, if you need to see what the location on disk for your world file is, you can simply run `/worldinfo` to find out. This is particularly helpful on Linux and macOS, where the world path isn't obvious. (@hakusaro)
-=======
 * Correct rejection message in LandGolfBallInCupHandler to output the proper expected player id. (@drunderscore)
->>>>>>> 98c1587e
 
 ## TShock 4.5.4
 * Fixed ridiculous typo in `GetDataHandlers` which caused TShock to read the wrong field in the packet for `usingBiomeTorches`. (@hakusaro, @Arthri)
