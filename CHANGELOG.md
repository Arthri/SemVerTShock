# TShock for Terraria

This is the rolling changelog for TShock for Terraria. Use past tense when adding new entries; sign your name off when you add or change something. This should primarily be things like user changes, not necessarily codebase changes unless it's really relevant or large.

## How to add a changelog entry
* Put your entry in terms of what you changed in the past mood. For example: "Changed the world by adding new grommets."
  * Not "fix" or "change".
  * The entry must start with a verb.
  * End your sentence with a period.
  * Write in complete sentences that are understandable by anyone who does not have experience programming, unless the change is related to programming.
  * Do not insert tabs into this file, under any circumstances, ever.
  * Do not forget to sign every line you change with your name. (@hakusaro)
  * If there is no section called "Upcoming changes" below this line, please add one with `## Upcoming changes` as the first line, and then a bulleted item directly after with the first change.

## Upcoming changes
* Removed `TShockAPI/DB/DBTools.cs`. This appears to have been dead code and not used by anything. (@hakusaro, @DeathCradle)
* Fixed the `/firework` command not sending fireworks when specified without a firework color. The firework command now correctly sends red fireworks to a target if a color is not specified. (@hakusaro, @Kojirremer)
* Fixed bad XML of TShock code documentation. (@Arthri)

## TShock 4.5.7
* Fixed the `/respawn` command to permit respawning players from the console. (@hakusaro, @Kojirremer)
* Removed the old password hashing system, which predated `bcrypt` hashes and allowed specifying the hash algorithm in the config file. This also removes the config option for setting the hash algorithm (`HashAlgorithm`). This is because it helps clear the way for .NET5/6 and OTAPI 3, and because `bcrypt` has been the default since TShock 4.3 in 2015. (@hakusaro)
* Updated to OTAPI 2.0.0.46, which adds support for Terraria Protocol 1.4.3.1. (@Patrikkk, @DeathCradle)
* **Change warning: a release of TShock for .NET 5 and OTAPI 3 may be imminent.**

## TShock 4.5.6
* Updated Linux guide. (@NezbednikSK)
* Fixed SendTileRectHandler not sending tile rect updates like Pylons/Mannequins to other clients. (@Stealownz)
* Introduced `SoftcoreOnly` config option to allow only softcore characters to connect. (@drunderscore)
* Fixed some typos that have been in the repository for over a lustrum. (@Killia0)
* Added a `tshock.npc.summonboss` permission check for Lunatic Cultist, players who do not have this permission will not be able to kill Cultist Archers/Devotees to summon the Lunatic Cultist. (@moisterrific)
* Added more usage examples for the `ban` command under `ban help examples` to explain how users can ban: offline players by account, offline players by IP, and online players by player index - useful for banning hard to type character names. (@moisterrific)
* Changed `/login` and `/register` to provide login help depending on if UUID login is enabled or disabled, and whether or not a player can login via any username or not. In addition, the message parameters will now be differentiated by colour instead of `<>` (@moisterrific, @hakusaro)
* Added a new `DisablePrimeBombs` config option (`false` by default). Highly recommended to set this to `true` in order to prevent griefing on servers doing a `for the worthy` play-through, since the prime bombs on this seed can destroy most tiles and bypass region protection. (@moisterrific)
* Added a new `/respawn` command that lets you respawn yourself or another player. Respawning yourself requires the `tshock.respawn` permission and respawning others requires the `tshock.respawn.other` permission. The full command syntax is `/respawn [player]`. (@moisterrific)
* Added a notification message and silent command support for permanently changing a target player's user group. Now players who received a group change will be notified of their new group if they are currently online. (@moisterrific, @QuiCM)
* Changed the TSPlayer IP method to return the loopback IP if RealPlayer is false. (@Rozen4334)
<<<<<<< HEAD
* Fixed Bouncer exploits allowing for invalid tiles' placement. These tiles(specifically torches) caused clients to crash. The fixed exploits are listed below. (@Arthri, @QuiCM)
  - [Biome Torch Correction](https://github.com/Pryaxis/TShock/blob/3ba1e7419d63535eeb8b5634ec668448499f71df/TShockAPI/Bouncer.cs#L310). Previously, it used unrelated values to validate biome torches, and unintentionally passed on invalid tiles. It's now fixed to use the correct values and block invalid torches. As well as a new right booster track correction/check, to allow right booster tracks to be placed. Right booster track is an extraneous place style because it depends on the direction the player is facing. The new check takes that into consideration so that the place style isn't considered mismatched and rejected.
  - [Max Place Styles](https://github.com/Pryaxis/TShock/blob/3ba1e7419d63535eeb8b5634ec668448499f71df/TShockAPI/Bouncer.cs#L385). Previously, it rejects only if both `MaxPlaceStyles` and `ExtraneousPlaceStyles` contains an entry for a tile, and unintentionally passed on invalid tiles. `ExtraneousPlaceStyles` only contains special max placeStyles, not all placeables unlike `MaxPlaceStyles`. It's now corrected to take from `ExtraneousPlaceStyles` first, then fallback to `MaxPlaceStyles` if there's no entry for that tile, and then finally -1 if there's no entry in either.
=======
* Fixed a bug that caused sundials to be ignored all the time, instead of only when the player has no permission or time is frozen. (@Rozen4334)
* Added colours and usage examples (similiar to how the new ban system looks) for many more commands. (@moisterrific)
* Changed `RespawnSeconds` and `RespawnBossSeconds` from `10` to `0` to respect the game's default respawn timers. (@moisterrific)
* Updated Open Terraria API (OTAPI) and TSAPI for preliminary support of Terraria 1.4.3.0. This functionally changes OTAPI and points to 2.0.0.45 from 2.0.0.43 in previous versions. Developer note: `SendData` takes an extra arg in this version of Terraria but that's slated to be removed in a Terraria hotfix. This is vestigial and OTAPI "hacks that out" to preserve plugin compatibility. That's why it'll differ from the source code. (@Patrikkk, @DeathCradle, honorable mention: @Moneylover3246)
* Added Deerclops to `/spawnboss` command. (@hakusaro, @HiddenStriker)
* Fixed [GHSA-6w5v-hxr3-m2wx](https://github.com/Pryaxis/TShock/security/advisories/GHSA-6w5v-hxr3-m2wx). (@Yoraiz0r, @Arthri)
* Fixed an issue where player build permissions would reject gem lock changes, even if `RegionProtectGemLocks` was disabled in the config file. Now, players will be permitted to use gem locks if they don't have build permission in a region, but `RegionProtectGemLocks` is disabled. If `RegionProtectGemLocks` is enabled, players will be unable to use gem locks in a build region. (@hakusaro, @Kojirremer, @Arthri)
* Fixed an issue where `/god [player]` would tell `[player]` that they were in godmode regardless of whether or not they were or not. (@hakusaro, @Kojirremer)
* In `TSAPI`: Updated `PacketTypes` to support `SetMiscEventValues` (140), `RequestLucyPopup` (141), and `SyncProjectileTrackers` (142). (@hakusaro)
* Added `DisableDefaultIPBan` to the config file. If set to `true`, the server will not automatically IP ban players when banning them. This is useful if you run an intercepting proxy in front of TShock, and all players share the same IP. (@hakusaro, and Telegram user xmzzhh233)
* Blank passwords will be upgraded to `bcrypt` hashes automatically. Previously, blank passwords were not upgraded to bcrypt hashes. This is in preparation to remove the old password hashing system and related fallback components in the next release. Most users have been using bcrypt hashes for the past...few years. (@hakusaro)
>>>>>>> 462b03e3

## TShock 4.5.5
* Changed the world autosave message so that it no longer warns of a "potential lag spike." (@hakusaro)
* Added `/slay` as an alias for `/kill` to be more consistent with other server mods. (@hakusaro)
* Added `/god` as an alias for `/godmode` to be more consistent with other server mods. (@hakusaro)
* Fixed ridiculous typo in `Amethyst Gemtree` text. (@hakusaro)
* Fixed `CTRL + C` / interactive console interrupt not safely shutting down the server. Now, interrupts will cause a safe shutdown (saving the world and disconnecting all players before fully shutting down). Previously, interrupts caused an unsafe shutdown (not saving the world). (@hakusaro)
* Changed "success message" color to `Color.LimeGreen` instead of `Color.Green`. `Color.Green` looks ugly. `Color.LimeGreen` looks less ugly but isn't as offensively bright as pure green. (@hakusaro)
* Changed the default respawn timer to 10 seconds, so as to not desynchronize from the game by default. (@hakusaro)
* Fixed `/home` allowing players to bypass the respawn timer. (@hakusaro, @moisterrific, @Arthri)
* Added the config option `SuppressPermissionFailureNotices`. When set to `true`, the server will not send warning messages to players when they fail a build permission check from `TSPlayer.HasBuildPermission` (even if `shouldWarnPlayer` is set to true. (@hakusaro)
* Fixed `/warp send` failing a nullcheck if the warp didn't exist. The previous behavior may have always been buggy or broken. In other words, sending someone to a warp that doesn't exist should result in a nicer error. (@hakusaro, @punchready)
* Fixed `/group del` allowing server operators to delete the default group that guests are put into. This is a really critical group and the server doesn't behave correctly when it happens. As a result, it's better to prevent this from happening than not. Additionally, `GroupManagerException`s will be thrown if this is attempted programmatically. Finally, if the exception is thrown in response to `/group del` (or if any other exception is thrown that the command handler can handle), the stack trace will no longer be present. Fixes [#2165](https://github.com/Pryaxis/TShock/issues/2165). (@hakusaro, @DeveloperLuxo, @Rozen4334, @moisterrific, @bartico6, @Quinci135)
* Removed the old `ConfigFile` class. If you are updating a plugin, you should use `TShock.Config.Settings` instead of the accessor you were using. This is typically a really easy change. For most plugin authors, updating to the new config format is as simple as changing the reference to the old static config to point to the new location. If you were using this for your own configs, you should swap to using a `IConfigFile` (see `TShockAPI.Configuration.ConfigFile`). (@hakusaro, @bartico6)
* Added `Main.worldPathName` to `/worldinfo` command. Now, if you need to see what the location on disk for your world file is, you can simply run `/worldinfo` to find out. This is particularly helpful on Linux and macOS, where the world path isn't obvious. (@hakusaro)
* Correct rejection message in LandGolfBallInCupHandler to output the proper expected player id. (@drunderscore)
* Clarified the error mesage that the console is presented if a rate-limit is reached over REST to indicate that "tokens" actually refers to rate-limit tokens, and not auth tokens, and added a hint as to what config setting determines this. (@hakusaro, @patsore)
* Fixed an issue where, when the console was redirected, input was disabled and commands didn't work, in TSAPI. You can now pass `-disable-commands` to disable the input thread, but by default, it will be enabled. Fixes [#1450](https://github.com/Pryaxis/TShock/issues/1450). (@DeathCradle, @QuiCM)
* Added `summonboss` permission check for Empress of Light. Players who do not have this permission will be unable to kill Prismatic Lacewings. Also added support for the `AnonymousBossInvasions` config option, if this is set to `false` it will now broadcast the name of the player who summoned her. (@moisterrific)
* Added `ForceTime` config setting check for Enchanted Sundial usage. If `ForceTime` is set to anything other than `normal`, Sundial use will be rejected as this would lead to very janky game behavior. Additionally, players with `cfgreload` permission will be advised  to change it back to `normal` in order to use sundial. (@moisterrific, @bartico6)
* Added `%onlineplayers%` and `%serverslots%` placeholders for MOTD. The default MOTD message was also updated to use this. (@moisterrific, @bartico6)
* Fixed Bouncer inconsistently using `TilePlacementValid` when validating tile coordinates, which could cause a DoS attack due to unexpectedly large world framing. The list below shows the corrected methods within Bouncer. This was assigned [GHSA-jq4j-v8pr-jv7j](https://github.com/Pryaxis/TShock/security/advisories/GHSA-jq4j-v8pr-jv7j). (@drunderscore)
  * `OnTileEdit`: The check was moved to be the first, and will no longer `SendTileSquare` upon failure.
  * `OnPlaceObject`: The check was moved to be the first, and will no longer `SendTileSquare` upon failure.
  * `OnPlaceTileEntity`: The check was newly added.
  * `OnPlaceItemFrame`: The check was newly added.
  * `OnFoodPlatterTryPlacing`: The check was newly added.
* Fixed errors on startup not being reported to console. (@bartico6)
* The server now correctly disconnects players with missing groups instead of throwing an exception, stalling the connection (@bartico6)
* The server now rejects login attempts from players who would end up with a missing group. (@bartico6)

## TShock 4.5.4
* Fixed ridiculous typo in `GetDataHandlers` which caused TShock to read the wrong field in the packet for `usingBiomeTorches`. (@hakusaro, @Arthri)
* Fixed torchgod settings to include whether or not torchgod has been fought by the player before and respect `usingBiomeTorches` setting. (@Quinci135)
* Fixed /worldmode not synchronising data to players after updating the world state (@bartico6, @Arthri)
* Added `OnSendNetData` hook to TSAPI, which enables developers to intercept traffic being sent from the server to clients using the new NetPacket protocol. (@Stealownz)
* Fixed false positive `OnNPCAddBuff` detection when throwing rotten eggs at town NPCs while wearing Frost armor set. (@moisterrific)
* Moved the emoji player index check into a new class of handlers called `IllegalPerSe`, which is designed to help isolate parts of TShock and make it so that "protocol violations" are treated separately from heuristic based anti-cheat checks. (@hakusaro)
* Changed `TSPlayer.FindByNameOrID` so that it will continue searching for players and return a list of many players whem ambiguous matches exist in all cases. Specifically, this avoids a scenario where a griefer names themselves `1` and is difficult to enact justice on, because their name will not be found by the matching system used to kick players. To help with ambiguity, this method now processes requests with prefixes `tsi:` and `tsn:`. `tsi:[number]` will process the search as looking for an exact player by ID. `tsn:` will process the search as looking for an exact name, case sensitive. In both cases, the system will return an exact result in the "old-style" result, i.e., a `List<TSPlayer>` with exactly one result. For example, `/kick tsid:1` will match the player with the ID `1`. `/kick tsn:1` will match the username `1`. In addition, players who attempt to join the server with the name prefixes `tsn:` and `tsi:` will be rejected for having invalid names. (@hakusaro, @Onusai)
* Added warnings for conditions where a password is set at runtime but can be bypassed. The thinking is that if a user sets a password when they're booting the server, that's what they expect to be the password. The only thing is that sometimes, other config options can basically defeat this as a security feature. The goal is just to communicate more and make things clearer. The server also warns users when UUID login is enabled, because it can be confusing and insecure. (@hakusaro, @Onusai)
* Fixed Torch God's Favor biome torch placement being rejected by the server. (@moisterrific)
* Changed backups created by the backup manager to use ISO8601-style timestamps. I say "style" because it's impossible to implement ISO8601 or RFC3389 dates in a filename on most modern filesystems. So instead of the proper ISO separators, we've got dashes and dots. (@hakusaro, change sponsored by @drunderscore)
* Added hook for `OnDoorUse` (`DoorUse`) and associated `DoorUseEventArgs` fired when a door is used. Also added `GetDataHandlers.DoorAction` enum for determining the action of a door. (@hakusaro)
* Disallowed loading of the AutoRegister plugin version 1.2.0 or lower. Versions of this plugin at or equal to 1.2.0 use low entropy material to create passwords. This effectively means that it's possible for any user to be easily impersonated on a server running AutoRegister by simply convincing a user to join a malicious server, even when UUID login is disabled. This was assigned [GHSA-w3h6-j2gm-qf7q](https://github.com/Pryaxis/Plugins/security/advisories/GHSA-w3h6-j2gm-qf7q). (@hakusaro)
* Disallowed loading of another plugin due to [security issue GHSA-qj59-99v9-3gww](https://github.com/Pryaxis/Plugins/security/advisories/GHSA-qj59-99v9-3gww). Due to the importance of this issue and severity, information is not available in the changelog. Information will be available [June 8th, 2021, at 12:00 MDT](https://time.is/1200PM_8_June_2021_in_Littleton?GHSA-qj59-99v9-3gww_information_release). (@hakusaro)

## TShock 4.5.3
* Added permissions for using Teleportation Potions, Magic Conch, and Demon Conch. (@drunderscore)
  * `tshock.tp.tppotion`, `tshock.tp.magicconch`, and `tshock.tp.demonconch` respectively.
* Updated HealOtherPlayer damage check to make more sense by respecting `ignoredamagecap` permission. (@moisterrific)
* Added preliminary support for Terraria 1.4.2.3 (@moisterrific, @Moneylover3246, @DeathCradle)
* Added celebration mk2 explosive to explosives ItemID set in TSAPI. Solves #2304. (@Quinci135)
* TShock now writes its log files to the `logs` folder inside the `tshock` folder by default, as opposed to just the `tshock` folder. (@QuiCM)
* The default MOTD is now prettier. The MOTD format can now contain `%specifier%` to send the command specifier. (@moisterrific)
* The buff commands now support `-1` as a time option to set buffs that last 415 days (the maximum buff time the game supports). (@moisterrific)
* TShock defaults to saving backups every 10 minutes, and defaults to keeping backups for 4 hours. (@hakusaro)
* Updated SSC bypass messaging. Now, when you connect, you're told if you're bypassing SSC. Console logging has been improved to warn when players are not being saved due to the bypass SSC permission. To turn this warning off, change `WarnPlayersAboutBypassPermission` to `false` in the `sscconfig.json` file. (@hakusaro)
* Fix oversight & exploit allowing specially crafted SendTileRectangle packets to perform large-scale world griefing. In addition, `NetTile.Slope` is now the native value (byte), and accessor methods `Slope1`, `Slope2`, and `Slope3` can be used to get the old style of values out. `HalfBrick` and `Actuator` were removed from `NetTile` because these were initialized to zero and never changed or used. (@bartico6)
* Warning: a bug introduced in a prior TShock release may cause your SSC config file to be reset after applying this update. Please backup your config file prior to installing TShock 4.5.3+ if you use SSC. (@cardinal-system)

## TShock 4.5.2
* Added preliminary support for Terraria 1.4.2.2. (@hakusaro)
* Removed `/ungodme` and godmode warning (no longer necessary). Also, godmode now supports silent commands. (@hakusaro)
* Added permission 'tshock.rest.broadcast' to the /v2/server/broadcast REST endpoint. (@TheBambino)

## TShock 4.5.1
* Fixed server crash from `/v2/players/list` & other parameterised REST endpoints. (@QuiCM, reported by @ATFGK)
* Added handling to the PlayerChat hook event. (@QuiCM - Thanks for the suggestion @Arthri)
* Changed the spawnboss command to support silent command specifiers. (@QuiCM, suggested by @nojomyth-dev)
* Updated /godmode to use Journey Mode's Godmode power instead of healing on damage. (requested by @tlworks, backported by @bartico6, implemented preemptive bugfix for creative powers mentioned by @Stealownz)
* Fixed /r attempting to send messages to players that have since disconnected. (@bartico6, reported by @Arthri)
* Added ban ticket ID to ban messages (@QuiCM, suggested by @Bippity)
* Refactored /wallow command. /reply no longer bypasses /wallow (@QuiCM)

## TShock 4.5.0.1
* Fixed conversion from old to new ban system for MySQL hosted ban databases. (@DeathCradle, @ATFGK)
* Fixed wrong identifier used for UUID bans. (@DeathCradle, @ATFGK)
* Fixed conversion from sqlite bans due to locking issue. (@DeathCradle, @Kojirremer)

## TShock 4.5.0
* Updated OTAPI and TSAPI to Terraria 1.4.2.1. (@Stealownz, @DeathCradle)
* Updated TShock with preliminary protocol support for Terraria 1.4.2.1. (@Stealownz)

## TShock 4.4.0 (Pre-release 16)
* Patched protocol issue. Thanks to Off (@tlworks) and @bartico6 for contributions, including packet captures, packet analysis, exploit proof-of-concept testing, patch testing, and detailed reproduction steps. (@hakusaro)
* Disabled debug by default. (@hakusaro)
* Changed "WinVer" field in `/serverinfo` to "Operating System". (@Terrabade)
* Rewritten `/grow`, added every default tree type & changed the default help response. (@Nova4334)
  * Added a new permission: `tshock.world.growevil` to prevent players to grow evil biome trees, these trees spawn with evil biome blocks below them.
* Introduced `/wallow` to disable or enable recieving whispers from other players. (@Nova4334)
* Removed stoned & webbed from disabled status (@QuiCM)
* Fix -forceupdate flag not forcing updates (@Quake)

## TShock 4.4.0 (Pre-release 15)
* Overhauled Bans system. Bans are now based on 'identifiers'. (@QuiCM)
  * The old Bans table (`Bans`) has been deprecated. New bans will go in `PlayerBans`. Old bans will be converted automatically to the new system.
  * All old ban routes in REST are now redirected. Please use `/v3/bans/*` for REST-based ban management.
  * TShock recognizes and acts upon 4 main identifiers: UUID, IP, Player Name, Account name. This can be extended by plugins. New identifiers can be added to the `ban help identifiers` output by registering them in `TShockAPI.DB.Identifier.Register(string, string)`
  * By default, bans are no longer removed upon expiry or 'deletion'. Instead, they remain in the system. A new ban for an indentifier can be added once an existing ban has expired.
* Server Console now understands Terraria color codes (e.g., `[c/FF00FF:Words]`) and prints the colored text to the console. Note that console colors are limited and thus only approximations. (@QuiCM)
* Fixed a bug in `/sudo` that prevented quoted arguments being forwarded properly. Example: `/sudo /user group "user name" "user group"` should now work correctly. (@QuiCM)
* Shutting down the server should now correctly display the shutdown message to players rather than 'Lost connection'. (@QuiCM)
* For developers: TShock now provides `IConfigFile<TSettings>` and `ConfigFile<TSettings>` under the `TShockAPI.Configuration` namespace. No more needing to copy/pasting the same Read/Write code for your plugin configs. (@QuiCM)
  * `ConfigFile<TSettings>` implements `Read` and `Write` for you.
  * Check `TShockConfig` and `ServerSideConfig` for examples on how to use.
* Added URI un-escaping on all inputs into REST. (@QuiCM)
* Attempt to fix platinum coin pickup dupe. (Thanks @Quinci135)

## TShock 4.4.0 (Pre-release 14)
* Terraria v1.4.1.2 (Thanks @Patrikkk and @DeathCradle <3)
* Added Torch God's Favor support in SSC. (@Stealownz)
* SendTileSquare is now SendTileRect and can now send rectangles instead of squares. This is a breaking change (@QuiCM)
* Destroying protected tiles underneath a tile object no longer causes the tile object to disappear for the client (@QuiCM)
* 'RegionProtectGemLocks' config option now works correctly. Gems can now be placed in Gem Locks while this option is enabled (@QuiCM)

## TShock 4.4.0 (Pre-release 13)
* Terraria v1.4.1.1
* Added Gravedigger's Shovel support. (@Zennos)
* You can now start up multiple TShock servers at once without getting a startup error. (@ZakFahey)
* Updated bouncer to include new Magma Stone, Frost Armor, and Spinal Tap inflicted npc debuffs to bouncer. (@Quinci135)

## TShock 4.4.0 (Pre-release 12)
* Fixed various bugs related to Snake Charmer's Flute. (@rustly)  
  * The entirety of the snake now places.  
  * The old snake now removes when placing a new snake.
  * Players are no longer disabled for breaking TilePlace/TileKill thresholds when modifying snakes.  
* Prevented players from seeing the npc spawnrate change permission error on join. (@rustly)
* Installed new sprinklers!
* Organized parameters by category and relevance in the `config.json` file. (@kubedzero)
* Fixed multiple holes in Bouncer OnTileData. (@Patrikkk, @hakusaro)
  * Issue where players could replace tiles with banned tiles without permission. 
  * Including replace action in TilePlace threshold incrementation, so players cannot bypass the threshold while replacing tiles/walls.
  * Including check for maxTileSets when player is replacing tiles, so players cannot send invalid tile data through the replace tile action.
  * Including a check for ReplaceWall when the tile is a Breakable/CutTile.
* Adding checks in Bouncer OnNewProjectile (@Patrikkk):
  * For valid golf club and golf ball creation.
  * Renamed stabProjectile to directionalProjectile for a more accurate naming.
  * Adding staff projectiles to the directionalProjectiles Dictionary to include staffs in the valid projectile creation check.
  * Adding GolfBallItemIDs list in Handlers.LandGolfBallInCupHandler.cs
* Fixed an issue in the SendTileSquare handler that was rejecting valid tile objects. (@QuiCM)
* Fixed the issue where players were unable to place regular ropes because of the valid placement being caught in Bouncer OnTileEdit. (@Patrikkk)
* Added pet license usage permissions to `trustedadmin` and `owner` groups. Do note that this has a high network usage and can be easily be abused so it is not recommended to give out this permission to lower level groups. (@moisterrific) 
* Removed checks that prevented people placing personal storage tiles in SSC as the personal storage is synced with the server. (@Patrikkk)
* Cleaned up a check in Bouner OnTileEdit where it checks for using the respective item when placing a tile to make it clearer. This change also fixed the issue in a previous commit where valid replace action was caught. Moved the check for max tile/wall types to the beginning of the method. (@Patrikkk)
* Improved clarity for insufficient permission related error messages. (@moisterrific)
* Removed redundant Boulder placement check that prevented placing chests on them, as it is no longer possible to place a chest on a boulder, so nothing crashes the server. "1.2.3: Boulders with Chests on them no longer crash the game if the boulder is hit." (@kevzhao2, @Patrikkk)
* `/itemban` - `/projban` - `/tileban` - Added a `default:` case to the commands so an invalid subcommand promts the player to enter the help subcommand to get more information on valid subcommands. (@Patrikkk)
* `/world` - Renamed to /worldinfo to be more accurate to it's function. Command now displays the world's `Seed`. Reformatted the world information so each line isn't repeatedly starting with "World". (@Patrikkk)
* `/who` - Changed the display format of the online players when the `-i` flag is used. From `PlayerName (ID: 0, ID: 0)` to `PlayerName (Index: 0, Account ID: 0)` for clarification. (@Patrikkk)
* Added DisplayDollItemSync event. An event that is called when a player modifies the slot of a DisplayDoll (Mannequin). This event provides information about the current item in the displaydoll, as well as the item that the player is about to set. (@Patrikkk)
* Added DisplayDollItemSyncHandler, which checks for building permissions of the player at the position of the DisplayDoll. (If they do not have permissions, it means they are hacking as they could not even open the doll in the first place.) (@Patrikkk)
* Added RequestTileEntity packet handling. (@Patrikkk)
  * Implemented the OnRequestTileEntityInteraction even hook in GetDataHandler. (@Patrikkk)
  * Created RequestTileEntityInteractionHandler which checks for building permissions when the player is attempting to open a display doll (Mannequin) or a Hat Rack. This now prevents players from opening a Mannequin or a Hat Rack if they have no building permissions at the position of these tile entities. As of 1.4.0.5, these are the only two items that use this packet. (@Patrikkk)

## TShock 4.4.0 (Pre-release 11)
* Added new permission `tshock.tp.pylon` to enable teleporting via Teleportation Pylons (@QuiCM)
* Added new permission `tshock.journey.research` to enable sharing research via item sacrifice (@QuiCM)
* Add Emoji event to GetDataHandler. This packet is received when a player tries to display an emote. (@Patrikkk)
  * Added EmojiHandler to handle an exploit. Adding `tshock.sendemoji` permission and checks. Added this permission to guest group by default. (@Patrikkk)
* Handled SyncCavernMonsterType packet to prevent an exploit where players could modify the server's cavern monster types and make the server spawn any NPCs - including bosses - onto other players. (@Patrikkk)
* Added LandGolfBallInCup event which is accessible for developers to work with, as well as LandGolfBallInCup handler to handle exploits where players could send direct packets to trigger and imitate golf ball cup landing anywhere in the game world. Added two public lists in Handlers.LandGolfBallInCupHandler: GolfBallProjectileIDs and GolfClubItemIDs. (@Patrikkk)
* Added SyncTilePicking event. This is called when a player damages a tile. Implementing SyncTilePickingHandler and patching tile damaging related exploits. (Preventing player sending invalid world position data which disconnects other players.)
* Fixed the issue where mobs could not be fished out during bloodmoon because of Bouncer checks. (@Patrikkk)
  * Fixed the issue where certain fishing rods could not fish out NPCs due to a Bouncer check. (@Patrikkk)
* Update for OTAPI 2.0.0.37 and Terraria 1.4.0.5. (@hakusaro, @Patrikkk)
* Added additional config options for automatically kicking clients from the server upon breaking anti-cheat thresholds. (@moisterrific)
* Added pylon teleportation permission to default group, added `/spawn` permission to admin group, added the new journey mode research permission to trustedadmin, and moved all previous journey mode permissions from owner to trustedadmin. (@moisterrific)

## TShock 4.4.0 (Pre-release 10)
* Fixed all rope coils. (@Olink)
* Fixed a longstanding issue with SendTileSquare that could result in desyncs and visual errors. (@QuiCM)
* Fixed placement issues with Item Frames, Teleportation Pylons, etc. (@QuiCM)
* Fixed doors, and they are good now for real probably. (@QuiCM, @Hakusaro, @Olink)
* Bumped default max damage received cap to 42,000 to accommodate the Empress of Light's instant kill death amount. (@hakusaro, @moisterrific, @Irethia, @Ayrawei)
* Updated `/spawnboss` command to include Empress of Light, Queen Slime, and other additional bosses that have a health bar. (@moisterrific)

## TShock 4.4.0 (Pre-release 9)
* Fixed pet licenses. (@Olink)
* Added initial support for Journey mode in SSC worlds. (@Olink)
* Made TShock database MySQL 8 compatible by escaping column names in our IQueryBuilder code. (Name `Groups` is a reserved element in this version, which is used in our `Region` table.) (@Patrikkk)
* Reintroduced `-worldselectpath` per feedback from @fjfnaranjo. This command line argument should be used to specify the place where the interactive server startup will look for worlds to show on the world select screen. The original version of this argument, `-worldpath`, was removed because several game service providers have broken configurations that stop the server from running with an unhelpful error. This specific configuration was `-world` and `-worldpath`. In the new world, you can do the following:
  * `-worldselectpath` should be used if you want to customize the server interactive boot world list (so that you can select from a number of worlds in non-standard locations).
  * `-world` will behave as an absolute path to the world to load. This is the most common thing you want if you're starting the server and have a specific world in mind.
  * `-worldselectpath` and `-worldname` should work together enabling you to select from a world from the list that you specify. This is *not* a world file name, but a world name as described by Terraria.
  * `-worldselectpath` is identical to the old `-worldpath`. If you specify `-worldselectpath` and `-world` without specifying an absolute path the server will crash for sure.
  * Thank you again to @fjfnaranjo for supplying a [detailed feature request](https://github.com/Pryaxis/TShock/issues/1914) explaining precisely why this option should be available. Without this, we would have had no context as to why this feature was useful or important. Thank you, @fjfnaranjo!
  * This change was implemented by (@QuiCM, @hakusaro).
* Updated Bouncer to include Sparkle Slime debuff that can be applied to town NPCs. (@moisterrific)
* Updated `/spawnboss` command to include Empress of Light, Queen Slime, and other additional bosses that have a health bar. (@moisterrific)
* Added journey mode permissions to owner group by default. (@moisterrific)
* Fixed kick on hardcore death / kick on mediumcore death / ban on either from taking action against journey mode players. (@hakusaro)
* Attempted to fix the problem with the magic mirror spawn problems. You should be able to remove your spawn point in SSC by right clicking on a bed now. (@hakusaro, @AxeelAnder)
* Added HandleFoodPlatterTryPlacing event, which is called whenever a player places a food in a plate. Add antihack to bouncer, to prevent removing food from plates if the region is protected; To prevent placement if they are not in range; To prevent placement if the item is not placed from player hand. (@Patrikkk)
* Fixed an offset error in NetTile that impacted `SendTileSquare`. It was being read as a `byte` and not a `ushort`. (@QuiCM)
* Fixed coins not dropping after being picked up by npcs. The ExtraValue packet was not being read correctly. (@Olink)
* Removed packet monitoring from debug logs. To achieve the same results, install @QuiCM's packet monitor plugin (it does better things). (@hakusaro)
* Updated packet monitoring in send tile square handler for Bouncer debugging. (@hakusaro)
* Added `/sync`, activated with `tshock.synclocalarea`. This is a default guest permission. When the command is issued, the server will resync area around the player in the event of a desync issue. (@hakusaro)
  * If your doors disappear, this command will allow a player to resync without having to disconnect from the server.
  * The default group that gets this permission is `Guest` for the time being.
  * To add this command to your guest group, give them `tshock.synclocalarea`, with `/group addperm guest tshock.synclocalarea`.
  * This command may be removed at any time in the future (and will likely be removed when send tile square handling is fixed).
* Add FishOutNPC event handler, which is called whenever a player fishes out an NPC using a fishing rod. Added antihack to Bouncer, to prevent unathorized and invalid mob spawning, by checking player action, NPC IDs and range. (@Patrikkk, @moisterrific)
* Fixed smart door automatic door desync and deletion issue. (@hakusaro)

## TShock 4.4.0 (Pre-release 8)
* Update for OTAPI 2.0.0.36 and Terraria 1.4.0.4. (@hakusaro, @Patrikkk, @DeathCradle)
* Fixed /wind command. (@AxeelAnder)
* Fixed NPC debuff issue when attempting to fight bosses resulting in kicks. (@AxeelAnder)
* Fixed players are unable to remove an NPC. Change `byte NPCHomeChangeEventArgs.Homeless` to `HouseholdStatus NPCHomeChangeEventArgs.HouseholdStatus`. (@AxeelAnder)
* Fixed lava, wet, honey, and dry bombs;  
  and lava, wet, honey, and dry grenades;  
  and lava, wet, honey, and dry rockets;  
  and lava, wet, honey, and dry mines. (@Olink)
* Fix Bloody Tear displaying the wrong text when used. (@Olink)
* Fix the visibility toggle for the last two accessory slots. (@Olink)
* Adding Journey mode user account permissions. Journey mode must be enabled for these to have any effect. (@Patrikkk)
  * `tshock.journey.time.freeze`
  * `tshock.journey.time.set`
  * `tshock.journey.time.setspeed`
  * `tshock.journey.godmode`
  * `tshock.journey.wind.strength`
  * `tshock.journey.wind.freeze`
  * `tshock.journey.rain.strength`
  * `tshock.journey.rain.freeze`
  * `tshock.journey.placementrange`
  * `tshock.journey.setdifficulty`
  * `tshock.journey.biomespreadfreeze`
  * `tshock.journey.setspawnrate`
* Changed default thresholds for some changes in the config file to accommodate new items & changes to Terraria. (@hakusaro)
* Store projectile type in `ProjectileStruct RecentlyCreatedProjectiles` to identify the recently created projectiles by type. Make `RecentlyCreatedProjectiles` and `ProjectileStruct` public for developers to access from plugins.

## TShock 4.4.0 (Pre-release 7 (Entangled))
* Fixed bed spawn issues when trying to remove spawn point in SSC. (@Olink)
* Fixed Snake Flute. (@Olink)
* Fixed lava absorbant sponge not capturing lava. `LiquidSetEventArgs` now returns a `LiquidType` instead of a byte type. (@hakusaro)
* Fixed bottomless lava bucket from not being able to create lava. (@hakusaro)
  * Ban a lava bucket to ban lava on the server entirely, until we figure out a better way to handle liquids.
* Fixed scarab bombs not detonating on pick style tiles. (@hakusaro)
* Fixed dirt bombs not creating dirt. (@hakusaro)
* Added a ridiculous amount of debug information. If you're experiencing any problems with 1.4 items being caught by the TShock anticheat system, please turn on DebugLogs in your config file and capture log data. It'll be extremely helpful in narrowing down precisely how to fix your problem. (@hakusaro)
* Released with entangled support for 1.4.0.4 based on @Patrikkk local build and latest snapshot gen-dev. (@hakusaro)

## TShock 4.4.0 (Pre-release 6)
* Updates to OTAPI 2.0.0.35 (@DeathCradle).

## TShock 4.4.0 (Pre-release 5)
* Update player spawn related things to 1.4. `Terraria.Player.Spawn` method now has a required argument, `PlayerSpawnContext context`. (@AxeelAnder)
* Make sqlite db path configurable. (@AxeelAnder)
* Terraria 1.4.0.3 experimental support. (@Patrikkk)
* Updated changelog. (@hakusaro)

## TShock 4.4.0 (Pre-release 4)
* Debug logging now provides ConsoleDebug and ILog has been updated to support the concept of debug logs. Debug logs are now controlled by `config.json` instead of by preprocessor debug flag. (@hakusaro)
* Removed `/confuse` command and Terraria player data resync from @Zidonuke. (@hakusaro)
* Attempted to fix the player desync issue by changing `LastNetPosition` logic and disabling a check in Bouncer that would normally reject player update packets from players. (@QuiCM, @hakusaro)

## TShock 4.4.0 (Pre-release 3)
* Fixed `/worldmode` command to correctly target world mode. (@Ristellise)
* The following commands have been removed: `tbloodmoon`, `invade`, `dropmeteor`. `fullmoon`, `sandstorm`, `rain`, `eclipse`
* The following command has been added to replace them: `worldevent`. This command requires the `tshock.world.events` permission.
  * `worldevent` can be used as so: `worldevent [event type] [sub type] [wave (if invasion event)]`
  * Valid event types are `meteor`, `fullmoon`, `bloodmoon`, `eclipse`, `invasion`, `sandstorm`, `rain`
  * Valid sub types are `goblins`, `snowmen`, `pirates`, `pumpkinmoon`, `frostmoon` for invasions, and `slime` for rain.

* A new set of permissions has been added under the node `tshock.world.events`:
  * `tshock.world.events.bloodmoon`: Enables access to the `worldevent bloodmoon` command
  * `tshock.world.events.fullmoon`: Enables access to the `worldevent fullmoon` command
  * `tshock.world.events.invasion`: Enables access to the `worldevent invasion` command
  * `tshock.world.events.eclipse`: Enables access to the `worldevent eclipse` command
  * `tshock.world.events.sandstorm`: Enables access to the `worldevent sandstorm` command
  * `tshock.world.events.rain`: Enables access to the `worldevent rain` command
  * `tshock.world.events.meteor`: Enables access to the `worldevent meteor` command

Please note that the permissions previously tied to the removed commands are also still used to confirm access to the new commands, so if you have existing configurations no one should have any new or lost access.

## TShock 4.4.0 (Pre-release 2)
* Replaced `/expert` with `/worldmode` command. (@QuiCM)
* Fixed NPC buff anticheat issue conflicting with Terraria gameplay changes (whips). (@Patrikkk)

## TShock 4.4.0 (Pre-release 1)
* Added confused debuff to Bouncer for confusion applied from Brain of Confusion
* API: Added return in OnNameCollision if hook has been handled. (@Patrikkk)
* API: Added hooks for item, projectile and tile bans (@deadsurgeon42)
* API: Changed `PlayerHooks` permission hook mechanisms to allow negation from hooks (@deadsurgeon42)
* API: New WorldGrassSpread hook which shold allow corruption/crimson/hallow creep config options to work (@DeathCradle)
* Fixed a missing case in UserManager exception handling, which caused a rather cryptic console error instead of the intended error message (@deadsurgeon42)
* Fixed saving when one player is one the server and another one joins (@MarioE)
* Fixed /spawnmob not spawning negative IDs (@MarioE)
* Validated tile placement on PlaceObject; clients can no longer place frames, paintings etc with dirt blocks (@bartico6, @ProfessorXZ)
* Updated to new stat tracking system with more data so we can actually make informed software decisions (Jordan Coulam)
* Fixed /time display at the end of Terraria hours (@koneko-nyan)
* Added a warning notifying users of the minimum memory required to run TShock (@bartico6)
* Added /group rename to allow changing group names (@ColinBohn, @ProfessorXZ)
* Added /region rename and OnRegionRenamed hook (@koneko-nyan, @deadsurgeon42)
* Rebuilt /ban add. New syntax is /ban add <target> [time] [reason] where target is the target online player, offline player, or IP; where time is the time format or 0 for permanent; and where [reason] is the reason. (@hakusaro)
* Removed /ban addip and /ban addtemp. Now covered under /ban add. (@hakusaro)
* Added /su, which temporarily elevates players with the tshock.su permission to super admin. In addition added, a new group, owner, that is suggested for new users to setup TShock with as opposed to superadmin. Finally, /su is implemented such that a 10 minute timeout will occur preventing people from just camping with it on. (@hakusaro)
* Added /sudo, which runs a command as the superadmin group. If a user fails to execute a command but can sudo, they'll be told that they can override the permission check with sudo. Much better than just telling them to run /su and then re-run the command. (@hakusaro)
* Fixed /savessc not bothering to save ssc data for people who bypass ssc. (@hakusaro)
* Default permission sets for new databases are more modern. (@hakusaro)
* Added the ability to ban by account name instead of just banning a character name assuming its an account name. (@hakusaro)
* Fixed a bug in the CommandLineParser which caused some command lines to fail (@QuicM)
* Renamed TShock.DB.User to TShock.DB.UserAccount, including all the related methods, classes and events. (@Ryozuki)
* Update OTAPI to 2.0.0.31, which also updates Newtonsoft.Json to 10.0.3 (@Ryozuki)
* Fixed DumpItems() from trying to dump older versions of certain items (negative item IDs). (@Zaicon)
* Added the `/dump-reference-data` command, which when run, runs Utils.Dump() and outputs Terraria reference data to the server folder. (@hakusaro)
* Added DateTime datatype support for both MySQL and SQLite. (@Ryozuki)
* Fixed builds to not require a specific version of OTAPI and to not fail when in Release mode (@bartico6)
* Update Assembly Company to Pryaxis (@Ryozuki)
* Removed `/restart` command. (@hakusaro)
* Removed `Permissions.updateplugins` permission. (@hakusaro)
* Removed REST `/v3/server/restart/` route and `/server/restart/` route. (@hakusaro)
* The "auth system" is now referred to as the initial setup system (what it actually is). This is better verbiage for basically all situations. Who really wants to turn off the "authentication system?" In addition, the system now makes it more clear what the point of it is, rather than that it grants permissions. (@hakusaro)
* `GetDataHandlers.SendTileSquare` hook now sends a `TSPlayer` and a `MemoryStream` of raw data. (@hakusaro)
* Added `GetDataHandlers.HealOtherPlayer` hook. (@hakusaro)
* Added `GetDataHandlers.PlaceObject` hook. (@hakusaro)
* `GetDataHandlers.KillMe` now sends a `TSPlayer` and a `PlayerDeathReason`. (@hakusaro)
* Added `GetDataHandlers.ProjectileKill` hook. (@hakusaro)
* Removed `TShock.CheckProjectilePermission`. (@hakusaro)
* Added `TSPlayer` object to `GetDataHandlers.LiquidSetEventArgs`. (@hakusaro)
* Removed `TShock.StartInvasion` for public use (moved to Utils and marked internal). (@hakusaro)
* Fixed invasions started by TShock not reporting size correctly and probably not working at all. (@hakusaro)
* Removed `GetDataHandlers.TileKill` and replaced it with `GetDataHandlers.PlaceChest` as the packet originally designated as tile kill is now only used for chests. (@hakusaro)
* Added `TSPlayer` to `GetDataHandlers.NPCHome`. (@hakusaro)
* Added `TSPlayer` to `GetDataHandlers.ChestItemChanged`. (@hakusaro)
* Fixed chest item changes not triggering any range checks, tile checks, or correct chest checks. (@hakusaro)
* Added `TSPlayer` to `GetDataHandlers.PlayerBuff`. (@hakusaro)
* Added `TSPlayer` and `PlayerDeathReason` to `GetDataHandlers.PlayerDamage`. (@hakusaro)
* Added `TSPlayer` to `GetDataHandlers.NPCStrike`. (@hakusaro)
* Added `TSPlayer` to `GetDataHandlers.PlayerAnimation`. (@hakusaro)
* Added `GetDataHandlers.MassWireOperation` hook and related arguments. (@hakusaro)
* Added `GetDataHandlers.PlaceTileEntity` hook and related arguments. (@hakusaro)
* Added `TSPlayer` to `GetDataHandlers.GemLockToggle`. (@hakusaro)
* Added `GetDataHandlers.PlaceItemFrame` hook and related arguments. (@hakusaro)
* Added `TSPlayer.IsBouncerThrottled()`. (@hakusaro)
* Added `TSPlayer.IsBeingDisabled()` and removed `TShock.CheckIgnores(TSPlayer)`. (@hakusaro)
* Added `TSPlayer.CheckIgnores()` and removed `TShock.CheckIgnores(TSPlayer)`. (@hakusaro)
* Hooks inside TShock can now be registered with their `Register` method and can be prioritized according to the TShock HandlerList system. (@hakusaro)
* Fix message requiring login not using the command specifier set in the config file. (@hakusaro)
* Move `TShock.CheckRangePermission()` to `TSPlayer.IsInRange` which **returns the opposite** of what the previous method did (see updated docs). (@hakusaro)
* Move `TShock.CheckSpawn` to `Utils.IsInSpawn`. (@hakusaro)
* Replace `TShock.CheckTilePermission` with `TSPlayer.HasBuildPermission`, `TSPlayer.HasPaintPermission`, and `TSPlayer.HasModifiedIceSuccessfully` respectively. (@hakusaro)
* Fix stack hack detection being inconsistent between two different check points. Moved `TShock.HackedInventory` to `TSPlayer.HasHackedItemStacks`. Added `GetDataHandlers.GetDataHandledEventArgs` which is where most hooks will inherit from in the future. (@hakusaro)
* All `GetDataHandlers` hooks now inherit from `GetDataHandledEventArgs` which includes a `TSPlayer` and a `MemoryStream` of raw data. (@hakusaro)
* Removed _all obsolete methods in TShock marked obsolete prior to this version (all of them)_ (@hakusaro).
* Removed broken noclip detection and attempted prevention. TShock wasn't doing a good job at stopping noclip. It's always worse to claim that you do something that you can't/don't do, so removing this is better than keeping broken detection in. (@hakusaro)
* Replaced `Utils.FindPlayer` with `TSPlayer.FindByNameOrID` to more appropriately be object orientated. (@hakusaro)
* Moved `Utils.Kick()` to `TSPlayer` since its first argument was a `TSPlayer` object. (@hakusaro)
* Removed `Utils.ForceKick()`. (@hakusaro)
* Removed `Utils.GetPlayerIP()`. (@hakusaro)
* Moved `Utils.Ban()` to `TSPlayer.Ban()`. (@hakusaro)
* Moved `Utils.SendMultipleMatchError()` to `TSPlayer.SendMultipleMatchError`. (@hakusaro)
* Removed `Utils.GetPlayers()`. Iterate over the TSPlayers on the server and make your own list.
* Removed `Utils.HasBanExpired()` and replaced with `Bans.RemoveBanIfExpired()`. (@hakusaro)
* Removed `Utils.SendFileToUser()` and replaced with `TSPlayer.SendFileTextAsMessage()`. (@hakusaro)
* Removed `Utils.GetGroup()` also have you seen `Groups.GetGroupByName()`? (@hakusaro)
* `Utils.MaxChests()` is now `Utils.HasWorldReachedMaxChests()`. (@hakusaro)
* `Utils.GetIPv4Address()` is now `Utils.GetIPv4AddressFromHostname()`. (@hakusaro)
* Fixed the disappearing problem when placing tile entities. (@mistzzt)
* Removed the stat tracking system. (@hakusaro)
* Fixed erroneous kicks and bans when using `KickOnMediumcoreDeath` and `BanOnMediumcoreDeath` options. (@DankRank)
* Removed `TSPlayer.InitSpawn` field. (@DankRank)
* `OnPlayerSpawn`'s player ID field is now `PlayerId`. (@DankRank)
* Fixed null reference console spam in non-SSC mode (@QuiCM)
* `Utils.TryParseTime` can now take spaces (e.g., `3d 5h 2m 3s`) (@QuiCM)
* Enabled banning unregistered users (@QuiCM)
* Added filtering and validation on packet 96 (Teleport player through portal) (@QuiCM)
* Update tracker now uses TLS (@pandabear41)
* When deleting an user account, any player logged in to that account is now logged out properly (@Enerdy)
* Add NPCAddBuff data handler and bouncer (@AxeelAnder)
* Improved config file documentation (@Enerdy)
* Add PlayerZone data handler and bouncer (@AxeelAnder)
* Update sqlite binaries to 32bit 3.27.2 for Windows (@hakusaro)
* Fix banned armour checks not clearing properly (thanks @tysonstrange)
* Added warning message on invalid group comand (@hakusaro, thanks to IcyPhoenix, nuLLzy & Cy on Discord)
* Moved item bans subsystem to isolated file/contained mini-plugin & reorganized codebase accordingly. (@hakusaro)
* Moved bouncer checks for item bans in OnTileEdit to item bans subsystem. (@hakusaro)
* Compatibility with Terraria 1.4.0.2 (@AxeelAnder, @Patrikkk)
  * Multiple fields got slightly renamed.
  * Modifying ToggleExpert command. Main.expertMode is no longer settable. Using a Main.GameMode int property comparsion.
  * GameCulture no longer has static fields to get local language. Using methods to return/compare language.
  * Added permission "tshock.npc.spawnpets" which restricts pet spawns. This can cause high network load, so it's restricted. (@hakusaro)
  * Updated OnTeleport to support new args per protocol changes. (@hakusaro)
  * Disabled anticheat checks for projectile updates due to issues with game changes. (@hakusaro)
  * This update has been brought to you by: Patrikkk, Icy, Chris, Death, Axeel, Zaicon, hakusaro, and Yoraiz0r! <3

## TShock 4.3.26
* Removed the stat tracking system. (@hakusaro)
* Updated SQLite binaries. (@hakusaro)
* Removed server-sided healing when disabled. (@QuiCM)
* Patched an exploit that allowed users to kill town NPCs (@QuiCM)
* [API] Added a patch for the 0-length crash (@QuiCM)

## TShock 4.3.25
* Fixed a critical exploit in the Terraria protocol that could cause massive unpreventable world corruption as well as a number of other problems. Thanks to @bartico6 for reporting. Fixed by the efforts of @QuiCM, @hakusaro, and tips in the right directioon from @bartico6.

## TShock 4.3.24
* Updated OpenTerraria API to 1.3.5.3 (@DeathCradle)
* Updated Terraria Server API to 1.3.5.3 (@WhiteXZ, @hakusaro)
* Updated TShock core components to 1.3.5.3 (@hakusaro)
* Terraria Server API version tick: 2.1
* Added OnNpcKilled hook to Server API: 2.2 (@tylerjwatson)
* Added CreateCombatTextExtended to PacketTypes. This packet allows for the same functionality that packet 82 (CreateCombatText) used to have. (@WhiteXZ)
* Updated ServerBroadcast hook to provide a NetworkText object. (@tylerjwatson)
* Fixed levers and things not updating properly. (@deathcradle)
* Deprecated PacketTypes.ChatText. Chat is now handled using the NetTextModule and packet 82. (@WhiteXZ, @Hakusaro)
* Removed the -lang command-line flag from TShock. It is now a vanilla feature. (@Hakusaro)

## TShock 4.3.23
* Added evil type option during world creation (@mistzzt)
* Bans can be sorted. TShock's default sorting will retrieve bans sorted from newest to oldest based on the date the ban was added (@WhiteXZ)
* Resolved issues with mob and item spawning. Thanks to @OnsenManju for your investigative work :) (@WhiteXZ)
* Patched a crashing exploit (@Simon311)

## TShock 4.3.22
* Compatibility with Terraria 1.3.4.4
* API: Version tick 2.0
* API: Reduced RAM usage by ~80MB (Large server) (@deathcradle)
* API: Added TSPlayer.KillPlayer() (@WhiteXZ)
* API: Added TSPlayer.Logout() (@ProfessorXZ)
* Fixed connections after max slot is reached (@DeathCradle)
* Fixed server crashes caused by client disconnections when attempting to read closed sockets (@Enerdy)
* Added some code to make trapdoors work better (@DogooFalchion)
* AllowCutTilesAndBreakables config option now correctly allows flowers/vines/herbs to be cut in regions without breaking walls (@WhiteXZ)
* REST: `/v3/players/read` now includes a `muted` field (@WhiteXZ)
* REST: Token creation is now more secure (Thanks to @Plazmaz for reporting the issue!)
* REST: Deprecated the RestRequestEvent. If you use this event, please let us know.
* REST: ALL endpoints now have a base route (eg you can use `/server/motd` instead of `/v3/server/motd`). These base routes will never change, but will provide an `upgrade` field describing any newer routes
* REST: Added `/v3/world/autosave` and `/v3/world/bloodmoon` which use GET parameter style arguments. I.e., `/v3/world/autosave?state=[true|false]` & `/v3/world/bloodmoon?state=[true|false]`. The state argument is optional
* Fixed fishing quests not saving/loading correctly when login before join, UUID login, and SSC were enabled together (@DogooFalchion)

## TShock 4.3.21
* Compatibility with Terraria 1.3.4.3 (@Patrikkk, @Zaicon).
* API: Version tick 1.26.
* API: Deprecated PlayerDamage and PlayerKillMe packets (now uses PlayerHurtV2 and PlayerDeathV2).
* API: Main.rand now uses UnifiedRandom instead of Random. This WILL break any existing plugin that uses Main.rand.
* Fixed HealOtherPlayer packet exploit (@Simon311).
* Added associated config option for HealOtherPlayer exploit prevention (@Simon311).
* Added `/accountinfo` command to get account information for a given TShock account (@Simon311).
* Removed TShock color parsing from MOTDs (@WhiteXZ).
* Fixed butterfly statues spawning catchable butterflies (@DogooFalchion).
* Implemented some missing balance changes lost in prior version patches (@DogooFalchion).
* Added alias for server shutdown command: stop (@nicatronTg).
* Removed the old REST model. This includes the following endpoints:
 * `/status`
 * `/v2/players/read`
 * `/v2/server/rawcmd` (@WhiteXZ).
* Fixed `/user group` always giving an unhelpful error messaging telling you to check the console, even if we knew exactly why it failed (@nicatronTg).
* Removed _all obsolete methods in TShock marked obsolete prior to this version (all of them)_ (@nicatronTg).
* Fixed issue where registration + login would fail because KnownIps had 0 items and .Last() doesn't work on collections with 0 items (@DogooFalchion, @nicatronTg, @Simon311).
* Added `/uploadssc [player]` which allows someone to upload SSC data for [player] and store it on the server. Adds `tshock.ssc.upload` and `tshock.ssc.upload.others` permission nodes to match (@DogooFalchion).
* Added hardened stone to the whitelist of tiles editable by players (@DogooFalchion).
* Added conversion system to send convert old MOTD format into smart text, while preserving initial line starting values to keep byte optimization for background colors Thanks to (@WhiteXZ, @Simon311, and especially @DogooFalchion) for the hard work on this issue.

## TShock 4.3.20
* Security improvement: The auth system is now automatically disabled if a superadmin exists in the database (@Enerdy).
* Removed the `auth-verify` command since `auth` now serves its purpose when necessary (@Enerdy).
* Security: `/"` exploit can no longer break chat mute filters (@Simon311).
* Fixed an issue where sometimes players could connect briefly during server shutdown, leading to errors (@Simon311).
* Fixed wyverns despawning & not behaving like normal (@WhiteXZ).
* Fixed major security issue where InvokeClientConnect could be exploited to do terrible, terrible things (@Simon311, @nicatronTg, @popstarfreas, @ProfessorXZ, @WhiteXZ).

## TShock 4.3.19
* Compatibility with Terraria 1.3.3.3 (@Simon311)
* API: Version tick 1.25
* API: Resolved some issues with the ItemForceIntoChest hook (@WhiteXZ, @Patrikkk)
* API: Resolved some shonky code that caused Vitamins and other Ankh Shield related items to drop at strange rates or not at all (@ProfessorXZ, @WhiteXZ, @nicatronTg)
* Fixed magical ice blocks not working correctly (@ProfessorXZ)

## TShock 4.3.18

* Compatibility with Terraria 1.3.3.2
* API: Version tick 1.24
* API: Fixed chat line breaks when using chat tags and long strings of text (@ProfessorXZ)
* API: Added ItemForceIntoChest hook (@WhiteXZ)
* API: Included the player's registration date in REST's players/read endpoints (@ProfessorXZ)
* The setdungeon command correctly uses tshock.world.setdungeon as its permission (@OnsenManju)
* Fixed clients being able to "Catch" and remove NPCs (@ProfessorXZ)
* Fixed clients being able to remove other players' portals (@ProfessorXZ)
* Fixed possible client crashes caused by invalid item netIDs (@ProfessorXZ)
* Fixed players being able to bypass permission checks when placing Tile Entities (@ProfessorXZ)
* Fixed players being able to bypass permission checks when placing items in Item Frames (@ProfessorXZ)
* Fixed a bug involving Item Frames which allowed players to duplicate items (@ProfessorXZ)
* Fixed an issue allowing clients to teleport NPCs to arbitrary locations (@ProfessorXZ)
* Fixed a bug where players would get teleported to their previous location after dismounting the Unicorn Mount (@ProfessorXZ)
* Players can no longer quick stack items into region protected chests (@ProfessorXZ)
* Rope placement is no longer blocked by range checks (@ProfessorXZ)
* The Drill Containment Unit breaks blocks properly now (@ProfessorXZ)
* Fixed item duplications caused by range checks and invalid netIDs (@ProfessorXZ)
* Fixed Expert mode coin duplication (@ProfessorXZ)
* Players are no longer able to place liquids using LoadNetModule packet (@ProfessorXZ)
* Explosives are no longer blocked by range checks (@ProfessorXZ)
* Players can no longer bypass tile checks by using the Tile packet (@ProfessorXZ)
* Fixed a bug where players couldn't hammer a Junction Box without "allowclientsideworldedit" permission (@Patrikkk)
* Fixed the client's UI not being draw when setting wind speed to abnormal values (@ProfessorXZ)
* Added a command to start and stop sandstorms (@WhiteXZ)

## TShock 4.3.17

* Compatibility with Terraria 1.3.2.1
* Updated superadmin behaviour to conform to expected behaviour (@WhiteXZ, @Patrikk)
* Fixed a crash involving teleporters and dressers (@WhiteXZ)
* Fixed pressure plates (@Enerdy, @Patrikk)
* Fixed a deadlock in wiring (@Wolfje)
* Fixed a crash in wiring (@Patrikk)
* Improved network syncing on client joins (@Patrikk)
* The Presserator can now place actuators (@ProfessorXZ)
* Resolved a region error when removing unlisted users from regions (@WhiteXZ)
* Added a `SetDungeon` command to set the dungeon position (@webmilio)
* The currently running world name is now part of the server application's title (@webmilio)
* Gem locks can now be region protected (@mistzzt)
* Players can now place sensors (@mistzzt)
* Repackaged GeoIP with TShock so that GeoIP works (@Enerdy)
* Added permissions to use sundials and start/stop parties (@Patrikk)
* Added an announcement box hook (@mistzzt)
* Added the ability to choose what type of world (crimson/corruption) you generate (@NoNiMad)

## TShock 4.3.16

* Terraria 1.3.1 wiring bugfixes
* Terraria 1.3.1.1 compatibility

## TShock 4.3.15

* This release is actually 4.3.14, but was ticked extra due to a version issue on gen-dev prior to master push.
* Update to 1.3.1

## TShock 4.3.13

* Fixed an issue preventing TShock from starting on certain mono versions (@Wolfje)
* Fixed a deadlock in Wiring (@Wolfje)
* Fixed character styles/gender not being saved properly on first login while SSC is on (@WhiteXZ)
* Added a PlayerPermission hook fired whenever a permission check involving said player occurs (when the new TSPlayer.HasPermission method is called) (@Enerdy)
* Resolved an issue where martian invasions and eclipses would have empty messages if AnonymousBossInvasions was set to true (@WhiteXZ)
* Added an optional `slime` parameter to the `rain` command, allowing slime rain to be started and stopped. New syntax is `rain [slime] <start/stop>` (@WhiteXZ)
* Fixed performance issues due to concurrent dictionary access in TSPlayer (@CoderCow)
* Added an ID property to Regions (@WhiteXZ)
* Fixed an issue where region sizes were calculated incorrectly (@WhiteXZ)
* Fixed a bug in RegionManager preventing regions adding correctly (@pink_panther)
* Fixed another bug in RegionManager preventing regions adding correctly (@WhiteXZ)
* Fixed a routing issue with the `/v2/token/create` REST endpoint
* Removed the `/token/create` REST endpoint. `/v2/token/create` should be used instead.

## TShock 4.3.12

* Fixed issues with TSPlayer.SetTeam not working (@WhiteXZ)
* Fixed /butcher not killing bosses in expert difficulty (@WhiteXZ)
* API: Deprecated PacketBufferer (now obviated by SendQ) (@WhiteXZ)
* API: Building on Windows no longer breaks traps (@Wolfje)
* Fixed bombs, dynamite, and sticky bombs (@Wolfje)
* Removed spammy messages from OnSecondUpdate that confused some server owners (@Wolfje)
* Rewrote some stat tracker code to send actually relevant data to the stats server (@Cleant / George from Multiplay UK)
* Added an opt-out command line switch to disable the stat tracker (--stats-optout) (@Cleant / George from Multiplay UK)
* Added a unique provider token which can be passed to the stat tracker (--provider-token [token]) for tracking servers from the same GSP. (@Cleant / George from Multiplay UK)

## TShock 4.3.11

* This release is actually 4.3.10, but was ticked extra due to a version issue on gen-dev prior to master push.

## TShock 4.3.10

This version features a drop-in tile replacement system by @Wolfje that reduces RAM requirements
by up to 70% on all worlds and CPU requirements up to 10% in the running process.

* Large worlds: from 700MB-1GB -> ~325MB
* Medium worlds: from 500MB -> ~200MB
* Small worlds: from 400MB -> ~125MB

Other notable changes include:

* API: **Drop-in tile storage replacement system** (@Wolfje)
* API: Fixed some possible packet leaks in sendq (@Wolfje)
* API: APIVersion 1.22
* API: Added crash protection around malicious and/or invalid packets (@Wolfje)
* API: Fixed worlds not loading sometimes (@tysonstrange)
* API: Fixed living leaf walls not working as housing
* Fixed an issue preventing some players from joining when the world is saving (@Wolfje)
* Fixed an issue adding a ban on a player who has previously been banned (@Wolfje)
* Fixed /invade martian (@Wolfje)
* Fixed target dummies not working properly (@WhiteXZ)
* Added a config option (DisableSecondUpdateLogs) to prevent log spam from OnSecondUpdate() (@WhiteXZ)
* Added RESTful API login rate limiting (@George)
* Added config options (MaximumRequestsPerInterval, RequestBucketDecreaseIntervalMinutes, LimitOnlyFailedLoginRequests) for rate limiting (@George)
* **DEPRECATION**: Deprecated Disable(string, bool) and added Disable(string, DisableFlags). Please update your plugins accordingly (@WhiteXZ)
* Fixed Halloween and Christmas events not working properly (@TomyLobo)
* Fixed the demon heart's extra accessory slot not working correctly in SSC (@WhiteXZ)
* Fixed gender-changing potions not working correctly in SSC (@hastinbe)
* Fixed IP bans not working correctly (@hastinbe)
* Fixed /reload not using the correct permission (@WhiteXZ)
* Fixed TSPlayer.ActiveChest not being tracked correctly resulting in item dupes while disabled (@WhiteXZ)
* /reload now reloads tile and projectile bans

## TShock 4.3.8
* API: Update to Terraria 1.3.0.8 (@Patrikkk)
* **API: Added a crash reporter which collects memory dumps on Windows** (@Wolfje)
* API: New commandline param: `-crashdir` - Writes crash reports to the specified directory (@Wolfje)
* API: Sendq now doesn't disconnect people when it cant send a packet (@Wolfje)
* API: Fixed more crashes on disconnect in sendq (@Wolfje)
* API: Now ignores unknown server packets (@Wolfje)
* API: Potentially removed arithmetic overflows in server (@Wolfje)

### Using the Crash Reporter

TShock now has a crash reporter built in which writes crash logs to the `crashes` directory
in the event of a catastrophic failure.  **To change where TShock writes its crash logs,
specify the `-crashdir` parameter on the command line**.

1. In the event of a crash, look for a file called `crash_xxxx.zip` in the `crashes` directory
2. Upload the file somewhere, beware the crash file may be quite large (>100MB), anywhere like google drive, dropbox or mega will be fine
3. Post a link to the crash with reproduction steps in the TShock support forum

Alternatively, if you do not want to report the crash, just delete the file.

## TShock 4.3.7

* Auth system kicks players if system is disabled. (@nicatronTg)
* Fixed /login permitting multiple logins without a logout in between. (@nicatronTg)
* Allow[Hallow/Corruption/Crimson]Creep in config now work. (@WhiteXZ)
* API: Treasure bags are now named properly. (@WhiteXZ)
* API: Clients no longer close on disconnect. (@Wolfje)
* API: Add server broadcast hook. (@Patrikk)
* API: Fixed pressure plate hook triggering multiple times. (@Patrikk)
* API: Fixed issues with SendQ writes failing. (@Wolfje)
* API: Version tick to 1.21

## TShock 4.3.6

* API: NPCs shoot the right way (@WhiteXZ)
* API: The server config file works correctly with priority and port (@Patrikkk)
* API: Removed support for favorites and removed JSON dependencies. (@Enerdy)
* API: Removed support for clouds. (@Enerdy)
* API: Fixed a whole lot of bugs with wiring, and in general re-wrote some core bits that were bugged. (@WhiteXZ)
* API: Fixed projectile AI bugs. (@AndrioCelos)
* API: Fixed world saving problems. (WhiteXZ)
* API: Fixed server not accepting more connections once max slots was filled. (@WhiteXZ)
* API: Removed startup parameters and moved them to TShock. (@Cleant)
* API: Item.SetDefaults() no longer kills some tools. (@Enerdy)
* API: Restored chat bubbles. (@WhiteXZ)
* API: Updated to 1.3.0.6. (@Enerdy & @Patrikkk)
* API: Lots and I mean lots of network improvements in the SendQ department. (@tylerjwatson)
* API: Added NpcLootDrop and DropBossBag hooks. (@Patrikkk)
* API: Fixed hook: NpcTriggerPressurePlate (@Patrikkk)
* API: Fixed hook: ProjectileTriggerPressurePlate (@Patrikkk)
* API: Fixed hook: ItemSetDefaultsString (@Patrikkk)
* API: Fixed hook: ItemSetDefaultsInt (@Patrikkk)
* API: Fixed hook: ItemNetDefaults (@Patrikkk)
* API: Fixed hook: GameStatueSpawn (@Patrikkk)
* API: Fixed hook: NpcNetDefaults (@Patrikkk)
* API: Fixed hook: NpcNetSetDefaultsString (@Patrikkk)
* API: Fixed hook: NpcNetSetDefaultsInt (@Patrikkk)
* API: Fixed hook: NpcSpawn (@Patrikkk)
* API: Fixed hook: NpcTransformation (@Patrikkk)
* API: Fixed hook: NpcStrike (@Patrikkk)
* API: Updated AssemblyInfo to 1.3.0.6. (@nicatronTg)
* API: Moved to .NET Framework 4.5. (@tylerjwatson)
* API: Dedicated server input thread doesn't run if input is redirected/piped. (@tylerjwatson)
* API: Wiring.cs methods are now public. (@Stealownz)
* API: Added PlayerTriggerPressurePlate hook. (@Patrikkk)
* API: API Version Tick to 1.20.
* The config option disabling the DCU has been deprecated and will be removed in a future release. (@nicatronTg)
* Fixed bubble tile triggering noclip checks. (@Enerdy)
* Updated projectile handling in GetDataHandlers. (@WhiteXZ)
* Fixed issue #992. (@WhiteXZ)
* Teleport handler now handles wormholes. (@WhiteXZ)
* Fixed tall gates and trap doors (issue #998). (@WhiteXZ)
* Added monoliths to orientable tiles (issue #999). (@WhiteXZ)
* Fixed vortex stealth armor (issue #964). (@WhiteXZ)
* Added moon lord to spawn boss. (@WhiteXZ)
* Fixed serverpassword syntax error error message. (@JordyMoos)
* Fixed issue #1019. (@WhiteXZ)
* Fix: Region protection prevents placement of objects. (@Patrikkk)
* Moved all startup parameters to TShock. (@Cleant)
* Fix: Target dummies are no longer butchered. (@Denway)
* Added projectile 465 to the ignore list, which fixes some other issues. (@Enerdy)
* Fix: Logging out is now safe with SSC (/logout) (issue #1037). (@WhiteXZ)
* API/TShock: Removed -world parameter from TShock, put it back in the API. (@tylerjwatson)

## TShock 4.3.5

* Fix HandleSpawnBoss, and as a result the spawnboss command and boss spawning items. (@Ijwu)
* Rewrite SendQ for more network stack improvements (@tylerjwatson)
* Update to Terraria 1.3.0.5 (@Patrikkk)

## TShock 4.3.4

* Fix invasion progress messages (@WhiteXZ)
* Completely rewrite SendQ to have less deadlocks (@tylerjwatson)

## TShock 4.3.3

* Fix dihydrogen monoxide (@tylerjwatson)
* Whitelist another boss projectile (@Patrikkk, @WhiteXZ)

## TShock 4.3.2

* Fixed the issue where using the Super Absorbent Sponge would disable users (@WhiteXZ)
* Fixed an issue in NetGetData where e.Length - 1 would be -1 (@WhiteXZ)
* Fixed /who -i and /userinfo (@Enerdy)
* API: OnRegionEntered hook now returns the region entered (@Patrikkk)
* Support for Terraria 1.3.0.4 (@nicatronTg)
* Fixed dressers being unbreakable. (@nicatronTg)
* Fixed wall placement mechanics (@nicatronTg, @Ijwu, @WhiteXZ)
* Fixed Moon Lord projectiles disabling players (@k0rd, @nicatronTg)
* Fixed several potential crashes in server (@Patrikkk)
* Fixed -autocreate command line argument (@WhiteXZ, @nicatronTg)
* Added more world data to world load menu (@WhiteXZ)
* Moved server password to TShock config (@Enerdy)
* Fixed world delete in server (@benjiro)
* Fixed disappearing NPCs (@WhiteXZ)
* Added much more performant code, SendQ, to server module. Reduces downstream network overhead by at least 40% (@tylerjwatson)
* API: Updated TSPlayer.Disable to use new buffs (@Enerdy)
* Updated default max damage & projectile damage to 1,175 (based on 625 people)
* Fixed support for SSC (@WhiteXZ)

## TShock 4.3.1

* Fixed a bug where /user group failing would output no error. (@nicatronTg)
* Fixed a bug where /user group would fail. @(Enerdy)
* Added the ability to disable backup autosave messages. (@nicatronTg)
* Fixed /buff malfunctioning when entering an invalid buff name. (@Enerdy)
* Fixed projectiles 435-438 (martian invasion) freezing everyone under certain conditions. (@Enerdy)
* DisableTombstones now works properly with the new golden gravestones. (@Enerdy)
* REST module now properly catches exceptions during Start(). (@Patrikkk)
* Added /expert command to toggle expert mode. (@WhiteXZ)
* Fixed pirate invasions. (@patrik)
* Fixed worldinfo packet. (@WhiteXZ)
* Fixed server passwords. (@Enerdy)

## TShock 4.3.0.0

* API: Modifed NetItem so that it's actually useful. (@MarioE)
* Updated prebuilts (SQLite, JSON, MySQL) to latest versions. (@nicatronTg)
* Added a minimum password length to prevent blank passwords. (@nicatronTg)
* Modified item ban checks to provide which item is disabling a player in the logs. (@Enerdy)
* API: Modified TSPlayer to store a user, and deprecated calls to TSPlayer.User.ID. (@WhiteXZ)
* Modified chat color specs in config file to be int arrays rather than floats. (@nicatronTg)
* Modified verbiage for ```/auth``` and ```/auth-verify``` to make it clearer how they operate. (@nicatronTg)
* API: Added fuzzy name searching for users. (@WhiteXZ)
* API: Fixed ```OnPlayerLogout``` not being fired when a player disconnects. (@nicatronTg)
* API: Deprecated ```ValidString``` and ```SanitizeString``` methods in Utils. (@nicatronTg)
* Added BCrypt password hashing and related systems for it. BCrypt replaces the old system using non-password hashing algorithms for storing passwords. It breaks implementations of the login code that were manually recreated, but is otherwise seamless in transition. (@nicatronTg)
* API: Added ```User.VerifyPassword(string password)``` which verifies if the user's password matches their stored hash. It automatically upgrades a users' password to BCrypt if called and the password stored is not a BCrypt hash. (@nicatronTg)
* API: Deprecated ```Utils.HashPassword``` and related password hashing functions as those are no longer needed for plugin access. (@nicatronTg)
* Fixed ```UseServerName``` config option so that it correctly sends the config server name any time that Main.WorldName is used. (@Olink)
* Fixed a bug where people could ban themselves. (@nicatronTg)
* Fixed a bug where banning a player who never logged in caused problems. (@nicatronTg)
* Terraria 1.3.0.3 support.<|MERGE_RESOLUTION|>--- conflicted
+++ resolved
@@ -35,11 +35,9 @@
 * Added a new `/respawn` command that lets you respawn yourself or another player. Respawning yourself requires the `tshock.respawn` permission and respawning others requires the `tshock.respawn.other` permission. The full command syntax is `/respawn [player]`. (@moisterrific)
 * Added a notification message and silent command support for permanently changing a target player's user group. Now players who received a group change will be notified of their new group if they are currently online. (@moisterrific, @QuiCM)
 * Changed the TSPlayer IP method to return the loopback IP if RealPlayer is false. (@Rozen4334)
-<<<<<<< HEAD
 * Fixed Bouncer exploits allowing for invalid tiles' placement. These tiles(specifically torches) caused clients to crash. The fixed exploits are listed below. (@Arthri, @QuiCM)
   - [Biome Torch Correction](https://github.com/Pryaxis/TShock/blob/3ba1e7419d63535eeb8b5634ec668448499f71df/TShockAPI/Bouncer.cs#L310). Previously, it used unrelated values to validate biome torches, and unintentionally passed on invalid tiles. It's now fixed to use the correct values and block invalid torches. As well as a new right booster track correction/check, to allow right booster tracks to be placed. Right booster track is an extraneous place style because it depends on the direction the player is facing. The new check takes that into consideration so that the place style isn't considered mismatched and rejected.
   - [Max Place Styles](https://github.com/Pryaxis/TShock/blob/3ba1e7419d63535eeb8b5634ec668448499f71df/TShockAPI/Bouncer.cs#L385). Previously, it rejects only if both `MaxPlaceStyles` and `ExtraneousPlaceStyles` contains an entry for a tile, and unintentionally passed on invalid tiles. `ExtraneousPlaceStyles` only contains special max placeStyles, not all placeables unlike `MaxPlaceStyles`. It's now corrected to take from `ExtraneousPlaceStyles` first, then fallback to `MaxPlaceStyles` if there's no entry for that tile, and then finally -1 if there's no entry in either.
-=======
 * Fixed a bug that caused sundials to be ignored all the time, instead of only when the player has no permission or time is frozen. (@Rozen4334)
 * Added colours and usage examples (similiar to how the new ban system looks) for many more commands. (@moisterrific)
 * Changed `RespawnSeconds` and `RespawnBossSeconds` from `10` to `0` to respect the game's default respawn timers. (@moisterrific)
@@ -51,7 +49,6 @@
 * In `TSAPI`: Updated `PacketTypes` to support `SetMiscEventValues` (140), `RequestLucyPopup` (141), and `SyncProjectileTrackers` (142). (@hakusaro)
 * Added `DisableDefaultIPBan` to the config file. If set to `true`, the server will not automatically IP ban players when banning them. This is useful if you run an intercepting proxy in front of TShock, and all players share the same IP. (@hakusaro, and Telegram user xmzzhh233)
 * Blank passwords will be upgraded to `bcrypt` hashes automatically. Previously, blank passwords were not upgraded to bcrypt hashes. This is in preparation to remove the old password hashing system and related fallback components in the next release. Most users have been using bcrypt hashes for the past...few years. (@hakusaro)
->>>>>>> 462b03e3
 
 ## TShock 4.5.5
 * Changed the world autosave message so that it no longer warns of a "potential lag spike." (@hakusaro)
