# TShock for Terraria

This is the rolling changelog for TShock for Terraria. Use past tense when adding new entries; sign your name off when you add or change something. This should primarily be things like user changes, not necessarily codebase changes unless it's really relevant or large.

## How to add a changelog entry
* Put your entry in terms of what you changed in the past mood. For example: "Changed the world by adding new grommets."
  * Not "fix" or "change".
  * The entry must start with a verb.
  * End your sentence with a period.
  * Write in complete sentences that are understandable by anyone who does not have experience programming, unless the change is related to programming.
  * Do not insert tabs into this file, under any circumstances, ever.
  * Do not forget to sign every line you change with your name. (@hakusaro)
  * If there is no section called "Upcoming changes" below this line, please add one with `## Upcoming changes` as the first line, and then a bulleted item directly after with the first change.

## Upcoming changes
* Reduced load/save console spam. (@SignatureBeef, @YehnBeep)
* Replaced SQLite library with Microsoft.Data.Sqlite for arm64 support. (@SignatureBeef)
* Initial support for MonoMod hooks on Raspberry Pi (arm64). (@kevzhao2)
* Ported to OTAPI3 and .NET6. (@SignatureBeef)
* Introduced a new module framework for TShock developers. (@SignatureBeef)
* Fixed a secondary crash when server init fails and log services were not initialised. (@SignatureBeef)
* Added preliminary support for Terraria 1.4.4.4. (@SignatureBeef)
* GrassSpreadEventArgs Color property has been changed from a Byte to a TileColorCache type. (@SignatureBeef)
* SetDefaultsEventArgs now includes a nullable ItemVariant instance. (@SignatureBeef)
* Use a string interpolation and escape single quotes when escaping tables. (@drunderscore)
* Removed obsolete resource files `TShockAPI/Resources.resx` and `TShockAPI/Resources.Designer.cs`. (@Arthri)
* Fixed hardcore and mediumcore not banning on death when settings are enabled. This also alters the TSPlayer.Ban method to remove the force option which is no longer needed. (@SignatureBeef)
* Plugins and ./bin dependencies are now loaded relative to the launcher, this improves the use of startup files. (@SignatureBeef)
* Added preliminary support for Terraria 1.4.4.5. (@drunderscore)
  * For clarity sake, we're listing the individual changes to Terraria's version, despite the fact that this version only supports the latest one.
* Don't allow players to sync loadout index whilst disabled. (@drunderscore)
* Fixed painting wall/tile being rejected from hand of creation. (@Rozen4334)
* Added a second `Utils.TryParseTime` method for parsing large, positive time spans. (@punchready)
* Fixed `/tempgroup` breaking on durations greater than roughly 24 days. (@punchready)
* Fixed player not being checked for permissions to use the Shellphone (Ocean), Shellphone (Underworld) and Shellphone (Spawn). (@hufang360)
* Updated to OTAPI 3.1.10-alpha, which allows FreeBSD .NET 6 to use Re-Logic's Linux platform. (@SignatureBeef)
* Update Github CI to not tarball files for Windows only. (@PotatoCider)
* Allow Blood Butcherer and Shimmer buffs to be applied to NPCs by players. (@drunderscore)
* In OTAPI 3.1.11-alpha, chest stacking was fixed. (@SignatureBeef)
* In OTAPI 3.1.12-alpha, "server world deletions" were fixed. (@SignatureBeef)
<<<<<<< HEAD
* Fixed NetTile errors by implementing new packet read/write data. (@SignatureBeef)
=======
* Fixed Inferno Fork causing kick from rejected abnormal buff. (@Stealownz)
>>>>>>> 3364a558

## TShock 4.5.18
* Fixed `TSPlayer.GiveItem` not working if the player is in lava. (@PotatoCider)
* Only allow using Teleportation Potions, Magic Conch, and Demon Conch whilst holding them. (@drunderscore)
* Updated server startup language to be more clear when encountering a fatal startup error. Now, the server gives more context as to what happened so that there's a better chance of people being able to help themselves. (@hakusaro)
* Added `-worldevil <type>` command line argument. (@NotGeri)
* Added PlayerHasBuildPermission hook to PlayerHooks. (@AnzhelikaO, @Killia0)
* Fixed an exploit in which the Ice Block deletion allowance from the Ice Rod bypassed region protection, allowing for deleting all tiles in a protected region and/or replacing them with Ice Blocks. (@punchready)
* Changed SendTileRect handling from a denylist to an allowlist with stricter checks. This prevents essentially all exploits involving this packet. Most notably this stops people from placing arbitrary tiles with arbitrary framing values, which are the root of most exploits. (@punchready)
* Removed the config options `TileRectangleSizeThreshold` and `KickOnTileRectangleSizeThresholdBroken` because they are made obsolete by the new system, which will only allow valid rectangle sizes (at a maximum of only 4 by 4 tiles in 1.4.3.6). (@punchready)
* Bumped Newtonsoft Json to 13.0.1. (@dependabot)

## TShock 4.5.17
* Fixed duplicate characters (twins) after repeatedly logging in as the same character due to connection not being immediately closed during `NetHooks_NameCollision`. (@PotatoCider)
* Fixed mobs not dropping picked up coins. (@PotatoCider)

## TShock 4.5.16
* Added preliminary support for Terraria 1.4.3.6. (@SignatureBeef, @hakusaro)

## TShock 4.5.15
* Added preliminary support for Terraria 1.4.3.5. (@SignatureBeef, @hakusaro)

## TShock 4.5.14
* Improved the `/grow` command to reduce code duplication, use `TileID` constants for less ambiguous types. (@drunderscore)
* Fixed item dupe via /logout & NPC. (@Terrarxxn)
* Added preliminary support for Terraria 1.4.3.4. Note that this has the side-effect of adding `IEntitySource` as the first parameter to `Item.NewItem` and `NPC.NewNPC`, and in `TSAPI`, `NpcLootDropEventArgs` passes `IEntitySource` as `Source`. If you're updating a plugin, you can either make something that implements with `IEntitySource` or just use `new EntitySource_DebugCommand()` [like TShock does](https://github.com/Pryaxis/TShock/commit/1b96ed8992110c5bbcc2ef952cc98459ea194dee). (@SignatureBeef, @Patrikkk, @hakusaro)

## TShock 4.5.13
* Added hook `GetDataHandlers.OnReleaseNpc` to handling ReleaseNPC packet and a bouncer to stops unregistered and logged out players on SSC servers from releasing critters NPC. The bouncer has additional filter to stops players who tried to release different critter using crafted packet, e.g. using bunny item to release golden bunny. (@tru321)
* Added filter in `GetDataHandlers.HandleCatchNpc` that stops unregistered and logged out players on SSC servers to catch critters. (@tru321)
* Fixed rejection check inside of `HandlePaintTile` to account for the Paint Sprayer (or Architect Gizmo Pack) being inside your inventory, rather than on an accessory slot. (@drunderscore)
* Added the lanterns night event to the `/worldevent` command. (@0x3fcf1bbd)
* Marked `TSPlayer.SendTileSquare` as deprecated, and created `TSPlayer.SendTileSquareCentered` that sends a tile square centered around the passed coordinates. (@0x3fcf1bbd)
* Added coordinates clamping to `TSPlayer.SendTileRect` so as to avoid OOBs. (@0x3fcf1bbd)
* Removed extraneous space causing build commands in README to fail. (@EtherTyper)

## TShock 4.5.12
* Fixed the ability to spawn Zenith projectile with non-original items. (@AgaSpace)
* Added hook `GetDataHandlers.OnNpcTalk` for NpcTalk and a handler for it that stops unregistered and logged out players from interacting with NPCs, preventing them from smuggling or duplicating items via NPC item slots. (@tru321)
* Fixed the ability to create custom messages with your death (or the death of another player) (@AgaSpace)
* Added the `OnSignRead` handler in `GetDataHandler`, and added the `SignRead` event. Added check to ensure the sign being read is within world bounds `(x >= 0 && y >= 0 && x < Main.maxTilesX && y < Main.maxTilesY)`. (@drunderscore)
* Added check to `HandleNpcTalk` to ensure the passed NPC index is within bounds (>= -1 && < `Main.maxNPCs`). (@drunderscore)

## TShock 4.5.11
* Add the new allowed buff TentacleSpike to NPC buff cheat detection bouncer. (@sgkoishi)
* Changed hook `GetDataHandlers.OnNewProjectile` so that it passes the projectile's AI (by updating `NewProjectileEventArgs` and parsing this during the TShock hook) to support processing projectile AI in bouncer. (@AgaSpace)
* Fixed an issue where certain projectiles could be sent to the server with uncapped size parameters, which resulted in large disruptive client artifacts that could be used to grief players. (@AgaSpace, @Arthri)
* Added the currently running value of `Main.GameMode` to `/worldmode` as "Mode". (@hakusaro)

## TShock 4.5.10
* Changed the server behavior when `SIGINT` is received. When `SIGINT` is trapped, the server will attempt to shut down safely. When it is trapped a second time in a session, it will immediately exit. (`SIGINT` is typically triggered via CTRL + C.) This means that it is possible to corrupt your world if you force shutdown at the wrong time (e.g., while the world is saving), but hopefully you expect this to happen if you hit CTRL + C twice in a session and you read the warning. (@hakusaro, @Onusai)

## TShock 4.5.9
* Added the ability to change a `TSPlayer`'s PVP mode. (@AgaSpace)
* Added protocol level support for Terraria 1.4.3.2. (@DeathCradle, @Patrikkk)

## TShock 4.5.8
* Removed `TShockAPI/DB/DBTools.cs`. This appears to have been dead code and not used by anything. (@hakusaro, @DeathCradle)
* Fixed the `/firework` command not sending fireworks when specified without a firework color. The firework command now correctly sends red fireworks to a target if a color is not specified. (@hakusaro, @Kojirremer)
* Fixed bad XML of TShock code documentation. (@Arthri)
* Fixed Bouncer exploits allowing for invalid tiles' placement. These tiles(specifically torches) caused clients to crash. The fixed exploits are listed below. (@Arthri, @QuiCM)
  - [Biome Torch Correction](https://github.com/Pryaxis/TShock/blob/3ba1e7419d63535eeb8b5634ec668448499f71df/TShockAPI/Bouncer.cs#L310). Previously, it used unrelated values to validate biome torches, and unintentionally passed on invalid tiles. It's now fixed to use the correct values and block invalid torches. As well as a new right booster track correction/check, to allow right booster tracks to be placed. Right booster track is an extraneous place style because it depends on the direction the player is facing. The new check takes that into consideration so that the place style isn't considered mismatched and rejected.
  - [Max Place Styles](https://github.com/Pryaxis/TShock/blob/3ba1e7419d63535eeb8b5634ec668448499f71df/TShockAPI/Bouncer.cs#L385). Previously, it rejects only if both `MaxPlaceStyles` and `ExtraneousPlaceStyles` contains an entry for a tile, and unintentionally passed on invalid tiles. `ExtraneousPlaceStyles` only contains special max placeStyles, not all placeables unlike `MaxPlaceStyles`. It's now corrected to take from `ExtraneousPlaceStyles` first, then fallback to `MaxPlaceStyles` if there's no entry for that tile, and then finally -1 if there's no entry in either.

## TShock 4.5.7
* Fixed the `/respawn` command to permit respawning players from the console. (@hakusaro, @Kojirremer)
* Removed the old password hashing system, which predated `bcrypt` hashes and allowed specifying the hash algorithm in the config file. This also removes the config option for setting the hash algorithm (`HashAlgorithm`). This is because it helps clear the way for .NET5/6 and OTAPI 3, and because `bcrypt` has been the default since TShock 4.3 in 2015. (@hakusaro)
* Updated to OTAPI 2.0.0.46, which adds support for Terraria Protocol 1.4.3.1. (@Patrikkk, @DeathCradle)
* **Change warning: a release of TShock for .NET 5 and OTAPI 3 may be imminent.**

## TShock 4.5.6
* Updated Linux guide. (@NezbednikSK)
* Fixed SendTileRectHandler not sending tile rect updates like Pylons/Mannequins to other clients. (@Stealownz)
* Introduced `SoftcoreOnly` config option to allow only softcore characters to connect. (@drunderscore)
* Fixed some typos that have been in the repository for over a lustrum. (@Killia0)
* Added a `tshock.npc.summonboss` permission check for Lunatic Cultist, players who do not have this permission will not be able to kill Cultist Archers/Devotees to summon the Lunatic Cultist. (@moisterrific)
* Added more usage examples for the `ban` command under `ban help examples` to explain how users can ban: offline players by account, offline players by IP, and online players by player index - useful for banning hard to type character names. (@moisterrific)
* Changed `/login` and `/register` to provide login help depending on if UUID login is enabled or disabled, and whether or not a player can login via any username or not. In addition, the message parameters will now be differentiated by colour instead of `<>` (@moisterrific, @hakusaro)
* Added a new `DisablePrimeBombs` config option (`false` by default). Highly recommended to set this to `true` in order to prevent griefing on servers doing a `for the worthy` play-through, since the prime bombs on this seed can destroy most tiles and bypass region protection. (@moisterrific)
* Added a new `/respawn` command that lets you respawn yourself or another player. Respawning yourself requires the `tshock.respawn` permission and respawning others requires the `tshock.respawn.other` permission. The full command syntax is `/respawn [player]`. (@moisterrific)
* Added a notification message and silent command support for permanently changing a target player's user group. Now players who received a group change will be notified of their new group if they are currently online. (@moisterrific, @QuiCM)
* Changed the TSPlayer IP method to return the loopback IP if RealPlayer is false. (@Rozen4334)
* Fixed a bug that caused sundials to be ignored all the time, instead of only when the player has no permission or time is frozen. (@Rozen4334)
* Added colours and usage examples (similiar to how the new ban system looks) for many more commands. (@moisterrific)
* Changed `RespawnSeconds` and `RespawnBossSeconds` from `10` to `0` to respect the game's default respawn timers. (@moisterrific)
* Updated Open Terraria API (OTAPI) and TSAPI for preliminary support of Terraria 1.4.3.0. This functionally changes OTAPI and points to 2.0.0.45 from 2.0.0.43 in previous versions. Developer note: `SendData` takes an extra arg in this version of Terraria but that's slated to be removed in a Terraria hotfix. This is vestigial and OTAPI "hacks that out" to preserve plugin compatibility. That's why it'll differ from the source code. (@Patrikkk, @DeathCradle, honorable mention: @Moneylover3246)
* Added Deerclops to `/spawnboss` command. (@hakusaro, @HiddenStriker)
* Fixed [GHSA-6w5v-hxr3-m2wx](https://github.com/Pryaxis/TShock/security/advisories/GHSA-6w5v-hxr3-m2wx). (@Yoraiz0r, @Arthri)
* Fixed an issue where player build permissions would reject gem lock changes, even if `RegionProtectGemLocks` was disabled in the config file. Now, players will be permitted to use gem locks if they don't have build permission in a region, but `RegionProtectGemLocks` is disabled. If `RegionProtectGemLocks` is enabled, players will be unable to use gem locks in a build region. (@hakusaro, @Kojirremer, @Arthri)
* Fixed an issue where `/god [player]` would tell `[player]` that they were in godmode regardless of whether or not they were or not. (@hakusaro, @Kojirremer)
* In `TSAPI`: Updated `PacketTypes` to support `SetMiscEventValues` (140), `RequestLucyPopup` (141), and `SyncProjectileTrackers` (142). (@hakusaro)
* Added `DisableDefaultIPBan` to the config file. If set to `true`, the server will not automatically IP ban players when banning them. This is useful if you run an intercepting proxy in front of TShock, and all players share the same IP. (@hakusaro, and Telegram user xmzzhh233)
* Blank passwords will be upgraded to `bcrypt` hashes automatically. Previously, blank passwords were not upgraded to bcrypt hashes. This is in preparation to remove the old password hashing system and related fallback components in the next release. Most users have been using bcrypt hashes for the past...few years. (@hakusaro)

## TShock 4.5.5
* Changed the world autosave message so that it no longer warns of a "potential lag spike." (@hakusaro)
* Added `/slay` as an alias for `/kill` to be more consistent with other server mods. (@hakusaro)
* Added `/god` as an alias for `/godmode` to be more consistent with other server mods. (@hakusaro)
* Fixed ridiculous typo in `Amethyst Gemtree` text. (@hakusaro)
* Fixed `CTRL + C` / interactive console interrupt not safely shutting down the server. Now, interrupts will cause a safe shutdown (saving the world and disconnecting all players before fully shutting down). Previously, interrupts caused an unsafe shutdown (not saving the world). (@hakusaro)
* Changed "success message" color to `Color.LimeGreen` instead of `Color.Green`. `Color.Green` looks ugly. `Color.LimeGreen` looks less ugly but isn't as offensively bright as pure green. (@hakusaro)
* Changed the default respawn timer to 10 seconds, so as to not desynchronize from the game by default. (@hakusaro)
* Fixed `/home` allowing players to bypass the respawn timer. (@hakusaro, @moisterrific, @Arthri)
* Added the config option `SuppressPermissionFailureNotices`. When set to `true`, the server will not send warning messages to players when they fail a build permission check from `TSPlayer.HasBuildPermission` (even if `shouldWarnPlayer` is set to true. (@hakusaro)
* Fixed `/warp send` failing a nullcheck if the warp didn't exist. The previous behavior may have always been buggy or broken. In other words, sending someone to a warp that doesn't exist should result in a nicer error. (@hakusaro, @punchready)
* Fixed `/group del` allowing server operators to delete the default group that guests are put into. This is a really critical group and the server doesn't behave correctly when it happens. As a result, it's better to prevent this from happening than not. Additionally, `GroupManagerException`s will be thrown if this is attempted programmatically. Finally, if the exception is thrown in response to `/group del` (or if any other exception is thrown that the command handler can handle), the stack trace will no longer be present. Fixes [#2165](https://github.com/Pryaxis/TShock/issues/2165). (@hakusaro, @DeveloperLuxo, @Rozen4334, @moisterrific, @bartico6, @Quinci135)
* Removed the old `ConfigFile` class. If you are updating a plugin, you should use `TShock.Config.Settings` instead of the accessor you were using. This is typically a really easy change. For most plugin authors, updating to the new config format is as simple as changing the reference to the old static config to point to the new location. If you were using this for your own configs, you should swap to using a `IConfigFile` (see `TShockAPI.Configuration.ConfigFile`). (@hakusaro, @bartico6)
* Added `Main.worldPathName` to `/worldinfo` command. Now, if you need to see what the location on disk for your world file is, you can simply run `/worldinfo` to find out. This is particularly helpful on Linux and macOS, where the world path isn't obvious. (@hakusaro)
* Correct rejection message in LandGolfBallInCupHandler to output the proper expected player id. (@drunderscore)
* Clarified the error mesage that the console is presented if a rate-limit is reached over REST to indicate that "tokens" actually refers to rate-limit tokens, and not auth tokens, and added a hint as to what config setting determines this. (@hakusaro, @patsore)
* Fixed an issue where, when the console was redirected, input was disabled and commands didn't work, in TSAPI. You can now pass `-disable-commands` to disable the input thread, but by default, it will be enabled. Fixes [#1450](https://github.com/Pryaxis/TShock/issues/1450). (@DeathCradle, @QuiCM)
* Added `summonboss` permission check for Empress of Light. Players who do not have this permission will be unable to kill Prismatic Lacewings. Also added support for the `AnonymousBossInvasions` config option, if this is set to `false` it will now broadcast the name of the player who summoned her. (@moisterrific)
* Added `ForceTime` config setting check for Enchanted Sundial usage. If `ForceTime` is set to anything other than `normal`, Sundial use will be rejected as this would lead to very janky game behavior. Additionally, players with `cfgreload` permission will be advised  to change it back to `normal` in order to use sundial. (@moisterrific, @bartico6)
* Added `%onlineplayers%` and `%serverslots%` placeholders for MOTD. The default MOTD message was also updated to use this. (@moisterrific, @bartico6)
* Fixed Bouncer inconsistently using `TilePlacementValid` when validating tile coordinates, which could cause a DoS attack due to unexpectedly large world framing. The list below shows the corrected methods within Bouncer. This was assigned [GHSA-jq4j-v8pr-jv7j](https://github.com/Pryaxis/TShock/security/advisories/GHSA-jq4j-v8pr-jv7j). (@drunderscore)
  * `OnTileEdit`: The check was moved to be the first, and will no longer `SendTileSquare` upon failure.
  * `OnPlaceObject`: The check was moved to be the first, and will no longer `SendTileSquare` upon failure.
  * `OnPlaceTileEntity`: The check was newly added.
  * `OnPlaceItemFrame`: The check was newly added.
  * `OnFoodPlatterTryPlacing`: The check was newly added.
* Fixed errors on startup not being reported to console. (@bartico6)
* The server now correctly disconnects players with missing groups instead of throwing an exception, stalling the connection (@bartico6)
* The server now rejects login attempts from players who would end up with a missing group. (@bartico6)

## TShock 4.5.4
* Fixed ridiculous typo in `GetDataHandlers` which caused TShock to read the wrong field in the packet for `usingBiomeTorches`. (@hakusaro, @Arthri)
* Fixed torchgod settings to include whether or not torchgod has been fought by the player before and respect `usingBiomeTorches` setting. (@Quinci135)
* Fixed /worldmode not synchronising data to players after updating the world state (@bartico6, @Arthri)
* Added `OnSendNetData` hook to TSAPI, which enables developers to intercept traffic being sent from the server to clients using the new NetPacket protocol. (@Stealownz)
* Fixed false positive `OnNPCAddBuff` detection when throwing rotten eggs at town NPCs while wearing Frost armor set. (@moisterrific)
* Moved the emoji player index check into a new class of handlers called `IllegalPerSe`, which is designed to help isolate parts of TShock and make it so that "protocol violations" are treated separately from heuristic based anti-cheat checks. (@hakusaro)
* Changed `TSPlayer.FindByNameOrID` so that it will continue searching for players and return a list of many players whem ambiguous matches exist in all cases. Specifically, this avoids a scenario where a griefer names themselves `1` and is difficult to enact justice on, because their name will not be found by the matching system used to kick players. To help with ambiguity, this method now processes requests with prefixes `tsi:` and `tsn:`. `tsi:[number]` will process the search as looking for an exact player by ID. `tsn:` will process the search as looking for an exact name, case sensitive. In both cases, the system will return an exact result in the "old-style" result, i.e., a `List<TSPlayer>` with exactly one result. For example, `/kick tsid:1` will match the player with the ID `1`. `/kick tsn:1` will match the username `1`. In addition, players who attempt to join the server with the name prefixes `tsn:` and `tsi:` will be rejected for having invalid names. (@hakusaro, @Onusai)
* Added warnings for conditions where a password is set at runtime but can be bypassed. The thinking is that if a user sets a password when they're booting the server, that's what they expect to be the password. The only thing is that sometimes, other config options can basically defeat this as a security feature. The goal is just to communicate more and make things clearer. The server also warns users when UUID login is enabled, because it can be confusing and insecure. (@hakusaro, @Onusai)
* Fixed Torch God's Favor biome torch placement being rejected by the server. (@moisterrific)
* Changed backups created by the backup manager to use ISO8601-style timestamps. I say "style" because it's impossible to implement ISO8601 or RFC3389 dates in a filename on most modern filesystems. So instead of the proper ISO separators, we've got dashes and dots. (@hakusaro, change sponsored by @drunderscore)
* Added hook for `OnDoorUse` (`DoorUse`) and associated `DoorUseEventArgs` fired when a door is used. Also added `GetDataHandlers.DoorAction` enum for determining the action of a door. (@hakusaro)
* Disallowed loading of the AutoRegister plugin version 1.2.0 or lower. Versions of this plugin at or equal to 1.2.0 use low entropy material to create passwords. This effectively means that it's possible for any user to be easily impersonated on a server running AutoRegister by simply convincing a user to join a malicious server, even when UUID login is disabled. This was assigned [GHSA-w3h6-j2gm-qf7q](https://github.com/Pryaxis/Plugins/security/advisories/GHSA-w3h6-j2gm-qf7q). (@hakusaro)
* Disallowed loading of another plugin due to [security issue GHSA-qj59-99v9-3gww](https://github.com/Pryaxis/Plugins/security/advisories/GHSA-qj59-99v9-3gww). Due to the importance of this issue and severity, information is not available in the changelog. Information will be available [June 8th, 2021, at 12:00 MDT](https://time.is/1200PM_8_June_2021_in_Littleton?GHSA-qj59-99v9-3gww_information_release). (@hakusaro)

## TShock 4.5.3
* Added permissions for using Teleportation Potions, Magic Conch, and Demon Conch. (@drunderscore)
  * `tshock.tp.tppotion`, `tshock.tp.magicconch`, and `tshock.tp.demonconch` respectively.
* Updated HealOtherPlayer damage check to make more sense by respecting `ignoredamagecap` permission. (@moisterrific)
* Added preliminary support for Terraria 1.4.2.3 (@moisterrific, @Moneylover3246, @DeathCradle)
* Added celebration mk2 explosive to explosives ItemID set in TSAPI. Solves #2304. (@Quinci135)
* TShock now writes its log files to the `logs` folder inside the `tshock` folder by default, as opposed to just the `tshock` folder. (@QuiCM)
* The default MOTD is now prettier. The MOTD format can now contain `%specifier%` to send the command specifier. (@moisterrific)
* The buff commands now support `-1` as a time option to set buffs that last 415 days (the maximum buff time the game supports). (@moisterrific)
* TShock defaults to saving backups every 10 minutes, and defaults to keeping backups for 4 hours. (@hakusaro)
* Updated SSC bypass messaging. Now, when you connect, you're told if you're bypassing SSC. Console logging has been improved to warn when players are not being saved due to the bypass SSC permission. To turn this warning off, change `WarnPlayersAboutBypassPermission` to `false` in the `sscconfig.json` file. (@hakusaro)
* Fix oversight & exploit allowing specially crafted SendTileRectangle packets to perform large-scale world griefing. In addition, `NetTile.Slope` is now the native value (byte), and accessor methods `Slope1`, `Slope2`, and `Slope3` can be used to get the old style of values out. `HalfBrick` and `Actuator` were removed from `NetTile` because these were initialized to zero and never changed or used. (@bartico6)
* Warning: a bug introduced in a prior TShock release may cause your SSC config file to be reset after applying this update. Please backup your config file prior to installing TShock 4.5.3+ if you use SSC. (@cardinal-system)

## TShock 4.5.2
* Added preliminary support for Terraria 1.4.2.2. (@hakusaro)
* Removed `/ungodme` and godmode warning (no longer necessary). Also, godmode now supports silent commands. (@hakusaro)
* Added permission 'tshock.rest.broadcast' to the /v2/server/broadcast REST endpoint. (@TheBambino)

## TShock 4.5.1
* Fixed server crash from `/v2/players/list` & other parameterised REST endpoints. (@QuiCM, reported by @ATFGK)
* Added handling to the PlayerChat hook event. (@QuiCM - Thanks for the suggestion @Arthri)
* Changed the spawnboss command to support silent command specifiers. (@QuiCM, suggested by @nojomyth-dev)
* Updated /godmode to use Journey Mode's Godmode power instead of healing on damage. (requested by @tlworks, backported by @bartico6, implemented preemptive bugfix for creative powers mentioned by @Stealownz)
* Fixed /r attempting to send messages to players that have since disconnected. (@bartico6, reported by @Arthri)
* Added ban ticket ID to ban messages (@QuiCM, suggested by @Bippity)
* Refactored /wallow command. /reply no longer bypasses /wallow (@QuiCM)

## TShock 4.5.0.1
* Fixed conversion from old to new ban system for MySQL hosted ban databases. (@DeathCradle, @ATFGK)
* Fixed wrong identifier used for UUID bans. (@DeathCradle, @ATFGK)
* Fixed conversion from sqlite bans due to locking issue. (@DeathCradle, @Kojirremer)

## TShock 4.5.0
* Updated OTAPI and TSAPI to Terraria 1.4.2.1. (@Stealownz, @DeathCradle)
* Updated TShock with preliminary protocol support for Terraria 1.4.2.1. (@Stealownz)

## TShock 4.4.0 (Pre-release 16)
* Patched protocol issue. Thanks to Off (@tlworks) and @bartico6 for contributions, including packet captures, packet analysis, exploit proof-of-concept testing, patch testing, and detailed reproduction steps. (@hakusaro)
* Disabled debug by default. (@hakusaro)
* Changed "WinVer" field in `/serverinfo` to "Operating System". (@Terrabade)
* Rewritten `/grow`, added every default tree type & changed the default help response. (@Nova4334)
  * Added a new permission: `tshock.world.growevil` to prevent players to grow evil biome trees, these trees spawn with evil biome blocks below them.
* Introduced `/wallow` to disable or enable recieving whispers from other players. (@Nova4334)
* Removed stoned & webbed from disabled status (@QuiCM)
* Fix -forceupdate flag not forcing updates (@Quake)

## TShock 4.4.0 (Pre-release 15)
* Overhauled Bans system. Bans are now based on 'identifiers'. (@QuiCM)
  * The old Bans table (`Bans`) has been deprecated. New bans will go in `PlayerBans`. Old bans will be converted automatically to the new system.
  * All old ban routes in REST are now redirected. Please use `/v3/bans/*` for REST-based ban management.
  * TShock recognizes and acts upon 4 main identifiers: UUID, IP, Player Name, Account name. This can be extended by plugins. New identifiers can be added to the `ban help identifiers` output by registering them in `TShockAPI.DB.Identifier.Register(string, string)`
  * By default, bans are no longer removed upon expiry or 'deletion'. Instead, they remain in the system. A new ban for an indentifier can be added once an existing ban has expired.
* Server Console now understands Terraria color codes (e.g., `[c/FF00FF:Words]`) and prints the colored text to the console. Note that console colors are limited and thus only approximations. (@QuiCM)
* Fixed a bug in `/sudo` that prevented quoted arguments being forwarded properly. Example: `/sudo /user group "user name" "user group"` should now work correctly. (@QuiCM)
* Shutting down the server should now correctly display the shutdown message to players rather than 'Lost connection'. (@QuiCM)
* For developers: TShock now provides `IConfigFile<TSettings>` and `ConfigFile<TSettings>` under the `TShockAPI.Configuration` namespace. No more needing to copy/pasting the same Read/Write code for your plugin configs. (@QuiCM)
  * `ConfigFile<TSettings>` implements `Read` and `Write` for you.
  * Check `TShockConfig` and `ServerSideConfig` for examples on how to use.
* Added URI un-escaping on all inputs into REST. (@QuiCM)
* Attempt to fix platinum coin pickup dupe. (Thanks @Quinci135)

## TShock 4.4.0 (Pre-release 14)
* Terraria v1.4.1.2 (Thanks @Patrikkk and @DeathCradle <3)
* Added Torch God's Favor support in SSC. (@Stealownz)
* SendTileSquare is now SendTileRect and can now send rectangles instead of squares. This is a breaking change (@QuiCM)
* Destroying protected tiles underneath a tile object no longer causes the tile object to disappear for the client (@QuiCM)
* 'RegionProtectGemLocks' config option now works correctly. Gems can now be placed in Gem Locks while this option is enabled (@QuiCM)

## TShock 4.4.0 (Pre-release 13)
* Terraria v1.4.1.1
* Added Gravedigger's Shovel support. (@Zennos)
* You can now start up multiple TShock servers at once without getting a startup error. (@ZakFahey)
* Updated bouncer to include new Magma Stone, Frost Armor, and Spinal Tap inflicted npc debuffs to bouncer. (@Quinci135)

## TShock 4.4.0 (Pre-release 12)
* Fixed various bugs related to Snake Charmer's Flute. (@rustly)  
  * The entirety of the snake now places.  
  * The old snake now removes when placing a new snake.
  * Players are no longer disabled for breaking TilePlace/TileKill thresholds when modifying snakes.  
* Prevented players from seeing the npc spawnrate change permission error on join. (@rustly)
* Installed new sprinklers!
* Organized parameters by category and relevance in the `config.json` file. (@kubedzero)
* Fixed multiple holes in Bouncer OnTileData. (@Patrikkk, @hakusaro)
  * Issue where players could replace tiles with banned tiles without permission. 
  * Including replace action in TilePlace threshold incrementation, so players cannot bypass the threshold while replacing tiles/walls.
  * Including check for maxTileSets when player is replacing tiles, so players cannot send invalid tile data through the replace tile action.
  * Including a check for ReplaceWall when the tile is a Breakable/CutTile.
* Adding checks in Bouncer OnNewProjectile (@Patrikkk):
  * For valid golf club and golf ball creation.
  * Renamed stabProjectile to directionalProjectile for a more accurate naming.
  * Adding staff projectiles to the directionalProjectiles Dictionary to include staffs in the valid projectile creation check.
  * Adding GolfBallItemIDs list in Handlers.LandGolfBallInCupHandler.cs
* Fixed an issue in the SendTileSquare handler that was rejecting valid tile objects. (@QuiCM)
* Fixed the issue where players were unable to place regular ropes because of the valid placement being caught in Bouncer OnTileEdit. (@Patrikkk)
* Added pet license usage permissions to `trustedadmin` and `owner` groups. Do note that this has a high network usage and can be easily be abused so it is not recommended to give out this permission to lower level groups. (@moisterrific) 
* Removed checks that prevented people placing personal storage tiles in SSC as the personal storage is synced with the server. (@Patrikkk)
* Cleaned up a check in Bouner OnTileEdit where it checks for using the respective item when placing a tile to make it clearer. This change also fixed the issue in a previous commit where valid replace action was caught. Moved the check for max tile/wall types to the beginning of the method. (@Patrikkk)
* Improved clarity for insufficient permission related error messages. (@moisterrific)
* Removed redundant Boulder placement check that prevented placing chests on them, as it is no longer possible to place a chest on a boulder, so nothing crashes the server. "1.2.3: Boulders with Chests on them no longer crash the game if the boulder is hit." (@kevzhao2, @Patrikkk)
* `/itemban` - `/projban` - `/tileban` - Added a `default:` case to the commands so an invalid subcommand promts the player to enter the help subcommand to get more information on valid subcommands. (@Patrikkk)
* `/world` - Renamed to /worldinfo to be more accurate to it's function. Command now displays the world's `Seed`. Reformatted the world information so each line isn't repeatedly starting with "World". (@Patrikkk)
* `/who` - Changed the display format of the online players when the `-i` flag is used. From `PlayerName (ID: 0, ID: 0)` to `PlayerName (Index: 0, Account ID: 0)` for clarification. (@Patrikkk)
* Added DisplayDollItemSync event. An event that is called when a player modifies the slot of a DisplayDoll (Mannequin). This event provides information about the current item in the displaydoll, as well as the item that the player is about to set. (@Patrikkk)
* Added DisplayDollItemSyncHandler, which checks for building permissions of the player at the position of the DisplayDoll. (If they do not have permissions, it means they are hacking as they could not even open the doll in the first place.) (@Patrikkk)
* Added RequestTileEntity packet handling. (@Patrikkk)
  * Implemented the OnRequestTileEntityInteraction even hook in GetDataHandler. (@Patrikkk)
  * Created RequestTileEntityInteractionHandler which checks for building permissions when the player is attempting to open a display doll (Mannequin) or a Hat Rack. This now prevents players from opening a Mannequin or a Hat Rack if they have no building permissions at the position of these tile entities. As of 1.4.0.5, these are the only two items that use this packet. (@Patrikkk)

## TShock 4.4.0 (Pre-release 11)
* Added new permission `tshock.tp.pylon` to enable teleporting via Teleportation Pylons (@QuiCM)
* Added new permission `tshock.journey.research` to enable sharing research via item sacrifice (@QuiCM)
* Add Emoji event to GetDataHandler. This packet is received when a player tries to display an emote. (@Patrikkk)
  * Added EmojiHandler to handle an exploit. Adding `tshock.sendemoji` permission and checks. Added this permission to guest group by default. (@Patrikkk)
* Handled SyncCavernMonsterType packet to prevent an exploit where players could modify the server's cavern monster types and make the server spawn any NPCs - including bosses - onto other players. (@Patrikkk)
* Added LandGolfBallInCup event which is accessible for developers to work with, as well as LandGolfBallInCup handler to handle exploits where players could send direct packets to trigger and imitate golf ball cup landing anywhere in the game world. Added two public lists in Handlers.LandGolfBallInCupHandler: GolfBallProjectileIDs and GolfClubItemIDs. (@Patrikkk)
* Added SyncTilePicking event. This is called when a player damages a tile. Implementing SyncTilePickingHandler and patching tile damaging related exploits. (Preventing player sending invalid world position data which disconnects other players.)
* Fixed the issue where mobs could not be fished out during bloodmoon because of Bouncer checks. (@Patrikkk)
  * Fixed the issue where certain fishing rods could not fish out NPCs due to a Bouncer check. (@Patrikkk)
* Update for OTAPI 2.0.0.37 and Terraria 1.4.0.5. (@hakusaro, @Patrikkk)
* Added additional config options for automatically kicking clients from the server upon breaking anti-cheat thresholds. (@moisterrific)
* Added pylon teleportation permission to default group, added `/spawn` permission to admin group, added the new journey mode research permission to trustedadmin, and moved all previous journey mode permissions from owner to trustedadmin. (@moisterrific)

## TShock 4.4.0 (Pre-release 10)
* Fixed all rope coils. (@Olink)
* Fixed a longstanding issue with SendTileSquare that could result in desyncs and visual errors. (@QuiCM)
* Fixed placement issues with Item Frames, Teleportation Pylons, etc. (@QuiCM)
* Fixed doors, and they are good now for real probably. (@QuiCM, @Hakusaro, @Olink)
* Bumped default max damage received cap to 42,000 to accommodate the Empress of Light's instant kill death amount. (@hakusaro, @moisterrific, @Irethia, @Ayrawei)
* Updated `/spawnboss` command to include Empress of Light, Queen Slime, and other additional bosses that have a health bar. (@moisterrific)

## TShock 4.4.0 (Pre-release 9)
* Fixed pet licenses. (@Olink)
* Added initial support for Journey mode in SSC worlds. (@Olink)
* Made TShock database MySQL 8 compatible by escaping column names in our IQueryBuilder code. (Name `Groups` is a reserved element in this version, which is used in our `Region` table.) (@Patrikkk)
* Reintroduced `-worldselectpath` per feedback from @fjfnaranjo. This command line argument should be used to specify the place where the interactive server startup will look for worlds to show on the world select screen. The original version of this argument, `-worldpath`, was removed because several game service providers have broken configurations that stop the server from running with an unhelpful error. This specific configuration was `-world` and `-worldpath`. In the new world, you can do the following:
  * `-worldselectpath` should be used if you want to customize the server interactive boot world list (so that you can select from a number of worlds in non-standard locations).
  * `-world` will behave as an absolute path to the world to load. This is the most common thing you want if you're starting the server and have a specific world in mind.
  * `-worldselectpath` and `-worldname` should work together enabling you to select from a world from the list that you specify. This is *not* a world file name, but a world name as described by Terraria.
  * `-worldselectpath` is identical to the old `-worldpath`. If you specify `-worldselectpath` and `-world` without specifying an absolute path the server will crash for sure.
  * Thank you again to @fjfnaranjo for supplying a [detailed feature request](https://github.com/Pryaxis/TShock/issues/1914) explaining precisely why this option should be available. Without this, we would have had no context as to why this feature was useful or important. Thank you, @fjfnaranjo!
  * This change was implemented by (@QuiCM, @hakusaro).
* Updated Bouncer to include Sparkle Slime debuff that can be applied to town NPCs. (@moisterrific)
* Updated `/spawnboss` command to include Empress of Light, Queen Slime, and other additional bosses that have a health bar. (@moisterrific)
* Added journey mode permissions to owner group by default. (@moisterrific)
* Fixed kick on hardcore death / kick on mediumcore death / ban on either from taking action against journey mode players. (@hakusaro)
* Attempted to fix the problem with the magic mirror spawn problems. You should be able to remove your spawn point in SSC by right clicking on a bed now. (@hakusaro, @AxeelAnder)
* Added HandleFoodPlatterTryPlacing event, which is called whenever a player places a food in a plate. Add antihack to bouncer, to prevent removing food from plates if the region is protected; To prevent placement if they are not in range; To prevent placement if the item is not placed from player hand. (@Patrikkk)
* Fixed an offset error in NetTile that impacted `SendTileSquare`. It was being read as a `byte` and not a `ushort`. (@QuiCM)
* Fixed coins not dropping after being picked up by npcs. The ExtraValue packet was not being read correctly. (@Olink)
* Removed packet monitoring from debug logs. To achieve the same results, install @QuiCM's packet monitor plugin (it does better things). (@hakusaro)
* Updated packet monitoring in send tile square handler for Bouncer debugging. (@hakusaro)
* Added `/sync`, activated with `tshock.synclocalarea`. This is a default guest permission. When the command is issued, the server will resync area around the player in the event of a desync issue. (@hakusaro)
  * If your doors disappear, this command will allow a player to resync without having to disconnect from the server.
  * The default group that gets this permission is `Guest` for the time being.
  * To add this command to your guest group, give them `tshock.synclocalarea`, with `/group addperm guest tshock.synclocalarea`.
  * This command may be removed at any time in the future (and will likely be removed when send tile square handling is fixed).
* Add FishOutNPC event handler, which is called whenever a player fishes out an NPC using a fishing rod. Added antihack to Bouncer, to prevent unathorized and invalid mob spawning, by checking player action, NPC IDs and range. (@Patrikkk, @moisterrific)
* Fixed smart door automatic door desync and deletion issue. (@hakusaro)

## TShock 4.4.0 (Pre-release 8)
* Update for OTAPI 2.0.0.36 and Terraria 1.4.0.4. (@hakusaro, @Patrikkk, @DeathCradle)
* Fixed /wind command. (@AxeelAnder)
* Fixed NPC debuff issue when attempting to fight bosses resulting in kicks. (@AxeelAnder)
* Fixed players are unable to remove an NPC. Change `byte NPCHomeChangeEventArgs.Homeless` to `HouseholdStatus NPCHomeChangeEventArgs.HouseholdStatus`. (@AxeelAnder)
* Fixed lava, wet, honey, and dry bombs;  
  and lava, wet, honey, and dry grenades;  
  and lava, wet, honey, and dry rockets;  
  and lava, wet, honey, and dry mines. (@Olink)
* Fix Bloody Tear displaying the wrong text when used. (@Olink)
* Fix the visibility toggle for the last two accessory slots. (@Olink)
* Adding Journey mode user account permissions. Journey mode must be enabled for these to have any effect. (@Patrikkk)
  * `tshock.journey.time.freeze`
  * `tshock.journey.time.set`
  * `tshock.journey.time.setspeed`
  * `tshock.journey.godmode`
  * `tshock.journey.wind.strength`
  * `tshock.journey.wind.freeze`
  * `tshock.journey.rain.strength`
  * `tshock.journey.rain.freeze`
  * `tshock.journey.placementrange`
  * `tshock.journey.setdifficulty`
  * `tshock.journey.biomespreadfreeze`
  * `tshock.journey.setspawnrate`
* Changed default thresholds for some changes in the config file to accommodate new items & changes to Terraria. (@hakusaro)
* Store projectile type in `ProjectileStruct RecentlyCreatedProjectiles` to identify the recently created projectiles by type. Make `RecentlyCreatedProjectiles` and `ProjectileStruct` public for developers to access from plugins.

## TShock 4.4.0 (Pre-release 7 (Entangled))
* Fixed bed spawn issues when trying to remove spawn point in SSC. (@Olink)
* Fixed Snake Flute. (@Olink)
* Fixed lava absorbant sponge not capturing lava. `LiquidSetEventArgs` now returns a `LiquidType` instead of a byte type. (@hakusaro)
* Fixed bottomless lava bucket from not being able to create lava. (@hakusaro)
  * Ban a lava bucket to ban lava on the server entirely, until we figure out a better way to handle liquids.
* Fixed scarab bombs not detonating on pick style tiles. (@hakusaro)
* Fixed dirt bombs not creating dirt. (@hakusaro)
* Added a ridiculous amount of debug information. If you're experiencing any problems with 1.4 items being caught by the TShock anticheat system, please turn on DebugLogs in your config file and capture log data. It'll be extremely helpful in narrowing down precisely how to fix your problem. (@hakusaro)
* Released with entangled support for 1.4.0.4 based on @Patrikkk local build and latest snapshot gen-dev. (@hakusaro)

## TShock 4.4.0 (Pre-release 6)
* Updates to OTAPI 2.0.0.35 (@DeathCradle).

## TShock 4.4.0 (Pre-release 5)
* Update player spawn related things to 1.4. `Terraria.Player.Spawn` method now has a required argument, `PlayerSpawnContext context`. (@AxeelAnder)
* Make sqlite db path configurable. (@AxeelAnder)
* Terraria 1.4.0.3 experimental support. (@Patrikkk)
* Updated changelog. (@hakusaro)

## TShock 4.4.0 (Pre-release 4)
* Debug logging now provides ConsoleDebug and ILog has been updated to support the concept of debug logs. Debug logs are now controlled by `config.json` instead of by preprocessor debug flag. (@hakusaro)
* Removed `/confuse` command and Terraria player data resync from @Zidonuke. (@hakusaro)
* Attempted to fix the player desync issue by changing `LastNetPosition` logic and disabling a check in Bouncer that would normally reject player update packets from players. (@QuiCM, @hakusaro)

## TShock 4.4.0 (Pre-release 3)
* Fixed `/worldmode` command to correctly target world mode. (@Ristellise)
* The following commands have been removed: `tbloodmoon`, `invade`, `dropmeteor`. `fullmoon`, `sandstorm`, `rain`, `eclipse`
* The following command has been added to replace them: `worldevent`. This command requires the `tshock.world.events` permission.
  * `worldevent` can be used as so: `worldevent [event type] [sub type] [wave (if invasion event)]`
  * Valid event types are `meteor`, `fullmoon`, `bloodmoon`, `eclipse`, `invasion`, `sandstorm`, `rain`
  * Valid sub types are `goblins`, `snowmen`, `pirates`, `pumpkinmoon`, `frostmoon` for invasions, and `slime` for rain.

* A new set of permissions has been added under the node `tshock.world.events`:
  * `tshock.world.events.bloodmoon`: Enables access to the `worldevent bloodmoon` command
  * `tshock.world.events.fullmoon`: Enables access to the `worldevent fullmoon` command
  * `tshock.world.events.invasion`: Enables access to the `worldevent invasion` command
  * `tshock.world.events.eclipse`: Enables access to the `worldevent eclipse` command
  * `tshock.world.events.sandstorm`: Enables access to the `worldevent sandstorm` command
  * `tshock.world.events.rain`: Enables access to the `worldevent rain` command
  * `tshock.world.events.meteor`: Enables access to the `worldevent meteor` command

Please note that the permissions previously tied to the removed commands are also still used to confirm access to the new commands, so if you have existing configurations no one should have any new or lost access.

## TShock 4.4.0 (Pre-release 2)
* Replaced `/expert` with `/worldmode` command. (@QuiCM)
* Fixed NPC buff anticheat issue conflicting with Terraria gameplay changes (whips). (@Patrikkk)

## TShock 4.4.0 (Pre-release 1)
* Added confused debuff to Bouncer for confusion applied from Brain of Confusion
* API: Added return in OnNameCollision if hook has been handled. (@Patrikkk)
* API: Added hooks for item, projectile and tile bans (@deadsurgeon42)
* API: Changed `PlayerHooks` permission hook mechanisms to allow negation from hooks (@deadsurgeon42)
* API: New WorldGrassSpread hook which shold allow corruption/crimson/hallow creep config options to work (@DeathCradle)
* Fixed a missing case in UserManager exception handling, which caused a rather cryptic console error instead of the intended error message (@deadsurgeon42)
* Fixed saving when one player is one the server and another one joins (@MarioE)
* Fixed /spawnmob not spawning negative IDs (@MarioE)
* Validated tile placement on PlaceObject; clients can no longer place frames, paintings etc with dirt blocks (@bartico6, @ProfessorXZ)
* Updated to new stat tracking system with more data so we can actually make informed software decisions (Jordan Coulam)
* Fixed /time display at the end of Terraria hours (@koneko-nyan)
* Added a warning notifying users of the minimum memory required to run TShock (@bartico6)
* Added /group rename to allow changing group names (@ColinBohn, @ProfessorXZ)
* Added /region rename and OnRegionRenamed hook (@koneko-nyan, @deadsurgeon42)
* Rebuilt /ban add. New syntax is /ban add <target> [time] [reason] where target is the target online player, offline player, or IP; where time is the time format or 0 for permanent; and where [reason] is the reason. (@hakusaro)
* Removed /ban addip and /ban addtemp. Now covered under /ban add. (@hakusaro)
* Added /su, which temporarily elevates players with the tshock.su permission to super admin. In addition added, a new group, owner, that is suggested for new users to setup TShock with as opposed to superadmin. Finally, /su is implemented such that a 10 minute timeout will occur preventing people from just camping with it on. (@hakusaro)
* Added /sudo, which runs a command as the superadmin group. If a user fails to execute a command but can sudo, they'll be told that they can override the permission check with sudo. Much better than just telling them to run /su and then re-run the command. (@hakusaro)
* Fixed /savessc not bothering to save ssc data for people who bypass ssc. (@hakusaro)
* Default permission sets for new databases are more modern. (@hakusaro)
* Added the ability to ban by account name instead of just banning a character name assuming its an account name. (@hakusaro)
* Fixed a bug in the CommandLineParser which caused some command lines to fail (@QuicM)
* Renamed TShock.DB.User to TShock.DB.UserAccount, including all the related methods, classes and events. (@Ryozuki)
* Update OTAPI to 2.0.0.31, which also updates Newtonsoft.Json to 10.0.3 (@Ryozuki)
* Fixed DumpItems() from trying to dump older versions of certain items (negative item IDs). (@Zaicon)
* Added the `/dump-reference-data` command, which when run, runs Utils.Dump() and outputs Terraria reference data to the server folder. (@hakusaro)
* Added DateTime datatype support for both MySQL and SQLite. (@Ryozuki)
* Fixed builds to not require a specific version of OTAPI and to not fail when in Release mode (@bartico6)
* Update Assembly Company to Pryaxis (@Ryozuki)
* Removed `/restart` command. (@hakusaro)
* Removed `Permissions.updateplugins` permission. (@hakusaro)
* Removed REST `/v3/server/restart/` route and `/server/restart/` route. (@hakusaro)
* The "auth system" is now referred to as the initial setup system (what it actually is). This is better verbiage for basically all situations. Who really wants to turn off the "authentication system?" In addition, the system now makes it more clear what the point of it is, rather than that it grants permissions. (@hakusaro)
* `GetDataHandlers.SendTileSquare` hook now sends a `TSPlayer` and a `MemoryStream` of raw data. (@hakusaro)
* Added `GetDataHandlers.HealOtherPlayer` hook. (@hakusaro)
* Added `GetDataHandlers.PlaceObject` hook. (@hakusaro)
* `GetDataHandlers.KillMe` now sends a `TSPlayer` and a `PlayerDeathReason`. (@hakusaro)
* Added `GetDataHandlers.ProjectileKill` hook. (@hakusaro)
* Removed `TShock.CheckProjectilePermission`. (@hakusaro)
* Added `TSPlayer` object to `GetDataHandlers.LiquidSetEventArgs`. (@hakusaro)
* Removed `TShock.StartInvasion` for public use (moved to Utils and marked internal). (@hakusaro)
* Fixed invasions started by TShock not reporting size correctly and probably not working at all. (@hakusaro)
* Removed `GetDataHandlers.TileKill` and replaced it with `GetDataHandlers.PlaceChest` as the packet originally designated as tile kill is now only used for chests. (@hakusaro)
* Added `TSPlayer` to `GetDataHandlers.NPCHome`. (@hakusaro)
* Added `TSPlayer` to `GetDataHandlers.ChestItemChanged`. (@hakusaro)
* Fixed chest item changes not triggering any range checks, tile checks, or correct chest checks. (@hakusaro)
* Added `TSPlayer` to `GetDataHandlers.PlayerBuff`. (@hakusaro)
* Added `TSPlayer` and `PlayerDeathReason` to `GetDataHandlers.PlayerDamage`. (@hakusaro)
* Added `TSPlayer` to `GetDataHandlers.NPCStrike`. (@hakusaro)
* Added `TSPlayer` to `GetDataHandlers.PlayerAnimation`. (@hakusaro)
* Added `GetDataHandlers.MassWireOperation` hook and related arguments. (@hakusaro)
* Added `GetDataHandlers.PlaceTileEntity` hook and related arguments. (@hakusaro)
* Added `TSPlayer` to `GetDataHandlers.GemLockToggle`. (@hakusaro)
* Added `GetDataHandlers.PlaceItemFrame` hook and related arguments. (@hakusaro)
* Added `TSPlayer.IsBouncerThrottled()`. (@hakusaro)
* Added `TSPlayer.IsBeingDisabled()` and removed `TShock.CheckIgnores(TSPlayer)`. (@hakusaro)
* Added `TSPlayer.CheckIgnores()` and removed `TShock.CheckIgnores(TSPlayer)`. (@hakusaro)
* Hooks inside TShock can now be registered with their `Register` method and can be prioritized according to the TShock HandlerList system. (@hakusaro)
* Fix message requiring login not using the command specifier set in the config file. (@hakusaro)
* Move `TShock.CheckRangePermission()` to `TSPlayer.IsInRange` which **returns the opposite** of what the previous method did (see updated docs). (@hakusaro)
* Move `TShock.CheckSpawn` to `Utils.IsInSpawn`. (@hakusaro)
* Replace `TShock.CheckTilePermission` with `TSPlayer.HasBuildPermission`, `TSPlayer.HasPaintPermission`, and `TSPlayer.HasModifiedIceSuccessfully` respectively. (@hakusaro)
* Fix stack hack detection being inconsistent between two different check points. Moved `TShock.HackedInventory` to `TSPlayer.HasHackedItemStacks`. Added `GetDataHandlers.GetDataHandledEventArgs` which is where most hooks will inherit from in the future. (@hakusaro)
* All `GetDataHandlers` hooks now inherit from `GetDataHandledEventArgs` which includes a `TSPlayer` and a `MemoryStream` of raw data. (@hakusaro)
* Removed _all obsolete methods in TShock marked obsolete prior to this version (all of them)_ (@hakusaro).
* Removed broken noclip detection and attempted prevention. TShock wasn't doing a good job at stopping noclip. It's always worse to claim that you do something that you can't/don't do, so removing this is better than keeping broken detection in. (@hakusaro)
* Replaced `Utils.FindPlayer` with `TSPlayer.FindByNameOrID` to more appropriately be object orientated. (@hakusaro)
* Moved `Utils.Kick()` to `TSPlayer` since its first argument was a `TSPlayer` object. (@hakusaro)
* Removed `Utils.ForceKick()`. (@hakusaro)
* Removed `Utils.GetPlayerIP()`. (@hakusaro)
* Moved `Utils.Ban()` to `TSPlayer.Ban()`. (@hakusaro)
* Moved `Utils.SendMultipleMatchError()` to `TSPlayer.SendMultipleMatchError`. (@hakusaro)
* Removed `Utils.GetPlayers()`. Iterate over the TSPlayers on the server and make your own list.
* Removed `Utils.HasBanExpired()` and replaced with `Bans.RemoveBanIfExpired()`. (@hakusaro)
* Removed `Utils.SendFileToUser()` and replaced with `TSPlayer.SendFileTextAsMessage()`. (@hakusaro)
* Removed `Utils.GetGroup()` also have you seen `Groups.GetGroupByName()`? (@hakusaro)
* `Utils.MaxChests()` is now `Utils.HasWorldReachedMaxChests()`. (@hakusaro)
* `Utils.GetIPv4Address()` is now `Utils.GetIPv4AddressFromHostname()`. (@hakusaro)
* Fixed the disappearing problem when placing tile entities. (@mistzzt)
* Removed the stat tracking system. (@hakusaro)
* Fixed erroneous kicks and bans when using `KickOnMediumcoreDeath` and `BanOnMediumcoreDeath` options. (@DankRank)
* Removed `TSPlayer.InitSpawn` field. (@DankRank)
* `OnPlayerSpawn`'s player ID field is now `PlayerId`. (@DankRank)
* Fixed null reference console spam in non-SSC mode (@QuiCM)
* `Utils.TryParseTime` can now take spaces (e.g., `3d 5h 2m 3s`) (@QuiCM)
* Enabled banning unregistered users (@QuiCM)
* Added filtering and validation on packet 96 (Teleport player through portal) (@QuiCM)
* Update tracker now uses TLS (@pandabear41)
* When deleting an user account, any player logged in to that account is now logged out properly (@Enerdy)
* Add NPCAddBuff data handler and bouncer (@AxeelAnder)
* Improved config file documentation (@Enerdy)
* Add PlayerZone data handler and bouncer (@AxeelAnder)
* Update sqlite binaries to 32bit 3.27.2 for Windows (@hakusaro)
* Fix banned armour checks not clearing properly (thanks @tysonstrange)
* Added warning message on invalid group comand (@hakusaro, thanks to IcyPhoenix, nuLLzy & Cy on Discord)
* Moved item bans subsystem to isolated file/contained mini-plugin & reorganized codebase accordingly. (@hakusaro)
* Moved bouncer checks for item bans in OnTileEdit to item bans subsystem. (@hakusaro)
* Compatibility with Terraria 1.4.0.2 (@AxeelAnder, @Patrikkk)
  * Multiple fields got slightly renamed.
  * Modifying ToggleExpert command. Main.expertMode is no longer settable. Using a Main.GameMode int property comparsion.
  * GameCulture no longer has static fields to get local language. Using methods to return/compare language.
  * Added permission "tshock.npc.spawnpets" which restricts pet spawns. This can cause high network load, so it's restricted. (@hakusaro)
  * Updated OnTeleport to support new args per protocol changes. (@hakusaro)
  * Disabled anticheat checks for projectile updates due to issues with game changes. (@hakusaro)
  * This update has been brought to you by: Patrikkk, Icy, Chris, Death, Axeel, Zaicon, hakusaro, and Yoraiz0r! <3

## TShock 4.3.26
* Removed the stat tracking system. (@hakusaro)
* Updated SQLite binaries. (@hakusaro)
* Removed server-sided healing when disabled. (@QuiCM)
* Patched an exploit that allowed users to kill town NPCs (@QuiCM)
* [API] Added a patch for the 0-length crash (@QuiCM)

## TShock 4.3.25
* Fixed a critical exploit in the Terraria protocol that could cause massive unpreventable world corruption as well as a number of other problems. Thanks to @bartico6 for reporting. Fixed by the efforts of @QuiCM, @hakusaro, and tips in the right directioon from @bartico6.

## TShock 4.3.24
* Updated OpenTerraria API to 1.3.5.3 (@DeathCradle)
* Updated Terraria Server API to 1.3.5.3 (@QuiCM, @hakusaro)
* Updated TShock core components to 1.3.5.3 (@hakusaro)
* Terraria Server API version tick: 2.1
* Added OnNpcKilled hook to Server API: 2.2 (@tylerjwatson)
* Added CreateCombatTextExtended to PacketTypes. This packet allows for the same functionality that packet 82 (CreateCombatText) used to have. (@QuiCM)
* Updated ServerBroadcast hook to provide a NetworkText object. (@tylerjwatson)
* Fixed levers and things not updating properly. (@deathcradle)
* Deprecated PacketTypes.ChatText. Chat is now handled using the NetTextModule and packet 82. (@QuiCM, @Hakusaro)
* Removed the -lang command-line flag from TShock. It is now a vanilla feature. (@Hakusaro)

## TShock 4.3.23
* Added evil type option during world creation (@mistzzt)
* Bans can be sorted. TShock's default sorting will retrieve bans sorted from newest to oldest based on the date the ban was added (@QuiCM)
* Resolved issues with mob and item spawning. Thanks to @OnsenManju for your investigative work :) (@QuiCM)
* Patched a crashing exploit (@Simon311)

## TShock 4.3.22
* Compatibility with Terraria 1.3.4.4
* API: Version tick 2.0
* API: Reduced RAM usage by ~80MB (Large server) (@deathcradle)
* API: Added TSPlayer.KillPlayer() (@QuiCM)
* API: Added TSPlayer.Logout() (@ProfessorXZ)
* Fixed connections after max slot is reached (@DeathCradle)
* Fixed server crashes caused by client disconnections when attempting to read closed sockets (@Enerdy)
* Added some code to make trapdoors work better (@DogooFalchion)
* AllowCutTilesAndBreakables config option now correctly allows flowers/vines/herbs to be cut in regions without breaking walls (@QuiCM)
* REST: `/v3/players/read` now includes a `muted` field (@QuiCM)
* REST: Token creation is now more secure (Thanks to @Plazmaz for reporting the issue!)
* REST: Deprecated the RestRequestEvent. If you use this event, please let us know.
* REST: ALL endpoints now have a base route (eg you can use `/server/motd` instead of `/v3/server/motd`). These base routes will never change, but will provide an `upgrade` field describing any newer routes
* REST: Added `/v3/world/autosave` and `/v3/world/bloodmoon` which use GET parameter style arguments. I.e., `/v3/world/autosave?state=[true|false]` & `/v3/world/bloodmoon?state=[true|false]`. The state argument is optional
* Fixed fishing quests not saving/loading correctly when login before join, UUID login, and SSC were enabled together (@DogooFalchion)

## TShock 4.3.21
* Compatibility with Terraria 1.3.4.3 (@Patrikkk, @Zaicon).
* API: Version tick 1.26.
* API: Deprecated PlayerDamage and PlayerKillMe packets (now uses PlayerHurtV2 and PlayerDeathV2).
* API: Main.rand now uses UnifiedRandom instead of Random. This WILL break any existing plugin that uses Main.rand.
* Fixed HealOtherPlayer packet exploit (@Simon311).
* Added associated config option for HealOtherPlayer exploit prevention (@Simon311).
* Added `/accountinfo` command to get account information for a given TShock account (@Simon311).
* Removed TShock color parsing from MOTDs (@QuiCM).
* Fixed butterfly statues spawning catchable butterflies (@DogooFalchion).
* Implemented some missing balance changes lost in prior version patches (@DogooFalchion).
* Added alias for server shutdown command: stop (@nicatronTg).
* Removed the old REST model. This includes the following endpoints:
 * `/status`
 * `/v2/players/read`
 * `/v2/server/rawcmd` (@QuiCM).
* Fixed `/user group` always giving an unhelpful error messaging telling you to check the console, even if we knew exactly why it failed (@nicatronTg).
* Removed _all obsolete methods in TShock marked obsolete prior to this version (all of them)_ (@nicatronTg).
* Fixed issue where registration + login would fail because KnownIps had 0 items and .Last() doesn't work on collections with 0 items (@DogooFalchion, @nicatronTg, @Simon311).
* Added `/uploadssc [player]` which allows someone to upload SSC data for [player] and store it on the server. Adds `tshock.ssc.upload` and `tshock.ssc.upload.others` permission nodes to match (@DogooFalchion).
* Added hardened stone to the whitelist of tiles editable by players (@DogooFalchion).
* Added conversion system to send convert old MOTD format into smart text, while preserving initial line starting values to keep byte optimization for background colors Thanks to (@QuiCM, @Simon311, and especially @DogooFalchion) for the hard work on this issue.

## TShock 4.3.20
* Security improvement: The auth system is now automatically disabled if a superadmin exists in the database (@Enerdy).
* Removed the `auth-verify` command since `auth` now serves its purpose when necessary (@Enerdy).
* Security: `/"` exploit can no longer break chat mute filters (@Simon311).
* Fixed an issue where sometimes players could connect briefly during server shutdown, leading to errors (@Simon311).
* Fixed wyverns despawning & not behaving like normal (@QuiCM).
* Fixed major security issue where InvokeClientConnect could be exploited to do terrible, terrible things (@Simon311, @nicatronTg, @popstarfreas, @ProfessorXZ, @QuiCM).

## TShock 4.3.19
* Compatibility with Terraria 1.3.3.3 (@Simon311)
* API: Version tick 1.25
* API: Resolved some issues with the ItemForceIntoChest hook (@QuiCM, @Patrikkk)
* API: Resolved some shonky code that caused Vitamins and other Ankh Shield related items to drop at strange rates or not at all (@ProfessorXZ, @QuiCM, @nicatronTg)
* Fixed magical ice blocks not working correctly (@ProfessorXZ)

## TShock 4.3.18

* Compatibility with Terraria 1.3.3.2
* API: Version tick 1.24
* API: Fixed chat line breaks when using chat tags and long strings of text (@ProfessorXZ)
* API: Added ItemForceIntoChest hook (@QuiCM)
* API: Included the player's registration date in REST's players/read endpoints (@ProfessorXZ)
* The setdungeon command correctly uses tshock.world.setdungeon as its permission (@OnsenManju)
* Fixed clients being able to "Catch" and remove NPCs (@ProfessorXZ)
* Fixed clients being able to remove other players' portals (@ProfessorXZ)
* Fixed possible client crashes caused by invalid item netIDs (@ProfessorXZ)
* Fixed players being able to bypass permission checks when placing Tile Entities (@ProfessorXZ)
* Fixed players being able to bypass permission checks when placing items in Item Frames (@ProfessorXZ)
* Fixed a bug involving Item Frames which allowed players to duplicate items (@ProfessorXZ)
* Fixed an issue allowing clients to teleport NPCs to arbitrary locations (@ProfessorXZ)
* Fixed a bug where players would get teleported to their previous location after dismounting the Unicorn Mount (@ProfessorXZ)
* Players can no longer quick stack items into region protected chests (@ProfessorXZ)
* Rope placement is no longer blocked by range checks (@ProfessorXZ)
* The Drill Containment Unit breaks blocks properly now (@ProfessorXZ)
* Fixed item duplications caused by range checks and invalid netIDs (@ProfessorXZ)
* Fixed Expert mode coin duplication (@ProfessorXZ)
* Players are no longer able to place liquids using LoadNetModule packet (@ProfessorXZ)
* Explosives are no longer blocked by range checks (@ProfessorXZ)
* Players can no longer bypass tile checks by using the Tile packet (@ProfessorXZ)
* Fixed a bug where players couldn't hammer a Junction Box without "allowclientsideworldedit" permission (@Patrikkk)
* Fixed the client's UI not being draw when setting wind speed to abnormal values (@ProfessorXZ)
* Added a command to start and stop sandstorms (@QuiCM)

## TShock 4.3.17

* Compatibility with Terraria 1.3.2.1
* Updated superadmin behaviour to conform to expected behaviour (@QuiCM, @Patrikk)
* Fixed a crash involving teleporters and dressers (@QuiCM)
* Fixed pressure plates (@Enerdy, @Patrikk)
* Fixed a deadlock in wiring (@Wolfje)
* Fixed a crash in wiring (@Patrikk)
* Improved network syncing on client joins (@Patrikk)
* The Presserator can now place actuators (@ProfessorXZ)
* Resolved a region error when removing unlisted users from regions (@QuiCM)
* Added a `SetDungeon` command to set the dungeon position (@webmilio)
* The currently running world name is now part of the server application's title (@webmilio)
* Gem locks can now be region protected (@mistzzt)
* Players can now place sensors (@mistzzt)
* Repackaged GeoIP with TShock so that GeoIP works (@Enerdy)
* Added permissions to use sundials and start/stop parties (@Patrikk)
* Added an announcement box hook (@mistzzt)
* Added the ability to choose what type of world (crimson/corruption) you generate (@NoNiMad)

## TShock 4.3.16

* Terraria 1.3.1 wiring bugfixes
* Terraria 1.3.1.1 compatibility

## TShock 4.3.15

* This release is actually 4.3.14, but was ticked extra due to a version issue on gen-dev prior to master push.
* Update to 1.3.1

## TShock 4.3.13

* Fixed an issue preventing TShock from starting on certain mono versions (@Wolfje)
* Fixed a deadlock in Wiring (@Wolfje)
* Fixed character styles/gender not being saved properly on first login while SSC is on (@QuiCM)
* Added a PlayerPermission hook fired whenever a permission check involving said player occurs (when the new TSPlayer.HasPermission method is called) (@Enerdy)
* Resolved an issue where martian invasions and eclipses would have empty messages if AnonymousBossInvasions was set to true (@QuiCM)
* Added an optional `slime` parameter to the `rain` command, allowing slime rain to be started and stopped. New syntax is `rain [slime] <start/stop>` (@QuiCM)
* Fixed performance issues due to concurrent dictionary access in TSPlayer (@CoderCow)
* Added an ID property to Regions (@QuiCM)
* Fixed an issue where region sizes were calculated incorrectly (@QuiCM)
* Fixed a bug in RegionManager preventing regions adding correctly (@pink_panther)
* Fixed another bug in RegionManager preventing regions adding correctly (@QuiCM)
* Fixed a routing issue with the `/v2/token/create` REST endpoint
* Removed the `/token/create` REST endpoint. `/v2/token/create` should be used instead.

## TShock 4.3.12

* Fixed issues with TSPlayer.SetTeam not working (@QuiCM)
* Fixed /butcher not killing bosses in expert difficulty (@QuiCM)
* API: Deprecated PacketBufferer (now obviated by SendQ) (@QuiCM)
* API: Building on Windows no longer breaks traps (@Wolfje)
* Fixed bombs, dynamite, and sticky bombs (@Wolfje)
* Removed spammy messages from OnSecondUpdate that confused some server owners (@Wolfje)
* Rewrote some stat tracker code to send actually relevant data to the stats server (@Cleant / George from Multiplay UK)
* Added an opt-out command line switch to disable the stat tracker (--stats-optout) (@Cleant / George from Multiplay UK)
* Added a unique provider token which can be passed to the stat tracker (--provider-token [token]) for tracking servers from the same GSP. (@Cleant / George from Multiplay UK)

## TShock 4.3.11

* This release is actually 4.3.10, but was ticked extra due to a version issue on gen-dev prior to master push.

## TShock 4.3.10

This version features a drop-in tile replacement system by @Wolfje that reduces RAM requirements
by up to 70% on all worlds and CPU requirements up to 10% in the running process.

* Large worlds: from 700MB-1GB -> ~325MB
* Medium worlds: from 500MB -> ~200MB
* Small worlds: from 400MB -> ~125MB

Other notable changes include:

* API: **Drop-in tile storage replacement system** (@Wolfje)
* API: Fixed some possible packet leaks in sendq (@Wolfje)
* API: APIVersion 1.22
* API: Added crash protection around malicious and/or invalid packets (@Wolfje)
* API: Fixed worlds not loading sometimes (@tysonstrange)
* API: Fixed living leaf walls not working as housing
* Fixed an issue preventing some players from joining when the world is saving (@Wolfje)
* Fixed an issue adding a ban on a player who has previously been banned (@Wolfje)
* Fixed /invade martian (@Wolfje)
* Fixed target dummies not working properly (@QuiCM)
* Added a config option (DisableSecondUpdateLogs) to prevent log spam from OnSecondUpdate() (@QuiCM)
* Added RESTful API login rate limiting (@George)
* Added config options (MaximumRequestsPerInterval, RequestBucketDecreaseIntervalMinutes, LimitOnlyFailedLoginRequests) for rate limiting (@George)
* **DEPRECATION**: Deprecated Disable(string, bool) and added Disable(string, DisableFlags). Please update your plugins accordingly (@QuiCM)
* Fixed Halloween and Christmas events not working properly (@TomyLobo)
* Fixed the demon heart's extra accessory slot not working correctly in SSC (@QuiCM)
* Fixed gender-changing potions not working correctly in SSC (@hastinbe)
* Fixed IP bans not working correctly (@hastinbe)
* Fixed /reload not using the correct permission (@QuiCM)
* Fixed TSPlayer.ActiveChest not being tracked correctly resulting in item dupes while disabled (@QuiCM)
* /reload now reloads tile and projectile bans

## TShock 4.3.8
* API: Update to Terraria 1.3.0.8 (@Patrikkk)
* **API: Added a crash reporter which collects memory dumps on Windows** (@Wolfje)
* API: New commandline param: `-crashdir` - Writes crash reports to the specified directory (@Wolfje)
* API: Sendq now doesn't disconnect people when it cant send a packet (@Wolfje)
* API: Fixed more crashes on disconnect in sendq (@Wolfje)
* API: Now ignores unknown server packets (@Wolfje)
* API: Potentially removed arithmetic overflows in server (@Wolfje)

### Using the Crash Reporter

TShock now has a crash reporter built in which writes crash logs to the `crashes` directory
in the event of a catastrophic failure.  **To change where TShock writes its crash logs,
specify the `-crashdir` parameter on the command line**.

1. In the event of a crash, look for a file called `crash_xxxx.zip` in the `crashes` directory
2. Upload the file somewhere, beware the crash file may be quite large (>100MB), anywhere like google drive, dropbox or mega will be fine
3. Post a link to the crash with reproduction steps in the TShock support forum

Alternatively, if you do not want to report the crash, just delete the file.

## TShock 4.3.7

* Auth system kicks players if system is disabled. (@nicatronTg)
* Fixed /login permitting multiple logins without a logout in between. (@nicatronTg)
* Allow[Hallow/Corruption/Crimson]Creep in config now work. (@QuiCM)
* API: Treasure bags are now named properly. (@QuiCM)
* API: Clients no longer close on disconnect. (@Wolfje)
* API: Add server broadcast hook. (@Patrikk)
* API: Fixed pressure plate hook triggering multiple times. (@Patrikk)
* API: Fixed issues with SendQ writes failing. (@Wolfje)
* API: Version tick to 1.21

## TShock 4.3.6

* API: NPCs shoot the right way (@QuiCM)
* API: The server config file works correctly with priority and port (@Patrikkk)
* API: Removed support for favorites and removed JSON dependencies. (@Enerdy)
* API: Removed support for clouds. (@Enerdy)
* API: Fixed a whole lot of bugs with wiring, and in general re-wrote some core bits that were bugged. (@QuiCM)
* API: Fixed projectile AI bugs. (@AndrioCelos)
* API: Fixed world saving problems. (WhiteXZ)
* API: Fixed server not accepting more connections once max slots was filled. (@QuiCM)
* API: Removed startup parameters and moved them to TShock. (@Cleant)
* API: Item.SetDefaults() no longer kills some tools. (@Enerdy)
* API: Restored chat bubbles. (@QuiCM)
* API: Updated to 1.3.0.6. (@Enerdy & @Patrikkk)
* API: Lots and I mean lots of network improvements in the SendQ department. (@tylerjwatson)
* API: Added NpcLootDrop and DropBossBag hooks. (@Patrikkk)
* API: Fixed hook: NpcTriggerPressurePlate (@Patrikkk)
* API: Fixed hook: ProjectileTriggerPressurePlate (@Patrikkk)
* API: Fixed hook: ItemSetDefaultsString (@Patrikkk)
* API: Fixed hook: ItemSetDefaultsInt (@Patrikkk)
* API: Fixed hook: ItemNetDefaults (@Patrikkk)
* API: Fixed hook: GameStatueSpawn (@Patrikkk)
* API: Fixed hook: NpcNetDefaults (@Patrikkk)
* API: Fixed hook: NpcNetSetDefaultsString (@Patrikkk)
* API: Fixed hook: NpcNetSetDefaultsInt (@Patrikkk)
* API: Fixed hook: NpcSpawn (@Patrikkk)
* API: Fixed hook: NpcTransformation (@Patrikkk)
* API: Fixed hook: NpcStrike (@Patrikkk)
* API: Updated AssemblyInfo to 1.3.0.6. (@nicatronTg)
* API: Moved to .NET Framework 4.5. (@tylerjwatson)
* API: Dedicated server input thread doesn't run if input is redirected/piped. (@tylerjwatson)
* API: Wiring.cs methods are now public. (@Stealownz)
* API: Added PlayerTriggerPressurePlate hook. (@Patrikkk)
* API: API Version Tick to 1.20.
* The config option disabling the DCU has been deprecated and will be removed in a future release. (@nicatronTg)
* Fixed bubble tile triggering noclip checks. (@Enerdy)
* Updated projectile handling in GetDataHandlers. (@QuiCM)
* Fixed issue #992. (@QuiCM)
* Teleport handler now handles wormholes. (@QuiCM)
* Fixed tall gates and trap doors (issue #998). (@QuiCM)
* Added monoliths to orientable tiles (issue #999). (@QuiCM)
* Fixed vortex stealth armor (issue #964). (@QuiCM)
* Added moon lord to spawn boss. (@QuiCM)
* Fixed serverpassword syntax error error message. (@JordyMoos)
* Fixed issue #1019. (@QuiCM)
* Fix: Region protection prevents placement of objects. (@Patrikkk)
* Moved all startup parameters to TShock. (@Cleant)
* Fix: Target dummies are no longer butchered. (@Denway)
* Added projectile 465 to the ignore list, which fixes some other issues. (@Enerdy)
* Fix: Logging out is now safe with SSC (/logout) (issue #1037). (@QuiCM)
* API/TShock: Removed -world parameter from TShock, put it back in the API. (@tylerjwatson)

## TShock 4.3.5

* Fix HandleSpawnBoss, and as a result the spawnboss command and boss spawning items. (@Ijwu)
* Rewrite SendQ for more network stack improvements (@tylerjwatson)
* Update to Terraria 1.3.0.5 (@Patrikkk)

## TShock 4.3.4

* Fix invasion progress messages (@QuiCM)
* Completely rewrite SendQ to have less deadlocks (@tylerjwatson)

## TShock 4.3.3

* Fix dihydrogen monoxide (@tylerjwatson)
* Whitelist another boss projectile (@Patrikkk, @QuiCM)

## TShock 4.3.2

* Fixed the issue where using the Super Absorbent Sponge would disable users (@QuiCM)
* Fixed an issue in NetGetData where e.Length - 1 would be -1 (@QuiCM)
* Fixed /who -i and /userinfo (@Enerdy)
* API: OnRegionEntered hook now returns the region entered (@Patrikkk)
* Support for Terraria 1.3.0.4 (@nicatronTg)
* Fixed dressers being unbreakable. (@nicatronTg)
* Fixed wall placement mechanics (@nicatronTg, @Ijwu, @QuiCM)
* Fixed Moon Lord projectiles disabling players (@k0rd, @nicatronTg)
* Fixed several potential crashes in server (@Patrikkk)
* Fixed -autocreate command line argument (@QuiCM, @nicatronTg)
* Added more world data to world load menu (@QuiCM)
* Moved server password to TShock config (@Enerdy)
* Fixed world delete in server (@benjiro)
* Fixed disappearing NPCs (@QuiCM)
* Added much more performant code, SendQ, to server module. Reduces downstream network overhead by at least 40% (@tylerjwatson)
* API: Updated TSPlayer.Disable to use new buffs (@Enerdy)
* Updated default max damage & projectile damage to 1,175 (based on 625 people)
* Fixed support for SSC (@QuiCM)

## TShock 4.3.1

* Fixed a bug where /user group failing would output no error. (@nicatronTg)
* Fixed a bug where /user group would fail. @(Enerdy)
* Added the ability to disable backup autosave messages. (@nicatronTg)
* Fixed /buff malfunctioning when entering an invalid buff name. (@Enerdy)
* Fixed projectiles 435-438 (martian invasion) freezing everyone under certain conditions. (@Enerdy)
* DisableTombstones now works properly with the new golden gravestones. (@Enerdy)
* REST module now properly catches exceptions during Start(). (@Patrikkk)
* Added /expert command to toggle expert mode. (@QuiCM)
* Fixed pirate invasions. (@patrik)
* Fixed worldinfo packet. (@QuiCM)
* Fixed server passwords. (@Enerdy)

## TShock 4.3.0.0

* API: Modifed NetItem so that it's actually useful. (@MarioE)
* Updated prebuilts (SQLite, JSON, MySQL) to latest versions. (@nicatronTg)
* Added a minimum password length to prevent blank passwords. (@nicatronTg)
* Modified item ban checks to provide which item is disabling a player in the logs. (@Enerdy)
* API: Modified TSPlayer to store a user, and deprecated calls to TSPlayer.User.ID. (@QuiCM)
* Modified chat color specs in config file to be int arrays rather than floats. (@nicatronTg)
* Modified verbiage for ```/auth``` and ```/auth-verify``` to make it clearer how they operate. (@nicatronTg)
* API: Added fuzzy name searching for users. (@QuiCM)
* API: Fixed ```OnPlayerLogout``` not being fired when a player disconnects. (@nicatronTg)
* API: Deprecated ```ValidString``` and ```SanitizeString``` methods in Utils. (@nicatronTg)
* Added BCrypt password hashing and related systems for it. BCrypt replaces the old system using non-password hashing algorithms for storing passwords. It breaks implementations of the login code that were manually recreated, but is otherwise seamless in transition. (@nicatronTg)
* API: Added ```User.VerifyPassword(string password)``` which verifies if the user's password matches their stored hash. It automatically upgrades a users' password to BCrypt if called and the password stored is not a BCrypt hash. (@nicatronTg)
* API: Deprecated ```Utils.HashPassword``` and related password hashing functions as those are no longer needed for plugin access. (@nicatronTg)
* Fixed ```UseServerName``` config option so that it correctly sends the config server name any time that Main.WorldName is used. (@Olink)
* Fixed a bug where people could ban themselves. (@nicatronTg)
* Fixed a bug where banning a player who never logged in caused problems. (@nicatronTg)
* Terraria 1.3.0.3 support.<|MERGE_RESOLUTION|>--- conflicted
+++ resolved
@@ -38,11 +38,8 @@
 * Allow Blood Butcherer and Shimmer buffs to be applied to NPCs by players. (@drunderscore)
 * In OTAPI 3.1.11-alpha, chest stacking was fixed. (@SignatureBeef)
 * In OTAPI 3.1.12-alpha, "server world deletions" were fixed. (@SignatureBeef)
-<<<<<<< HEAD
 * Fixed NetTile errors by implementing new packet read/write data. (@SignatureBeef)
-=======
 * Fixed Inferno Fork causing kick from rejected abnormal buff. (@Stealownz)
->>>>>>> 3364a558
 
 ## TShock 4.5.18
 * Fixed `TSPlayer.GiveItem` not working if the player is in lava. (@PotatoCider)
