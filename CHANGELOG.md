# TShock for Terraria

This is the rolling changelog for TShock for Terraria. Use past tense when adding new entries; sign your name off when you add or change something. This should primarily be things like user changes, not necessarily codebase changes unless it's really relevant or large.

## Upcoming release
* Update for OTAPI 2.0.0.36 and Terraria 1.4.0.4. (@hakusaro, @Patrikkk, @DeathCradle)
* Fixed /wind command. (@AxeelAnder)
* Fixed NPC buff bouncer. (@AxeelAnder)
* Fixed players are unable to remove an NPC. Change `byte NPCHomeChangeEventArgs.Homeless` to `HouseholdStatus NPCHomeChangeEventArgs.HouseholdStatus`. (@AxeelAnder)
* Fixed lava, wet, honey, and dry bombs;  
  and lava, wet, honey, and dry grenades;  
  and lava, wet, honey, and dry rockets;  
  and lava, wet, honey, and dry mines. (@Olink)
<<<<<<< HEAD
* Adding Journey mode user account permissions. (@Patrikkk)
=======
* Fix Bloody Tear displaying the wrong text when used. (@Olink)
* Fix the visibility toggle for the last two accessory slots. (@Olink)

>>>>>>> e189ee44

## TShock 4.4.0 (Pre-release 7 (Entangled))
* Fixed bed spawn issues when trying to remove spawn point in SSC. (@Olink)
* Fixed Snake Flute. (@Olink)
* Fixed lava absorbant sponge not capturing lava. `LiquidSetEventArgs` now returns a `LiquidType` instead of a byte type. (@hakusaro)
* Fixed bottomless lava bucket from not being able to create lava. (@hakusaro)
  * Ban a lava bucket to ban lava on the server entirely, until we figure out a better way to handle liquids.
* Fixed scarab bombs not detonating on pick style tiles. (@hakusaro)
* Fixed dirt bombs not creating dirt. (@hakusaro)
* Added a ridiculous amount of debug information. If you're experiencing any problems with 1.4 items being caught by the TShock anticheat system, please turn on DebugLogs in your config file and capture log data. It'll be extremely helpful in narrowing down precisely how to fix your problem. (@hakusaro)
* Released with entangled support for 1.4.0.4 based on @Patrikkk local build and latest snapshot gen-dev. (@hakusaro)

## TShock 4.4.0 (Pre-release 6)
* Updates to OTAPI 2.0.0.35 (@DeathCradle).

## TShock 4.4.0 (Pre-release 5)
* Update player spawn related things to 1.4. `Terraria.Player.Spawn` method now has a required argument, `PlayerSpawnContext context`. (@AxeelAnder)
* Make sqlite db path configurable. (@AxeelAnder)
* Terraria 1.4.0.3 experimental support. (@Patrikkk)
* Updated changelog. (@hakusaro)

## TShock 4.4.0 (Pre-release 4)
* Debug logging now provides ConsoleDebug and ILog has been updated to support the concept of debug logs. Debug logs are now controlled by `config.json` instead of by preprocessor debug flag. (@hakusaro)
* Removed `/confuse` command and Terraria player data resync from @Zidonuke. (@hakusaro)
* Attempted to fix the player desync issue by changing `LastNetPosition` logic and disabling a check in Bouncer that would normally reject player update packets from players. (@QuiCM, @hakusaro)

## TShock 4.4.0 (Pre-release 3)
* Fixed `/worldmode` command to correctly target world mode. (@Ristellise)
* The following commands have been removed: `tbloodmoon`, `invade`, `dropmeteor`. `fullmoon`, `sandstorm`, `rain`, `eclipse`
* The following command has been added to replace them: `worldevent`. This command requires the `tshock.world.events` permission.
  * `worldevent` can be used as so: `worldevent [event type] [sub type] [wave (if invasion event)]`
  * Valid event types are `meteor`, `fullmoon`, `bloodmoon`, `eclipse`, `invasion`, `sandstorm`, `rain`
  * Valid sub types are `goblins`, `snowmen`, `pirates`, `pumpkinmoon`, `frostmoon` for invasions, and `slime` for rain.

* A new set of permissions has been added under the node `tshock.world.events`:
  * `tshock.world.events.bloodmoon`: Enables access to the `worldevent bloodmoon` command
  * `tshock.world.events.fullmoon`: Enables access to the `worldevent fullmoon` command
  * `tshock.world.events.invasion`: Enables access to the `worldevent invasion` command
  * `tshock.world.events.eclipse`: Enables access to the `worldevent eclipse` command
  * `tshock.world.events.sandstorm`: Enables access to the `worldevent sandstorm` command
  * `tshock.world.events.rain`: Enables access to the `worldevent rain` command
  * `tshock.world.events.meteor`: Enables access to the `worldevent meteor` command

Please note that the permissions previously tied to the removed commands are also still used to confirm access to the new commands, so if you have existing configurations no one should have any new or lost access.

## TShock 4.4.0 (Pre-release 2)
* Replaced `/expert` with `/worldmode` command. (@QuiCM)
* Fixed NPC buff anticheat issue conflicting with Terraria gameplay changes (whips). (@Patrikkk)

## TShock 4.4.0 (Pre-release 1)
* Added confused debuff to Bouncer for confusion applied from Brain of Confusion
* API: Added return in OnNameCollision if hook has been handled. (@Patrikkk)
* API: Added hooks for item, projectile and tile bans (@deadsurgeon42)
* API: Changed `PlayerHooks` permission hook mechanisms to allow negation from hooks (@deadsurgeon42)
* API: New WorldGrassSpread hook which shold allow corruption/crimson/hallow creep config options to work (@DeathCradle)
* Fixed a missing case in UserManager exception handling, which caused a rather cryptic console error instead of the intended error message (@deadsurgeon42)
* Fixed saving when one player is one the server and another one joins (@MarioE)
* Fixed /spawnmob not spawning negative IDs (@MarioE)
* Validated tile placement on PlaceObject; clients can no longer place frames, paintings etc with dirt blocks (@bartico6, @ProfessorXZ)
* Updated to new stat tracking system with more data so we can actually make informed software decisions (Jordan Coulam)
* Fixed /time display at the end of Terraria hours (@koneko-nyan)
* Added a warning notifying users of the minimum memory required to run TShock (@bartico6)
* Added /group rename to allow changing group names (@ColinBohn, @ProfessorXZ)
* Added /region rename and OnRegionRenamed hook (@koneko-nyan, @deadsurgeon42)
* Rebuilt /ban add. New syntax is /ban add <target> [time] [reason] where target is the target online player, offline player, or IP; where time is the time format or 0 for permanent; and where [reason] is the reason. (@hakusaro)
* Removed /ban addip and /ban addtemp. Now covered under /ban add. (@hakusaro)
* Added /su, which temporarily elevates players with the tshock.su permission to super admin. In addition added, a new group, owner, that is suggested for new users to setup TShock with as opposed to superadmin. Finally, /su is implemented such that a 10 minute timeout will occur preventing people from just camping with it on. (@hakusaro)
* Added /sudo, which runs a command as the superadmin group. If a user fails to execute a command but can sudo, they'll be told that they can override the permission check with sudo. Much better than just telling them to run /su and then re-run the command. (@hakusaro)
* Fixed /savessc not bothering to save ssc data for people who bypass ssc. (@hakusaro)
* Default permission sets for new databases are more modern. (@hakusaro)
* Added the ability to ban by account name instead of just banning a character name assuming its an account name. (@hakusaro)
* Fixed a bug in the CommandLineParser which caused some command lines to fail (@QuicM)
* Renamed TShock.DB.User to TShock.DB.UserAccount, including all the related methods, classes and events. (@Ryozuki)
* Update OTAPI to 2.0.0.31, which also updates Newtonsoft.Json to 10.0.3 (@Ryozuki)
* Fixed DumpItems() from trying to dump older versions of certain items (negative item IDs). (@Zaicon)
* Added the `/dump-reference-data` command, which when run, runs Utils.Dump() and outputs Terraria reference data to the server folder. (@hakusaro)
* Added DateTime datatype support for both MySQL and SQLite. (@Ryozuki)
* Fixed builds to not require a specific version of OTAPI and to not fail when in Release mode (@bartico6)
* Update Assembly Company to Pryaxis (@Ryozuki)
* Removed `/restart` command. (@hakusaro)
* Removed `Permissions.updateplugins` permission. (@hakusaro)
* Removed REST `/v3/server/restart/` route and `/server/restart/` route. (@hakusaro)
* The "auth system" is now referred to as the initial setup system (what it actually is). This is better verbiage for basically all situations. Who really wants to turn off the "authentication system?" In addition, the system now makes it more clear what the point of it is, rather than that it grants permissions. (@hakusaro)
* `GetDataHandlers.SendTileSquare` hook now sends a `TSPlayer` and a `MemoryStream` of raw data. (@hakusaro)
* Added `GetDataHandlers.HealOtherPlayer` hook. (@hakusaro)
* Added `GetDataHandlers.PlaceObject` hook. (@hakusaro)
* `GetDataHandlers.KillMe` now sends a `TSPlayer` and a `PlayerDeathReason`. (@hakusaro)
* Added `GetDataHandlers.ProjectileKill` hook. (@hakusaro)
* Removed `TShock.CheckProjectilePermission`. (@hakusaro)
* Added `TSPlayer` object to `GetDataHandlers.LiquidSetEventArgs`. (@hakusaro)
* Removed `TShock.StartInvasion` for public use (moved to Utils and marked internal). (@hakusaro)
* Fixed invasions started by TShock not reporting size correctly and probably not working at all. (@hakusaro)
* Removed `GetDataHandlers.TileKill` and replaced it with `GetDataHandlers.PlaceChest` as the packet originally designated as tile kill is now only used for chests. (@hakusaro)
* Added `TSPlayer` to `GetDataHandlers.NPCHome`. (@hakusaro)
* Added `TSPlayer` to `GetDataHandlers.ChestItemChanged`. (@hakusaro)
* Fixed chest item changes not triggering any range checks, tile checks, or correct chest checks. (@hakusaro)
* Added `TSPlayer` to `GetDataHandlers.PlayerBuff`. (@hakusaro)
* Added `TSPlayer` and `PlayerDeathReason` to `GetDataHandlers.PlayerDamage`. (@hakusaro)
* Added `TSPlayer` to `GetDataHandlers.NPCStrike`. (@hakusaro)
* Added `TSPlayer` to `GetDataHandlers.PlayerAnimation`. (@hakusaro)
* Added `GetDataHandlers.MassWireOperation` hook and related arguments. (@hakusaro)
* Added `GetDataHandlers.PlaceTileEntity` hook and related arguments. (@hakusaro)
* Added `TSPlayer` to `GetDataHandlers.GemLockToggle`. (@hakusaro)
* Added `GetDataHandlers.PlaceItemFrame` hook and related arguments. (@hakusaro)
* Added `TSPlayer.IsBouncerThrottled()`. (@hakusaro)
* Added `TSPlayer.IsBeingDisabled()` and removed `TShock.CheckIgnores(TSPlayer)`. (@hakusaro)
* Added `TSPlayer.CheckIgnores()` and removed `TShock.CheckIgnores(TSPlayer)`. (@hakusaro)
* Hooks inside TShock can now be registered with their `Register` method and can be prioritized according to the TShock HandlerList system. (@hakusaro)
* Fix message requiring login not using the command specifier set in the config file. (@hakusaro)
* Move `TShock.CheckRangePermission()` to `TSPlayer.IsInRange` which **returns the opposite** of what the previous method did (see updated docs). (@hakusaro)
* Move `TShock.CheckSpawn` to `Utils.IsInSpawn`. (@hakusaro)
* Replace `TShock.CheckTilePermission` with `TSPlayer.HasBuildPermission`, `TSPlayer.HasPaintPermission`, and `TSPlayer.HasModifiedIceSuccessfully` respectively. (@hakusaro)
* Fix stack hack detection being inconsistent between two different check points. Moved `TShock.HackedInventory` to `TSPlayer.HasHackedItemStacks`. Added `GetDataHandlers.GetDataHandledEventArgs` which is where most hooks will inherit from in the future. (@hakusaro)
* All `GetDataHandlers` hooks now inherit from `GetDataHandledEventArgs` which includes a `TSPlayer` and a `MemoryStream` of raw data. (@hakusaro)
* Removed _all obsolete methods in TShock marked obsolete prior to this version (all of them)_ (@hakusaro).
* Removed broken noclip detection and attempted prevention. TShock wasn't doing a good job at stopping noclip. It's always worse to claim that you do something that you can't/don't do, so removing this is better than keeping broken detection in. (@hakusaro)
* Replaced `Utils.FindPlayer` with `TSPlayer.FindByNameOrID` to more appropriately be object orientated. (@hakusaro)
* Moved `Utils.Kick()` to `TSPlayer` since its first argument was a `TSPlayer` object. (@hakusaro)
* Removed `Utils.ForceKick()`. (@hakusaro)
* Removed `Utils.GetPlayerIP()`. (@hakusaro)
* Moved `Utils.Ban()` to `TSPlayer.Ban()`. (@hakusaro)
* Moved `Utils.SendMultipleMatchError()` to `TSPlayer.SendMultipleMatchError`. (@hakusaro)
* Removed `Utils.GetPlayers()`. Iterate over the TSPlayers on the server and make your own list.
* Removed `Utils.HasBanExpired()` and replaced with `Bans.RemoveBanIfExpired()`. (@hakusaro)
* Removed `Utils.SendFileToUser()` and replaced with `TSPlayer.SendFileTextAsMessage()`. (@hakusaro)
* Removed `Utils.GetGroup()` also have you seen `Groups.GetGroupByName()`? (@hakusaro)
* `Utils.MaxChests()` is now `Utils.HasWorldReachedMaxChests()`. (@hakusaro)
* `Utils.GetIPv4Address()` is now `Utils.GetIPv4AddressFromHostname()`. (@hakusaro)
* Fixed the disappearing problem when placing tile entities. (@mistzzt)
* Removed the stat tracking system. (@hakusaro)
* Fixed erroneous kicks and bans when using `KickOnMediumcoreDeath` and `BanOnMediumcoreDeath` options. (@DankRank)
* Removed `TSPlayer.InitSpawn` field. (@DankRank)
* `OnPlayerSpawn`'s player ID field is now `PlayerId`. (@DankRank)
* Fixed null reference console spam in non-SSC mode (@QuiCM)
* `Utils.TryParseTime` can now take spaces (e.g., `3d 5h 2m 3s`) (@QuiCM)
* Enabled banning unregistered users (@QuiCM)
* Added filtering and validation on packet 96 (Teleport player through portal) (@QuiCM)
* Update tracker now uses TLS (@pandabear41)
* When deleting an user account, any player logged in to that account is now logged out properly (@Enerdy)
* Add NPCAddBuff data handler and bouncer (@AxeelAnder)
* Improved config file documentation (@Enerdy)
* Add PlayerZone data handler and bouncer (@AxeelAnder)
* Update sqlite binaries to 32bit 3.27.2 for Windows (@hakusaro)
* Fix banned armour checks not clearing properly (thanks @tysonstrange)
* Added warning message on invalid group comand (@hakusaro, thanks to IcyPhoenix, nuLLzy & Cy on Discord)
* Moved item bans subsystem to isolated file/contained mini-plugin & reorganized codebase accordingly. (@hakusaro)
* Moved bouncer checks for item bans in OnTileEdit to item bans subsystem. (@hakusaro)
* Compatibility with Terraria 1.4.0.2 (@AxeelAnder, @Patrikkk)
  * Multiple fields got slightly renamed.
  * Modifying ToggleExpert command. Main.expertMode is no longer settable. Using a Main.GameMode int property comparsion.
  * GameCulture no longer has static fields to get local language. Using methods to return/compare language.
  * Added permission "tshock.npc.spawnpets" which restricts pet spawns. This can cause high network load, so it's restricted. (@hakusaro)
  * Updated OnTeleport to support new args per protocol changes. (@hakusaro)
  * Disabled anticheat checks for projectile updates due to issues with game changes. (@hakusaro)
  * This update has been brought to you by: Patrikkk, Icy, Chris, Death, Axeel, Zaicon, hakusaro, and Yoraiz0r! <3

## TShock 4.3.26
* Removed the stat tracking system. (@hakusaro)
* Updated SQLite binaries. (@hakusaro)
* Removed server-sided healing when disabled. (@QuiCM)
* Patched an exploit that allowed users to kill town NPCs (@QuiCM)
* [API] Added a patch for the 0-length crash (@QuiCM)

## TShock 4.3.25
* Fixed a critical exploit in the Terraria protocol that could cause massive unpreventable world corruption as well as a number of other problems. Thanks to @bartico6 for reporting. Fixed by the efforts of @QuiCM, @hakusaro, and tips in the right directioon from @bartico6.

## TShock 4.3.24
* Updated OpenTerraria API to 1.3.5.3 (@DeathCradle)
* Updated Terraria Server API to 1.3.5.3 (@WhiteXZ, @hakusaro)
* Updated TShock core components to 1.3.5.3 (@hakusaro)
* Terraria Server API version tick: 2.1
* Added OnNpcKilled hook to Server API: 2.2 (@tylerjwatson)
* Added CreateCombatTextExtended to PacketTypes. This packet allows for the same functionality that packet 82 (CreateCombatText) used to have. (@WhiteXZ)
* Updated ServerBroadcast hook to provide a NetworkText object. (@tylerjwatson)
* Fixed levers and things not updating properly. (@deathcradle)
* Deprecated PacketTypes.ChatText. Chat is now handled using the NetTextModule and packet 82. (@WhiteXZ, @Hakusaro)
* Removed the -lang command-line flag from TShock. It is now a vanilla feature. (@Hakusaro)

## TShock 4.3.23
* Added evil type option during world creation (@mistzzt)
* Bans can be sorted. TShock's default sorting will retrieve bans sorted from newest to oldest based on the date the ban was added (@WhiteXZ)
* Resolved issues with mob and item spawning. Thanks to @OnsenManju for your investigative work :) (@WhiteXZ)
* Patched a crashing exploit (@Simon311)

## TShock 4.3.22
* Compatibility with Terraria 1.3.4.4
* API: Version tick 2.0
* API: Reduced RAM usage by ~80MB (Large server) (@deathcradle)
* API: Added TSPlayer.KillPlayer() (@WhiteXZ)
* API: Added TSPlayer.Logout() (@ProfessorXZ)
* Fixed connections after max slot is reached (@DeathCradle)
* Fixed server crashes caused by client disconnections when attempting to read closed sockets (@Enerdy)
* Added some code to make trapdoors work better (@DogooFalchion)
* AllowCutTilesAndBreakables config option now correctly allows flowers/vines/herbs to be cut in regions without breaking walls (@WhiteXZ)
* REST: `/v3/players/read` now includes a `muted` field (@WhiteXZ)
* REST: Token creation is now more secure (Thanks to @Plazmaz for reporting the issue!)
* REST: Deprecated the RestRequestEvent. If you use this event, please let us know.
* REST: ALL endpoints now have a base route (eg you can use `/server/motd` instead of `/v3/server/motd`). These base routes will never change, but will provide an `upgrade` field describing any newer routes
* REST: Added `/v3/world/autosave` and `/v3/world/bloodmoon` which use GET parameter style arguments. I.e., `/v3/world/autosave?state=[true|false]` & `/v3/world/bloodmoon?state=[true|false]`. The state argument is optional
* Fixed fishing quests not saving/loading correctly when login before join, UUID login, and SSC were enabled together (@DogooFalchion)

## TShock 4.3.21
* Compatibility with Terraria 1.3.4.3 (@Patrikkk, @Zaicon).
* API: Version tick 1.26.
* API: Deprecated PlayerDamage and PlayerKillMe packets (now uses PlayerHurtV2 and PlayerDeathV2).
* API: Main.rand now uses UnifiedRandom instead of Random. This WILL break any existing plugin that uses Main.rand.
* Fixed HealOtherPlayer packet exploit (@Simon311).
* Added associated config option for HealOtherPlayer exploit prevention (@Simon311).
* Added `/accountinfo` command to get account information for a given TShock account (@Simon311).
* Removed TShock color parsing from MOTDs (@WhiteXZ).
* Fixed butterfly statues spawning catchable butterflies (@DogooFalchion).
* Implemented some missing balance changes lost in prior version patches (@DogooFalchion).
* Added alias for server shutdown command: stop (@nicatronTg).
* Removed the old REST model. This includes the following endpoints:
 * `/status`
 * `/v2/players/read`
 * `/v2/server/rawcmd` (@WhiteXZ).
* Fixed `/user group` always giving an unhelpful error messaging telling you to check the console, even if we knew exactly why it failed (@nicatronTg).
* Removed _all obsolete methods in TShock marked obsolete prior to this version (all of them)_ (@nicatronTg).
* Fixed issue where registration + login would fail because KnownIps had 0 items and .Last() doesn't work on collections with 0 items (@DogooFalchion, @nicatronTg, @Simon311).
* Added `/uploadssc [player]` which allows someone to upload SSC data for [player] and store it on the server. Adds `tshock.ssc.upload` and `tshock.ssc.upload.others` permission nodes to match (@DogooFalchion).
* Added hardened stone to the whitelist of tiles editable by players (@DogooFalchion).
* Added conversion system to send convert old MOTD format into smart text, while preserving initial line starting values to keep byte optimization for background colors Thanks to (@WhiteXZ, @Simon311, and especially @DogooFalchion) for the hard work on this issue.

## TShock 4.3.20
* Security improvement: The auth system is now automatically disabled if a superadmin exists in the database (@Enerdy).
* Removed the `auth-verify` command since `auth` now serves its purpose when necessary (@Enerdy).
* Security: `/"` exploit can no longer break chat mute filters (@Simon311).
* Fixed an issue where sometimes players could connect briefly during server shutdown, leading to errors (@Simon311).
* Fixed wyverns despawning & not behaving like normal (@WhiteXZ).
* Fixed major security issue where InvokeClientConnect could be exploited to do terrible, terrible things (@Simon311, @nicatronTg, @popstarfreas, @ProfessorXZ, @WhiteXZ).

## TShock 4.3.19
* Compatibility with Terraria 1.3.3.3 (@Simon311)
* API: Version tick 1.25
* API: Resolved some issues with the ItemForceIntoChest hook (@WhiteXZ, @Patrikkk)
* API: Resolved some shonky code that caused Vitamins and other Ankh Shield related items to drop at strange rates or not at all (@ProfessorXZ, @WhiteXZ, @nicatronTg)
* Fixed magical ice blocks not working correctly (@ProfessorXZ)

## TShock 4.3.18

* Compatibility with Terraria 1.3.3.2
* API: Version tick 1.24
* API: Fixed chat line breaks when using chat tags and long strings of text (@ProfessorXZ)
* API: Added ItemForceIntoChest hook (@WhiteXZ)
* API: Included the player's registration date in REST's players/read endpoints (@ProfessorXZ)
* The setdungeon command correctly uses tshock.world.setdungeon as its permission (@OnsenManju)
* Fixed clients being able to "Catch" and remove NPCs (@ProfessorXZ)
* Fixed clients being able to remove other players' portals (@ProfessorXZ)
* Fixed possible client crashes caused by invalid item netIDs (@ProfessorXZ)
* Fixed players being able to bypass permission checks when placing Tile Entities (@ProfessorXZ)
* Fixed players being able to bypass permission checks when placing items in Item Frames (@ProfessorXZ)
* Fixed a bug involving Item Frames which allowed players to duplicate items (@ProfessorXZ)
* Fixed an issue allowing clients to teleport NPCs to arbitrary locations (@ProfessorXZ)
* Fixed a bug where players would get teleported to their previous location after dismounting the Unicorn Mount (@ProfessorXZ)
* Players can no longer quick stack items into region protected chests (@ProfessorXZ)
* Rope placement is no longer blocked by range checks (@ProfessorXZ)
* The Drill Containment Unit breaks blocks properly now (@ProfessorXZ)
* Fixed item duplications caused by range checks and invalid netIDs (@ProfessorXZ)
* Fixed Expert mode coin duplication (@ProfessorXZ)
* Players are no longer able to place liquids using LoadNetModule packet (@ProfessorXZ)
* Explosives are no longer blocked by range checks (@ProfessorXZ)
* Players can no longer bypass tile checks by using the Tile packet (@ProfessorXZ)
* Fixed a bug where players couldn't hammer a Junction Box without "allowclientsideworldedit" permission (@Patrikkk)
* Fixed the client's UI not being draw when setting wind speed to abnormal values (@ProfessorXZ)
* Added a command to start and stop sandstorms (@WhiteXZ)

## TShock 4.3.17

* Compatibility with Terraria 1.3.2.1
* Updated superadmin behaviour to conform to expected behaviour (@WhiteXZ, @Patrikk)
* Fixed a crash involving teleporters and dressers (@WhiteXZ)
* Fixed pressure plates (@Enerdy, @Patrikk)
* Fixed a deadlock in wiring (@Wolfje)
* Fixed a crash in wiring (@Patrikk)
* Improved network syncing on client joins (@Patrikk)
* The Presserator can now place actuators (@ProfessorXZ)
* Resolved a region error when removing unlisted users from regions (@WhiteXZ)
* Added a `SetDungeon` command to set the dungeon position (@webmilio)
* The currently running world name is now part of the server application's title (@webmilio)
* Gem locks can now be region protected (@mistzzt)
* Players can now place sensors (@mistzzt)
* Repackaged GeoIP with TShock so that GeoIP works (@Enerdy)
* Added permissions to use sundials and start/stop parties (@Patrikk)
* Added an announcement box hook (@mistzzt)
* Added the ability to choose what type of world (crimson/corruption) you generate (@NoNiMad)

## TShock 4.3.16

* Terraria 1.3.1 wiring bugfixes
* Terraria 1.3.1.1 compatibility

## TShock 4.3.15

* This release is actually 4.3.14, but was ticked extra due to a version issue on gen-dev prior to master push.
* Update to 1.3.1

## TShock 4.3.13

* Fixed an issue preventing TShock from starting on certain mono versions (@Wolfje)
* Fixed a deadlock in Wiring (@Wolfje)
* Fixed character styles/gender not being saved properly on first login while SSC is on (@WhiteXZ)
* Added a PlayerPermission hook fired whenever a permission check involving said player occurs (when the new TSPlayer.HasPermission method is called) (@Enerdy)
* Resolved an issue where martian invasions and eclipses would have empty messages if AnonymousBossInvasions was set to true (@WhiteXZ)
* Added an optional `slime` parameter to the `rain` command, allowing slime rain to be started and stopped. New syntax is `rain [slime] <start/stop>` (@WhiteXZ)
* Fixed performance issues due to concurrent dictionary access in TSPlayer (@CoderCow)
* Added an ID property to Regions (@WhiteXZ)
* Fixed an issue where region sizes were calculated incorrectly (@WhiteXZ)
* Fixed a bug in RegionManager preventing regions adding correctly (@pink_panther)
* Fixed another bug in RegionManager preventing regions adding correctly (@WhiteXZ)
* Fixed a routing issue with the `/v2/token/create` REST endpoint
* Removed the `/token/create` REST endpoint. `/v2/token/create` should be used instead.

## TShock 4.3.12

* Fixed issues with TSPlayer.SetTeam not working (@WhiteXZ)
* Fixed /butcher not killing bosses in expert difficulty (@WhiteXZ)
* API: Deprecated PacketBufferer (now obviated by SendQ) (@WhiteXZ)
* API: Building on Windows no longer breaks traps (@Wolfje)
* Fixed bombs, dynamite, and sticky bombs (@Wolfje)
* Removed spammy messages from OnSecondUpdate that confused some server owners (@Wolfje)
* Rewrote some stat tracker code to send actually relevant data to the stats server (@Cleant / George from Multiplay UK)
* Added an opt-out command line switch to disable the stat tracker (--stats-optout) (@Cleant / George from Multiplay UK)
* Added a unique provider token which can be passed to the stat tracker (--provider-token [token]) for tracking servers from the same GSP. (@Cleant / George from Multiplay UK)

## TShock 4.3.11

* This release is actually 4.3.10, but was ticked extra due to a version issue on gen-dev prior to master push.

## TShock 4.3.10

This version features a drop-in tile replacement system by @Wolfje that reduces RAM requirements
by up to 70% on all worlds and CPU requirements up to 10% in the running process.

* Large worlds: from 700MB-1GB -> ~325MB
* Medium worlds: from 500MB -> ~200MB
* Small worlds: from 400MB -> ~125MB

Other notable changes include:

* API: **Drop-in tile storage replacement system** (@Wolfje)
* API: Fixed some possible packet leaks in sendq (@Wolfje)
* API: APIVersion 1.22
* API: Added crash protection around malicious and/or invalid packets (@Wolfje)
* API: Fixed worlds not loading sometimes (@tysonstrange)
* API: Fixed living leaf walls not working as housing
* Fixed an issue preventing some players from joining when the world is saving (@Wolfje)
* Fixed an issue adding a ban on a player who has previously been banned (@Wolfje)
* Fixed /invade martian (@Wolfje)
* Fixed target dummies not working properly (@WhiteXZ)
* Added a config option (DisableSecondUpdateLogs) to prevent log spam from OnSecondUpdate() (@WhiteXZ)
* Added RESTful API login rate limiting (@George)
* Added config options (MaximumRequestsPerInterval, RequestBucketDecreaseIntervalMinutes, LimitOnlyFailedLoginRequests) for rate limiting (@George)
* **DEPRECATION**: Deprecated Disable(string, bool) and added Disable(string, DisableFlags). Please update your plugins accordingly (@WhiteXZ)
* Fixed Halloween and Christmas events not working properly (@TomyLobo)
* Fixed the demon heart's extra accessory slot not working correctly in SSC (@WhiteXZ)
* Fixed gender-changing potions not working correctly in SSC (@hastinbe)
* Fixed IP bans not working correctly (@hastinbe)
* Fixed /reload not using the correct permission (@WhiteXZ)
* Fixed TSPlayer.ActiveChest not being tracked correctly resulting in item dupes while disabled (@WhiteXZ)
* /reload now reloads tile and projectile bans

## TShock 4.3.8
* API: Update to Terraria 1.3.0.8 (@Patrikkk)
* **API: Added a crash reporter which collects memory dumps on Windows** (@Wolfje)
* API: New commandline param: `-crashdir` - Writes crash reports to the specified directory (@Wolfje)
* API: Sendq now doesn't disconnect people when it cant send a packet (@Wolfje)
* API: Fixed more crashes on disconnect in sendq (@Wolfje)
* API: Now ignores unknown server packets (@Wolfje)
* API: Potentially removed arithmetic overflows in server (@Wolfje)

### Using the Crash Reporter

TShock now has a crash reporter built in which writes crash logs to the `crashes` directory
in the event of a catastrophic failure.  **To change where TShock writes its crash logs,
specify the `-crashdir` parameter on the command line**.

1. In the event of a crash, look for a file called `crash_xxxx.zip` in the `crashes` directory
2. Upload the file somewhere, beware the crash file may be quite large (>100MB), anywhere like google drive, dropbox or mega will be fine
3. Post a link to the crash with reproduction steps in the TShock support forum

Alternatively, if you do not want to report the crash, just delete the file.

## TShock 4.3.7

* Auth system kicks players if system is disabled. (@nicatronTg)
* Fixed /login permitting multiple logins without a logout in between. (@nicatronTg)
* Allow[Hallow/Corruption/Crimson]Creep in config now work. (@WhiteXZ)
* API: Treasure bags are now named properly. (@WhiteXZ)
* API: Clients no longer close on disconnect. (@Wolfje)
* API: Add server broadcast hook. (@Patrikk)
* API: Fixed pressure plate hook triggering multiple times. (@Patrikk)
* API: Fixed issues with SendQ writes failing. (@Wolfje)
* API: Version tick to 1.21

## TShock 4.3.6

* API: NPCs shoot the right way (@WhiteXZ)
* API: The server config file works correctly with priority and port (@Patrikkk)
* API: Removed support for favorites and removed JSON dependencies. (@Enerdy)
* API: Removed support for clouds. (@Enerdy)
* API: Fixed a whole lot of bugs with wiring, and in general re-wrote some core bits that were bugged. (@WhiteXZ)
* API: Fixed projectile AI bugs. (@AndrioCelos)
* API: Fixed world saving problems. (WhiteXZ)
* API: Fixed server not accepting more connections once max slots was filled. (@WhiteXZ)
* API: Removed startup parameters and moved them to TShock. (@Cleant)
* API: Item.SetDefaults() no longer kills some tools. (@Enerdy)
* API: Restored chat bubbles. (@WhiteXZ)
* API: Updated to 1.3.0.6. (@Enerdy & @Patrikkk)
* API: Lots and I mean lots of network improvements in the SendQ department. (@tylerjwatson)
* API: Added NpcLootDrop and DropBossBag hooks. (@Patrikkk)
* API: Fixed hook: NpcTriggerPressurePlate (@Patrikkk)
* API: Fixed hook: ProjectileTriggerPressurePlate (@Patrikkk)
* API: Fixed hook: ItemSetDefaultsString (@Patrikkk)
* API: Fixed hook: ItemSetDefaultsInt (@Patrikkk)
* API: Fixed hook: ItemNetDefaults (@Patrikkk)
* API: Fixed hook: GameStatueSpawn (@Patrikkk)
* API: Fixed hook: NpcNetDefaults (@Patrikkk)
* API: Fixed hook: NpcNetSetDefaultsString (@Patrikkk)
* API: Fixed hook: NpcNetSetDefaultsInt (@Patrikkk)
* API: Fixed hook: NpcSpawn (@Patrikkk)
* API: Fixed hook: NpcTransformation (@Patrikkk)
* API: Fixed hook: NpcStrike (@Patrikkk)
* API: Updated AssemblyInfo to 1.3.0.6. (@nicatronTg)
* API: Moved to .NET Framework 4.5. (@tylerjwatson)
* API: Dedicated server input thread doesn't run if input is redirected/piped. (@tylerjwatson)
* API: Wiring.cs methods are now public. (@Stealownz)
* API: Added PlayerTriggerPressurePlate hook. (@Patrikkk)
* API: API Version Tick to 1.20.
* The config option disabling the DCU has been deprecated and will be removed in a future release. (@nicatronTg)
* Fixed bubble tile triggering noclip checks. (@Enerdy)
* Updated projectile handling in GetDataHandlers. (@WhiteXZ)
* Fixed issue #992. (@WhiteXZ)
* Teleport handler now handles wormholes. (@WhiteXZ)
* Fixed tall gates and trap doors (issue #998). (@WhiteXZ)
* Added monoliths to orientable tiles (issue #999). (@WhiteXZ)
* Fixed vortex stealth armor (issue #964). (@WhiteXZ)
* Added moon lord to spawn boss. (@WhiteXZ)
* Fixed serverpassword syntax error error message. (@JordyMoos)
* Fixed issue #1019. (@WhiteXZ)
* Fix: Region protection prevents placement of objects. (@Patrikkk)
* Moved all startup parameters to TShock. (@Cleant)
* Fix: Target dummies are no longer butchered. (@Denway)
* Added projectile 465 to the ignore list, which fixes some other issues. (@Enerdy)
* Fix: Logging out is now safe with SSC (/logout) (issue #1037). (@WhiteXZ)
* API/TShock: Removed -world parameter from TShock, put it back in the API. (@tylerjwatson)

## TShock 4.3.5

* Fix HandleSpawnBoss, and as a result the spawnboss command and boss spawning items. (@Ijwu)
* Rewrite SendQ for more network stack improvements (@tylerjwatson)
* Update to Terraria 1.3.0.5 (@Patrikkk)

## TShock 4.3.4

* Fix invasion progress messages (@WhiteXZ)
* Completely rewrite SendQ to have less deadlocks (@tylerjwatson)

## TShock 4.3.3

* Fix dihydrogen monoxide (@tylerjwatson)
* Whitelist another boss projectile (@Patrikkk, @WhiteXZ)

## TShock 4.3.2

* Fixed the issue where using the Super Absorbent Sponge would disable users (@WhiteXZ)
* Fixed an issue in NetGetData where e.Length - 1 would be -1 (@WhiteXZ)
* Fixed /who -i and /userinfo (@Enerdy)
* API: OnRegionEntered hook now returns the region entered (@Patrikkk)
* Support for Terraria 1.3.0.4 (@nicatronTg)
* Fixed dressers being unbreakable. (@nicatronTg)
* Fixed wall placement mechanics (@nicatronTg, @Ijwu, @WhiteXZ)
* Fixed Moon Lord projectiles disabling players (@k0rd, @nicatronTg)
* Fixed several potential crashes in server (@Patrikkk)
* Fixed -autocreate command line argument (@WhiteXZ, @nicatronTg)
* Added more world data to world load menu (@WhiteXZ)
* Moved server password to TShock config (@Enerdy)
* Fixed world delete in server (@benjiro)
* Fixed disappearing NPCs (@WhiteXZ)
* Added much more performant code, SendQ, to server module. Reduces downstream network overhead by at least 40% (@tylerjwatson)
* API: Updated TSPlayer.Disable to use new buffs (@Enerdy)
* Updated default max damage & projectile damage to 1,175 (based on 625 people)
* Fixed support for SSC (@WhiteXZ)

## TShock 4.3.1

* Fixed a bug where /user group failing would output no error. (@nicatronTg)
* Fixed a bug where /user group would fail. @(Enerdy)
* Added the ability to disable backup autosave messages. (@nicatronTg)
* Fixed /buff malfunctioning when entering an invalid buff name. (@Enerdy)
* Fixed projectiles 435-438 (martian invasion) freezing everyone under certain conditions. (@Enerdy)
* DisableTombstones now works properly with the new golden gravestones. (@Enerdy)
* REST module now properly catches exceptions during Start(). (@Patrikkk)
* Added /expert command to toggle expert mode. (@WhiteXZ)
* Fixed pirate invasions. (@patrik)
* Fixed worldinfo packet. (@WhiteXZ)
* Fixed server passwords. (@Enerdy)

## TShock 4.3.0.0

* API: Modifed NetItem so that it's actually useful. (@MarioE)
* Updated prebuilts (SQLite, JSON, MySQL) to latest versions. (@nicatronTg)
* Added a minimum password length to prevent blank passwords. (@nicatronTg)
* Modified item ban checks to provide which item is disabling a player in the logs. (@Enerdy)
* API: Modified TSPlayer to store a user, and deprecated calls to TSPlayer.User.ID. (@WhiteXZ)
* Modified chat color specs in config file to be int arrays rather than floats. (@nicatronTg)
* Modified verbiage for ```/auth``` and ```/auth-verify``` to make it clearer how they operate. (@nicatronTg)
* API: Added fuzzy name searching for users. (@WhiteXZ)
* API: Fixed ```OnPlayerLogout``` not being fired when a player disconnects. (@nicatronTg)
* API: Deprecated ```ValidString``` and ```SanitizeString``` methods in Utils. (@nicatronTg)
* Added BCrypt password hashing and related systems for it. BCrypt replaces the old system using non-password hashing algorithms for storing passwords. It breaks implementations of the login code that were manually recreated, but is otherwise seamless in transition. (@nicatronTg)
* API: Added ```User.VerifyPassword(string password)``` which verifies if the user's password matches their stored hash. It automatically upgrades a users' password to BCrypt if called and the password stored is not a BCrypt hash. (@nicatronTg)
* API: Deprecated ```Utils.HashPassword``` and related password hashing functions as those are no longer needed for plugin access. (@nicatronTg)
* Fixed ```UseServerName``` config option so that it correctly sends the config server name any time that Main.WorldName is used. (@Olink)
* Fixed a bug where people could ban themselves. (@nicatronTg)
* Fixed a bug where banning a player who never logged in caused problems. (@nicatronTg)
* Terraria 1.3.0.3 support.<|MERGE_RESOLUTION|>--- conflicted
+++ resolved
@@ -11,13 +11,10 @@
   and lava, wet, honey, and dry grenades;  
   and lava, wet, honey, and dry rockets;  
   and lava, wet, honey, and dry mines. (@Olink)
-<<<<<<< HEAD
-* Adding Journey mode user account permissions. (@Patrikkk)
-=======
 * Fix Bloody Tear displaying the wrong text when used. (@Olink)
 * Fix the visibility toggle for the last two accessory slots. (@Olink)
-
->>>>>>> e189ee44
+* Adding Journey mode user account permissions. (@Patrikkk)
+
 
 ## TShock 4.4.0 (Pre-release 7 (Entangled))
 * Fixed bed spawn issues when trying to remove spawn point in SSC. (@Olink)
