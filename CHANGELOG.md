--- conflicted
+++ resolved
@@ -14,11 +14,8 @@
 
 ## TShock 4.5.12
 * Fixed the ability to spawn Zenith projectile with non-original items. (@AgaSpace)
-<<<<<<< HEAD
 * Added hook `GetDataHandlers.OnNpcTalk` for NpcTalk and a handler for it that stops unregistered and logged out players from interacting with NPCs, preventing them from smuggling or duplicating items via NPC item slots. (@tru321)
-=======
 * Fixed the ability to create custom messages with your death (or the death of another player) (@AgaSpace)
->>>>>>> 823293ed
 
 ## TShock 4.5.11
 * Add the new allowed buff TentacleSpike to NPC buff cheat detection bouncer. (@sgkoishi)
