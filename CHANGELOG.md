# TShock for Terraria

This is the rolling changelog for TShock for Terraria. Use past tense when adding new entries; sign your name off when you add or change something. This should primarily be things like user changes, not necessarily codebase changes unless it's really relevant or large.

## Upcoming changes
* Fixed various bugs related to Snake Charmer's Flute. (@rustly)  
	* The entirety of the snake now places.  
	* The old snake now removes when placing a new snake.   
	* Players are no longer disabled for breaking TilePlace/TileKill thresholds when modifying snakes.  
* Prevented players from seeing the npc spawnrate change permission error on join. (@rustly)
* Installed new sprinklers!
* Organized parameters by category and relevance in the `config.json` file. (@kubedzero)
* Fix multiple holes in Bouncer OnTileData. (@Patrikkk, @hakusaro)
	* Issue where players could replace tiles with banned tiles without permission. 
	* Including replace action in TilePlace threshold incrementation, so players cannot bypass the threshold while replacing tiles/walls.
	* Including check for maxTileSets when player is replacing tiles, so players cannot send invalid tile data through the replace tile action.
	* Including a check for ReplaceWall when the tile is a Breakable/CutTile.
* Adding checks in Bouncer OnNewProjectile (@Patrikkk):
	* For valid golf club and golf ball creation.
	* Renamed stabProjectile to directionalProjectile for a more accurate naming.
	* Adding staff projectiles to the directionalProjectiles Dictionary to include staffs in the valid projectile creation check.
	* Adding GolfBallItemIDs list in Handlers.LandGolfBallInCupHandler.cs
* Fixed an issue in the SendTileSquare handler that was rejecting valid tile objects (@QuiCM)
* Fixed the issue where players were unable to place regular ropes because of the valid placement being caught in Bouncer OnTileEdit. (@Patrikkk)
* Added pet license usage permissions to `trustedadmin` and `owner` groups. Do note that this has a high network usage and can be easily be abused so it is not recommended to give out this permission to lower level groups. (@moisterrific) 
* Remove checks that prevented people placing personal storage tiles in SSC as the personal storage is synced with the server.(@Patrikkk)
* Cleaned up a check in Bouner OnTileEdit where it checks for using the respective item when placing a tile to make it clearer. This change also fixed the issue in a previous commit where valid replace action was caught. Moved the check for max tile/wall types to the beginning of the method. (@Patrikkk)
* Improved clarity for insufficient permission related error messages. (@moisterrific)
* Remove redundant Boulder placement check that prevented placing chests on them, as it is no longer possible to place a chest on a boulder, so nothing crashes the server. "1.2.3: Boulders with Chests on them no longer crash the game if the boulder is hit." (@kevzhao2, @Patrikkk)
* Multiple modifications in Command.cs (@Patrikkk)
	* `/itemban` - `/projban` - `/tileban` - Added a `default:` case to the commands so an invalid subcommand promts the player to enter the help subcommand to get more information on valid subcommands. (@Patrikkk)
	* `/world` - Renamed to /worldinfo to be more accurate to it's function. Command now displays the world's `Seed`. Reformatted the world information so each line isn't repeatedly starting with "World". (@Patrikkk)
	* `/who` - Changed the display format of the online players when the `-i` flag is used. From `PlayerName (ID: 0, ID: 0)` to `PlayerName (Index: 0, Account ID: 0)` for clarification. (@Patrikkk)
<<<<<<< HEAD
* RequestTileEntity packet handling. (@Patrikkk)
	* Implemented the OnRequestTileEntityInteraction even hook in GetDataHandler. (@Patrikkk)
	* Created RequestTileEntityInteractionHandler which checks for building permissions when the player is attempting to open a display doll (Mannequin) or a Hat Rack. This now prevents players from opening a Mannequin or a Hat Rack if they have no building permissions at the position of these tile entities. As of 1.4.0.5, these are the only two items that use this packet. (@Patrikkk)
=======
* Adding DisplayDollItemSync event. An event that is called when a player modifies the slot of a DisplayDoll (Mannequin). This event provides information about the current item in the displaydoll, as well as the item that the player is about to set. (@Patrikkk)
* Adding DisplayDollItemSyncHandler, which checks for building permissions of the player at the position of the DisplayDoll. (If they do not have permissions, it means they are hacking as they could not even open the doll in the first place.) (@Patrikkk)
>>>>>>> eee7fac1

## TShock 4.4.0 (Pre-release 11)
* New permission `tshock.tp.pylon` to enable teleporting via Teleportation Pylons (@QuiCM)
* New permission `tshock.journey.research` to enable sharing research via item sacrifice (@QuiCM)
* Add Emoji event to GetDataHandler. This packet is received when a player tries to display an emote. (@Patrikkk)
	* Adding EmojiHandler to handle an exploit. Adding `tshock.sendemoji` permission and checks. Added this permission to guest group by default. (@Patrikkk)
* Handled SyncCavernMonsterType packet to prevent an exploit where players could modify the server's cavern monster types and make the server spawn any NPCs - including bosses - onto other players. (@Patrikkk)
* Added LandGolfBallInCup event which is accessible for developers to work with, as well as LandGolfBallInCup handler to handle exploits where players could send direct packets to trigger and imitate golf ball cup landing anywhere in the game world. Added two public lists in Handlers.LandGolfBallInCupHandler: GolfBallProjectileIDs and GolfClubItemIDs. (@Patrikkk)
* Added SyncTilePicking event. This is called when a player damages a tile. Implementing SyncTilePickingHandler and patching tile damaging related exploits. (Preventing player sending invalid world position data which disconnects other players.)
* Fixed the issue where mobs could not be fished out during bloodmoon because of Bouncer checks. (@Patrikkk)
	*Fixed the issue where certain fishing rods could not fish out NPCs due to a Bouncer check. (@Patrikkk)
* Update for OTAPI 2.0.0.37 and Terraria 1.4.0.5. (@hakusaro, @Patrikkk)
* Add additional config options for automatically kicking clients from the server upon breaking anti-cheat thresholds. (@moisterrific)
* Add pylon teleportation permission to default group, added `/spawn` permission to admin group, added the new journey mode research permission to trustedadmin, and moved all previous journey mode permissions from owner to trustedadmin. (@moisterrific)

## TShock 4.4.0 (Pre-release 10)
* Fix all rope coils. (@Olink)
* Fixed a longstanding issue with SendTileSquare that could result in desyncs and visual errors. (@QuiCM)
* Fixed placement issues with Item Frames, Teleportation Pylons, etc. (@QuiCM)
* Doors are good now for real probably (@QuiCM, @Hakusaro, @Olink)
* Bump default max damage received cap to 42,000 to accommodate the Empress of Light's instant kill death amount. (@hakusaro, @moisterrific, @Irethia, @Ayrawei)
* Updated `/spawnboss` command to include Empress of Light, Queen Slime, and other additional bosses that have a health bar. (@moisterrific)

## TShock 4.4.0 (Pre-release 9)
* Fixed pet licenses. (@Olink)
* Added initial support for Journey mode in SSC worlds. (@Olink)
* Made TShock database MySQL 8 compatible by escaping column names in our IQueryBuilder code. (Name `Groups` is a reserved element in this version, which is used in our `Region` table.) (@Patrikkk)
* Reintroduced `-worldselectpath` per feedback from @fjfnaranjo. This command line argument should be used to specify the place where the interactive server startup will look for worlds to show on the world select screen. The original version of this argument, `-worldpath`, was removed because several game service providers have broken configurations that stop the server from running with an unhelpful error. This specific configuration was `-world` and `-worldpath`. In the new world, you can do the following:
  * `-worldselectpath` should be used if you want to customize the server interactive boot world list (so that you can select from a number of worlds in non-standard locations).
  * `-world` will behave as an absolute path to the world to load. This is the most common thing you want if you're starting the server and have a specific world in mind.
  * `-worldselectpath` and `-worldname` should work together enabling you to select from a world from the list that you specify. This is *not* a world file name, but a world name as described by Terraria.
  * `-worldselectpath` is identical to the old `-worldpath`. If you specify `-worldselectpath` and `-world` without specifying an absolute path the server will crash for sure.
  * Thank you again to @fjfnaranjo for supplying a [detailed feature request](https://github.com/Pryaxis/TShock/issues/1914) explaining precisely why this option should be available. Without this, we would have had no context as to why this feature was useful or important. Thank you, @fjfnaranjo!
  * This change was implemented by (@QuiCM, @hakusaro).
* Updated Bouncer to include Sparkle Slime debuff that can be applied to town NPCs. (@moisterrific)
* Updated `/spawnboss` command to include Empress of Light, Queen Slime, and other additional bosses that have a health bar. (@moisterrific)
* Added journey mode permissions to owner group by default. (@moisterrific)
* Fixed kick on hardcore death / kick on mediumcore death / ban on either from taking action against journey mode players. (@hakusaro)
* Attempted to fix the problem with the magic mirror spawn problems. You should be able to remove your spawn point in SSC by right clicking on a bed now. (@hakusaro, @AxeelAnder)
* Added HandleFoodPlatterTryPlacing event, which is called whenever a player places a food in a plate. Add antihack to bouncer, to prevent removing food from plates if the region is protected; To prevent placement if they are not in range; To prevent placement if the item is not placed from player hand. (@Patrikkk)
* Fixed an offset error in NetTile that impacted `SendTileSquare`. It was being read as a `byte` and not a `ushort`. (@QuiCM)
* Fixed coins not dropping after being picked up by npcs. The ExtraValue packet was not being read correctly. (@Olink)
* Removed packet monitoring from debug logs. To achieve the same results, install @QuiCM's packet monitor plugin (it does better things). (@hakusaro)
* Updated packet monitoring in send tile square handler for Bouncer debugging. (@hakusaro)
* Added `/sync`, activated with `tshock.synclocalarea`. This is a default guest permission. When the command is issued, the server will resync area around the player in the event of a desync issue. (@hakusaro)
  * If your doors disappear, this command will allow a player to resync without having to disconnect from the server.
  * The default group that gets this permission is `Guest` for the time being.
  * To add this command to your guest group, give them `tshock.synclocalarea`, with `/group addperm guest tshock.synclocalarea`.
  * This command may be removed at any time in the future (and will likely be removed when send tile square handling is fixed).
* Add FishOutNPC event handler, which is called whenever a player fishes out an NPC using a fishing rod. Added antihack to Bouncer, to prevent unathorized and invalid mob spawning, by checking player action, NPC IDs and range. (@Patrikkk, @moisterrific)
* Fixed smart door automatic door desync and deletion issue. (@hakusaro)

## TShock 4.4.0 (Pre-release 8)
* Update for OTAPI 2.0.0.36 and Terraria 1.4.0.4. (@hakusaro, @Patrikkk, @DeathCradle)
* Fixed /wind command. (@AxeelAnder)
* Fixed NPC debuff issue when attempting to fight bosses resulting in kicks. (@AxeelAnder)
* Fixed players are unable to remove an NPC. Change `byte NPCHomeChangeEventArgs.Homeless` to `HouseholdStatus NPCHomeChangeEventArgs.HouseholdStatus`. (@AxeelAnder)
* Fixed lava, wet, honey, and dry bombs;  
  and lava, wet, honey, and dry grenades;  
  and lava, wet, honey, and dry rockets;  
  and lava, wet, honey, and dry mines. (@Olink)
* Fix Bloody Tear displaying the wrong text when used. (@Olink)
* Fix the visibility toggle for the last two accessory slots. (@Olink)
* Adding Journey mode user account permissions. Journey mode must be enabled for these to have any effect. (@Patrikkk)
  * `tshock.journey.time.freeze`
  * `tshock.journey.time.set`
  * `tshock.journey.time.setspeed`
  * `tshock.journey.godmode`
  * `tshock.journey.wind.strength`
  * `tshock.journey.wind.freeze`
  * `tshock.journey.rain.strength`
  * `tshock.journey.rain.freeze`
  * `tshock.journey.placementrange`
  * `tshock.journey.setdifficulty`
  * `tshock.journey.biomespreadfreeze`
  * `tshock.journey.setspawnrate`
* Changed default thresholds for some changes in the config file to accommodate new items & changes to Terraria. (@hakusaro)
* Store projectile type in `ProjectileStruct RecentlyCreatedProjectiles` to identify the recently created projectiles by type. Make `RecentlyCreatedProjectiles` and `ProjectileStruct` public for developers to access from plugins.

## TShock 4.4.0 (Pre-release 7 (Entangled))
* Fixed bed spawn issues when trying to remove spawn point in SSC. (@Olink)
* Fixed Snake Flute. (@Olink)
* Fixed lava absorbant sponge not capturing lava. `LiquidSetEventArgs` now returns a `LiquidType` instead of a byte type. (@hakusaro)
* Fixed bottomless lava bucket from not being able to create lava. (@hakusaro)
  * Ban a lava bucket to ban lava on the server entirely, until we figure out a better way to handle liquids.
* Fixed scarab bombs not detonating on pick style tiles. (@hakusaro)
* Fixed dirt bombs not creating dirt. (@hakusaro)
* Added a ridiculous amount of debug information. If you're experiencing any problems with 1.4 items being caught by the TShock anticheat system, please turn on DebugLogs in your config file and capture log data. It'll be extremely helpful in narrowing down precisely how to fix your problem. (@hakusaro)
* Released with entangled support for 1.4.0.4 based on @Patrikkk local build and latest snapshot gen-dev. (@hakusaro)

## TShock 4.4.0 (Pre-release 6)
* Updates to OTAPI 2.0.0.35 (@DeathCradle).

## TShock 4.4.0 (Pre-release 5)
* Update player spawn related things to 1.4. `Terraria.Player.Spawn` method now has a required argument, `PlayerSpawnContext context`. (@AxeelAnder)
* Make sqlite db path configurable. (@AxeelAnder)
* Terraria 1.4.0.3 experimental support. (@Patrikkk)
* Updated changelog. (@hakusaro)

## TShock 4.4.0 (Pre-release 4)
* Debug logging now provides ConsoleDebug and ILog has been updated to support the concept of debug logs. Debug logs are now controlled by `config.json` instead of by preprocessor debug flag. (@hakusaro)
* Removed `/confuse` command and Terraria player data resync from @Zidonuke. (@hakusaro)
* Attempted to fix the player desync issue by changing `LastNetPosition` logic and disabling a check in Bouncer that would normally reject player update packets from players. (@QuiCM, @hakusaro)

## TShock 4.4.0 (Pre-release 3)
* Fixed `/worldmode` command to correctly target world mode. (@Ristellise)
* The following commands have been removed: `tbloodmoon`, `invade`, `dropmeteor`. `fullmoon`, `sandstorm`, `rain`, `eclipse`
* The following command has been added to replace them: `worldevent`. This command requires the `tshock.world.events` permission.
  * `worldevent` can be used as so: `worldevent [event type] [sub type] [wave (if invasion event)]`
  * Valid event types are `meteor`, `fullmoon`, `bloodmoon`, `eclipse`, `invasion`, `sandstorm`, `rain`
  * Valid sub types are `goblins`, `snowmen`, `pirates`, `pumpkinmoon`, `frostmoon` for invasions, and `slime` for rain.

* A new set of permissions has been added under the node `tshock.world.events`:
  * `tshock.world.events.bloodmoon`: Enables access to the `worldevent bloodmoon` command
  * `tshock.world.events.fullmoon`: Enables access to the `worldevent fullmoon` command
  * `tshock.world.events.invasion`: Enables access to the `worldevent invasion` command
  * `tshock.world.events.eclipse`: Enables access to the `worldevent eclipse` command
  * `tshock.world.events.sandstorm`: Enables access to the `worldevent sandstorm` command
  * `tshock.world.events.rain`: Enables access to the `worldevent rain` command
  * `tshock.world.events.meteor`: Enables access to the `worldevent meteor` command

Please note that the permissions previously tied to the removed commands are also still used to confirm access to the new commands, so if you have existing configurations no one should have any new or lost access.

## TShock 4.4.0 (Pre-release 2)
* Replaced `/expert` with `/worldmode` command. (@QuiCM)
* Fixed NPC buff anticheat issue conflicting with Terraria gameplay changes (whips). (@Patrikkk)

## TShock 4.4.0 (Pre-release 1)
* Added confused debuff to Bouncer for confusion applied from Brain of Confusion
* API: Added return in OnNameCollision if hook has been handled. (@Patrikkk)
* API: Added hooks for item, projectile and tile bans (@deadsurgeon42)
* API: Changed `PlayerHooks` permission hook mechanisms to allow negation from hooks (@deadsurgeon42)
* API: New WorldGrassSpread hook which shold allow corruption/crimson/hallow creep config options to work (@DeathCradle)
* Fixed a missing case in UserManager exception handling, which caused a rather cryptic console error instead of the intended error message (@deadsurgeon42)
* Fixed saving when one player is one the server and another one joins (@MarioE)
* Fixed /spawnmob not spawning negative IDs (@MarioE)
* Validated tile placement on PlaceObject; clients can no longer place frames, paintings etc with dirt blocks (@bartico6, @ProfessorXZ)
* Updated to new stat tracking system with more data so we can actually make informed software decisions (Jordan Coulam)
* Fixed /time display at the end of Terraria hours (@koneko-nyan)
* Added a warning notifying users of the minimum memory required to run TShock (@bartico6)
* Added /group rename to allow changing group names (@ColinBohn, @ProfessorXZ)
* Added /region rename and OnRegionRenamed hook (@koneko-nyan, @deadsurgeon42)
* Rebuilt /ban add. New syntax is /ban add <target> [time] [reason] where target is the target online player, offline player, or IP; where time is the time format or 0 for permanent; and where [reason] is the reason. (@hakusaro)
* Removed /ban addip and /ban addtemp. Now covered under /ban add. (@hakusaro)
* Added /su, which temporarily elevates players with the tshock.su permission to super admin. In addition added, a new group, owner, that is suggested for new users to setup TShock with as opposed to superadmin. Finally, /su is implemented such that a 10 minute timeout will occur preventing people from just camping with it on. (@hakusaro)
* Added /sudo, which runs a command as the superadmin group. If a user fails to execute a command but can sudo, they'll be told that they can override the permission check with sudo. Much better than just telling them to run /su and then re-run the command. (@hakusaro)
* Fixed /savessc not bothering to save ssc data for people who bypass ssc. (@hakusaro)
* Default permission sets for new databases are more modern. (@hakusaro)
* Added the ability to ban by account name instead of just banning a character name assuming its an account name. (@hakusaro)
* Fixed a bug in the CommandLineParser which caused some command lines to fail (@QuicM)
* Renamed TShock.DB.User to TShock.DB.UserAccount, including all the related methods, classes and events. (@Ryozuki)
* Update OTAPI to 2.0.0.31, which also updates Newtonsoft.Json to 10.0.3 (@Ryozuki)
* Fixed DumpItems() from trying to dump older versions of certain items (negative item IDs). (@Zaicon)
* Added the `/dump-reference-data` command, which when run, runs Utils.Dump() and outputs Terraria reference data to the server folder. (@hakusaro)
* Added DateTime datatype support for both MySQL and SQLite. (@Ryozuki)
* Fixed builds to not require a specific version of OTAPI and to not fail when in Release mode (@bartico6)
* Update Assembly Company to Pryaxis (@Ryozuki)
* Removed `/restart` command. (@hakusaro)
* Removed `Permissions.updateplugins` permission. (@hakusaro)
* Removed REST `/v3/server/restart/` route and `/server/restart/` route. (@hakusaro)
* The "auth system" is now referred to as the initial setup system (what it actually is). This is better verbiage for basically all situations. Who really wants to turn off the "authentication system?" In addition, the system now makes it more clear what the point of it is, rather than that it grants permissions. (@hakusaro)
* `GetDataHandlers.SendTileSquare` hook now sends a `TSPlayer` and a `MemoryStream` of raw data. (@hakusaro)
* Added `GetDataHandlers.HealOtherPlayer` hook. (@hakusaro)
* Added `GetDataHandlers.PlaceObject` hook. (@hakusaro)
* `GetDataHandlers.KillMe` now sends a `TSPlayer` and a `PlayerDeathReason`. (@hakusaro)
* Added `GetDataHandlers.ProjectileKill` hook. (@hakusaro)
* Removed `TShock.CheckProjectilePermission`. (@hakusaro)
* Added `TSPlayer` object to `GetDataHandlers.LiquidSetEventArgs`. (@hakusaro)
* Removed `TShock.StartInvasion` for public use (moved to Utils and marked internal). (@hakusaro)
* Fixed invasions started by TShock not reporting size correctly and probably not working at all. (@hakusaro)
* Removed `GetDataHandlers.TileKill` and replaced it with `GetDataHandlers.PlaceChest` as the packet originally designated as tile kill is now only used for chests. (@hakusaro)
* Added `TSPlayer` to `GetDataHandlers.NPCHome`. (@hakusaro)
* Added `TSPlayer` to `GetDataHandlers.ChestItemChanged`. (@hakusaro)
* Fixed chest item changes not triggering any range checks, tile checks, or correct chest checks. (@hakusaro)
* Added `TSPlayer` to `GetDataHandlers.PlayerBuff`. (@hakusaro)
* Added `TSPlayer` and `PlayerDeathReason` to `GetDataHandlers.PlayerDamage`. (@hakusaro)
* Added `TSPlayer` to `GetDataHandlers.NPCStrike`. (@hakusaro)
* Added `TSPlayer` to `GetDataHandlers.PlayerAnimation`. (@hakusaro)
* Added `GetDataHandlers.MassWireOperation` hook and related arguments. (@hakusaro)
* Added `GetDataHandlers.PlaceTileEntity` hook and related arguments. (@hakusaro)
* Added `TSPlayer` to `GetDataHandlers.GemLockToggle`. (@hakusaro)
* Added `GetDataHandlers.PlaceItemFrame` hook and related arguments. (@hakusaro)
* Added `TSPlayer.IsBouncerThrottled()`. (@hakusaro)
* Added `TSPlayer.IsBeingDisabled()` and removed `TShock.CheckIgnores(TSPlayer)`. (@hakusaro)
* Added `TSPlayer.CheckIgnores()` and removed `TShock.CheckIgnores(TSPlayer)`. (@hakusaro)
* Hooks inside TShock can now be registered with their `Register` method and can be prioritized according to the TShock HandlerList system. (@hakusaro)
* Fix message requiring login not using the command specifier set in the config file. (@hakusaro)
* Move `TShock.CheckRangePermission()` to `TSPlayer.IsInRange` which **returns the opposite** of what the previous method did (see updated docs). (@hakusaro)
* Move `TShock.CheckSpawn` to `Utils.IsInSpawn`. (@hakusaro)
* Replace `TShock.CheckTilePermission` with `TSPlayer.HasBuildPermission`, `TSPlayer.HasPaintPermission`, and `TSPlayer.HasModifiedIceSuccessfully` respectively. (@hakusaro)
* Fix stack hack detection being inconsistent between two different check points. Moved `TShock.HackedInventory` to `TSPlayer.HasHackedItemStacks`. Added `GetDataHandlers.GetDataHandledEventArgs` which is where most hooks will inherit from in the future. (@hakusaro)
* All `GetDataHandlers` hooks now inherit from `GetDataHandledEventArgs` which includes a `TSPlayer` and a `MemoryStream` of raw data. (@hakusaro)
* Removed _all obsolete methods in TShock marked obsolete prior to this version (all of them)_ (@hakusaro).
* Removed broken noclip detection and attempted prevention. TShock wasn't doing a good job at stopping noclip. It's always worse to claim that you do something that you can't/don't do, so removing this is better than keeping broken detection in. (@hakusaro)
* Replaced `Utils.FindPlayer` with `TSPlayer.FindByNameOrID` to more appropriately be object orientated. (@hakusaro)
* Moved `Utils.Kick()` to `TSPlayer` since its first argument was a `TSPlayer` object. (@hakusaro)
* Removed `Utils.ForceKick()`. (@hakusaro)
* Removed `Utils.GetPlayerIP()`. (@hakusaro)
* Moved `Utils.Ban()` to `TSPlayer.Ban()`. (@hakusaro)
* Moved `Utils.SendMultipleMatchError()` to `TSPlayer.SendMultipleMatchError`. (@hakusaro)
* Removed `Utils.GetPlayers()`. Iterate over the TSPlayers on the server and make your own list.
* Removed `Utils.HasBanExpired()` and replaced with `Bans.RemoveBanIfExpired()`. (@hakusaro)
* Removed `Utils.SendFileToUser()` and replaced with `TSPlayer.SendFileTextAsMessage()`. (@hakusaro)
* Removed `Utils.GetGroup()` also have you seen `Groups.GetGroupByName()`? (@hakusaro)
* `Utils.MaxChests()` is now `Utils.HasWorldReachedMaxChests()`. (@hakusaro)
* `Utils.GetIPv4Address()` is now `Utils.GetIPv4AddressFromHostname()`. (@hakusaro)
* Fixed the disappearing problem when placing tile entities. (@mistzzt)
* Removed the stat tracking system. (@hakusaro)
* Fixed erroneous kicks and bans when using `KickOnMediumcoreDeath` and `BanOnMediumcoreDeath` options. (@DankRank)
* Removed `TSPlayer.InitSpawn` field. (@DankRank)
* `OnPlayerSpawn`'s player ID field is now `PlayerId`. (@DankRank)
* Fixed null reference console spam in non-SSC mode (@QuiCM)
* `Utils.TryParseTime` can now take spaces (e.g., `3d 5h 2m 3s`) (@QuiCM)
* Enabled banning unregistered users (@QuiCM)
* Added filtering and validation on packet 96 (Teleport player through portal) (@QuiCM)
* Update tracker now uses TLS (@pandabear41)
* When deleting an user account, any player logged in to that account is now logged out properly (@Enerdy)
* Add NPCAddBuff data handler and bouncer (@AxeelAnder)
* Improved config file documentation (@Enerdy)
* Add PlayerZone data handler and bouncer (@AxeelAnder)
* Update sqlite binaries to 32bit 3.27.2 for Windows (@hakusaro)
* Fix banned armour checks not clearing properly (thanks @tysonstrange)
* Added warning message on invalid group comand (@hakusaro, thanks to IcyPhoenix, nuLLzy & Cy on Discord)
* Moved item bans subsystem to isolated file/contained mini-plugin & reorganized codebase accordingly. (@hakusaro)
* Moved bouncer checks for item bans in OnTileEdit to item bans subsystem. (@hakusaro)
* Compatibility with Terraria 1.4.0.2 (@AxeelAnder, @Patrikkk)
  * Multiple fields got slightly renamed.
  * Modifying ToggleExpert command. Main.expertMode is no longer settable. Using a Main.GameMode int property comparsion.
  * GameCulture no longer has static fields to get local language. Using methods to return/compare language.
  * Added permission "tshock.npc.spawnpets" which restricts pet spawns. This can cause high network load, so it's restricted. (@hakusaro)
  * Updated OnTeleport to support new args per protocol changes. (@hakusaro)
  * Disabled anticheat checks for projectile updates due to issues with game changes. (@hakusaro)
  * This update has been brought to you by: Patrikkk, Icy, Chris, Death, Axeel, Zaicon, hakusaro, and Yoraiz0r! <3

## TShock 4.3.26
* Removed the stat tracking system. (@hakusaro)
* Updated SQLite binaries. (@hakusaro)
* Removed server-sided healing when disabled. (@QuiCM)
* Patched an exploit that allowed users to kill town NPCs (@QuiCM)
* [API] Added a patch for the 0-length crash (@QuiCM)

## TShock 4.3.25
* Fixed a critical exploit in the Terraria protocol that could cause massive unpreventable world corruption as well as a number of other problems. Thanks to @bartico6 for reporting. Fixed by the efforts of @QuiCM, @hakusaro, and tips in the right directioon from @bartico6.

## TShock 4.3.24
* Updated OpenTerraria API to 1.3.5.3 (@DeathCradle)
* Updated Terraria Server API to 1.3.5.3 (@WhiteXZ, @hakusaro)
* Updated TShock core components to 1.3.5.3 (@hakusaro)
* Terraria Server API version tick: 2.1
* Added OnNpcKilled hook to Server API: 2.2 (@tylerjwatson)
* Added CreateCombatTextExtended to PacketTypes. This packet allows for the same functionality that packet 82 (CreateCombatText) used to have. (@WhiteXZ)
* Updated ServerBroadcast hook to provide a NetworkText object. (@tylerjwatson)
* Fixed levers and things not updating properly. (@deathcradle)
* Deprecated PacketTypes.ChatText. Chat is now handled using the NetTextModule and packet 82. (@WhiteXZ, @Hakusaro)
* Removed the -lang command-line flag from TShock. It is now a vanilla feature. (@Hakusaro)

## TShock 4.3.23
* Added evil type option during world creation (@mistzzt)
* Bans can be sorted. TShock's default sorting will retrieve bans sorted from newest to oldest based on the date the ban was added (@WhiteXZ)
* Resolved issues with mob and item spawning. Thanks to @OnsenManju for your investigative work :) (@WhiteXZ)
* Patched a crashing exploit (@Simon311)

## TShock 4.3.22
* Compatibility with Terraria 1.3.4.4
* API: Version tick 2.0
* API: Reduced RAM usage by ~80MB (Large server) (@deathcradle)
* API: Added TSPlayer.KillPlayer() (@WhiteXZ)
* API: Added TSPlayer.Logout() (@ProfessorXZ)
* Fixed connections after max slot is reached (@DeathCradle)
* Fixed server crashes caused by client disconnections when attempting to read closed sockets (@Enerdy)
* Added some code to make trapdoors work better (@DogooFalchion)
* AllowCutTilesAndBreakables config option now correctly allows flowers/vines/herbs to be cut in regions without breaking walls (@WhiteXZ)
* REST: `/v3/players/read` now includes a `muted` field (@WhiteXZ)
* REST: Token creation is now more secure (Thanks to @Plazmaz for reporting the issue!)
* REST: Deprecated the RestRequestEvent. If you use this event, please let us know.
* REST: ALL endpoints now have a base route (eg you can use `/server/motd` instead of `/v3/server/motd`). These base routes will never change, but will provide an `upgrade` field describing any newer routes
* REST: Added `/v3/world/autosave` and `/v3/world/bloodmoon` which use GET parameter style arguments. I.e., `/v3/world/autosave?state=[true|false]` & `/v3/world/bloodmoon?state=[true|false]`. The state argument is optional
* Fixed fishing quests not saving/loading correctly when login before join, UUID login, and SSC were enabled together (@DogooFalchion)

## TShock 4.3.21
* Compatibility with Terraria 1.3.4.3 (@Patrikkk, @Zaicon).
* API: Version tick 1.26.
* API: Deprecated PlayerDamage and PlayerKillMe packets (now uses PlayerHurtV2 and PlayerDeathV2).
* API: Main.rand now uses UnifiedRandom instead of Random. This WILL break any existing plugin that uses Main.rand.
* Fixed HealOtherPlayer packet exploit (@Simon311).
* Added associated config option for HealOtherPlayer exploit prevention (@Simon311).
* Added `/accountinfo` command to get account information for a given TShock account (@Simon311).
* Removed TShock color parsing from MOTDs (@WhiteXZ).
* Fixed butterfly statues spawning catchable butterflies (@DogooFalchion).
* Implemented some missing balance changes lost in prior version patches (@DogooFalchion).
* Added alias for server shutdown command: stop (@nicatronTg).
* Removed the old REST model. This includes the following endpoints:
 * `/status`
 * `/v2/players/read`
 * `/v2/server/rawcmd` (@WhiteXZ).
* Fixed `/user group` always giving an unhelpful error messaging telling you to check the console, even if we knew exactly why it failed (@nicatronTg).
* Removed _all obsolete methods in TShock marked obsolete prior to this version (all of them)_ (@nicatronTg).
* Fixed issue where registration + login would fail because KnownIps had 0 items and .Last() doesn't work on collections with 0 items (@DogooFalchion, @nicatronTg, @Simon311).
* Added `/uploadssc [player]` which allows someone to upload SSC data for [player] and store it on the server. Adds `tshock.ssc.upload` and `tshock.ssc.upload.others` permission nodes to match (@DogooFalchion).
* Added hardened stone to the whitelist of tiles editable by players (@DogooFalchion).
* Added conversion system to send convert old MOTD format into smart text, while preserving initial line starting values to keep byte optimization for background colors Thanks to (@WhiteXZ, @Simon311, and especially @DogooFalchion) for the hard work on this issue.

## TShock 4.3.20
* Security improvement: The auth system is now automatically disabled if a superadmin exists in the database (@Enerdy).
* Removed the `auth-verify` command since `auth` now serves its purpose when necessary (@Enerdy).
* Security: `/"` exploit can no longer break chat mute filters (@Simon311).
* Fixed an issue where sometimes players could connect briefly during server shutdown, leading to errors (@Simon311).
* Fixed wyverns despawning & not behaving like normal (@WhiteXZ).
* Fixed major security issue where InvokeClientConnect could be exploited to do terrible, terrible things (@Simon311, @nicatronTg, @popstarfreas, @ProfessorXZ, @WhiteXZ).

## TShock 4.3.19
* Compatibility with Terraria 1.3.3.3 (@Simon311)
* API: Version tick 1.25
* API: Resolved some issues with the ItemForceIntoChest hook (@WhiteXZ, @Patrikkk)
* API: Resolved some shonky code that caused Vitamins and other Ankh Shield related items to drop at strange rates or not at all (@ProfessorXZ, @WhiteXZ, @nicatronTg)
* Fixed magical ice blocks not working correctly (@ProfessorXZ)

## TShock 4.3.18

* Compatibility with Terraria 1.3.3.2
* API: Version tick 1.24
* API: Fixed chat line breaks when using chat tags and long strings of text (@ProfessorXZ)
* API: Added ItemForceIntoChest hook (@WhiteXZ)
* API: Included the player's registration date in REST's players/read endpoints (@ProfessorXZ)
* The setdungeon command correctly uses tshock.world.setdungeon as its permission (@OnsenManju)
* Fixed clients being able to "Catch" and remove NPCs (@ProfessorXZ)
* Fixed clients being able to remove other players' portals (@ProfessorXZ)
* Fixed possible client crashes caused by invalid item netIDs (@ProfessorXZ)
* Fixed players being able to bypass permission checks when placing Tile Entities (@ProfessorXZ)
* Fixed players being able to bypass permission checks when placing items in Item Frames (@ProfessorXZ)
* Fixed a bug involving Item Frames which allowed players to duplicate items (@ProfessorXZ)
* Fixed an issue allowing clients to teleport NPCs to arbitrary locations (@ProfessorXZ)
* Fixed a bug where players would get teleported to their previous location after dismounting the Unicorn Mount (@ProfessorXZ)
* Players can no longer quick stack items into region protected chests (@ProfessorXZ)
* Rope placement is no longer blocked by range checks (@ProfessorXZ)
* The Drill Containment Unit breaks blocks properly now (@ProfessorXZ)
* Fixed item duplications caused by range checks and invalid netIDs (@ProfessorXZ)
* Fixed Expert mode coin duplication (@ProfessorXZ)
* Players are no longer able to place liquids using LoadNetModule packet (@ProfessorXZ)
* Explosives are no longer blocked by range checks (@ProfessorXZ)
* Players can no longer bypass tile checks by using the Tile packet (@ProfessorXZ)
* Fixed a bug where players couldn't hammer a Junction Box without "allowclientsideworldedit" permission (@Patrikkk)
* Fixed the client's UI not being draw when setting wind speed to abnormal values (@ProfessorXZ)
* Added a command to start and stop sandstorms (@WhiteXZ)

## TShock 4.3.17

* Compatibility with Terraria 1.3.2.1
* Updated superadmin behaviour to conform to expected behaviour (@WhiteXZ, @Patrikk)
* Fixed a crash involving teleporters and dressers (@WhiteXZ)
* Fixed pressure plates (@Enerdy, @Patrikk)
* Fixed a deadlock in wiring (@Wolfje)
* Fixed a crash in wiring (@Patrikk)
* Improved network syncing on client joins (@Patrikk)
* The Presserator can now place actuators (@ProfessorXZ)
* Resolved a region error when removing unlisted users from regions (@WhiteXZ)
* Added a `SetDungeon` command to set the dungeon position (@webmilio)
* The currently running world name is now part of the server application's title (@webmilio)
* Gem locks can now be region protected (@mistzzt)
* Players can now place sensors (@mistzzt)
* Repackaged GeoIP with TShock so that GeoIP works (@Enerdy)
* Added permissions to use sundials and start/stop parties (@Patrikk)
* Added an announcement box hook (@mistzzt)
* Added the ability to choose what type of world (crimson/corruption) you generate (@NoNiMad)

## TShock 4.3.16

* Terraria 1.3.1 wiring bugfixes
* Terraria 1.3.1.1 compatibility

## TShock 4.3.15

* This release is actually 4.3.14, but was ticked extra due to a version issue on gen-dev prior to master push.
* Update to 1.3.1

## TShock 4.3.13

* Fixed an issue preventing TShock from starting on certain mono versions (@Wolfje)
* Fixed a deadlock in Wiring (@Wolfje)
* Fixed character styles/gender not being saved properly on first login while SSC is on (@WhiteXZ)
* Added a PlayerPermission hook fired whenever a permission check involving said player occurs (when the new TSPlayer.HasPermission method is called) (@Enerdy)
* Resolved an issue where martian invasions and eclipses would have empty messages if AnonymousBossInvasions was set to true (@WhiteXZ)
* Added an optional `slime` parameter to the `rain` command, allowing slime rain to be started and stopped. New syntax is `rain [slime] <start/stop>` (@WhiteXZ)
* Fixed performance issues due to concurrent dictionary access in TSPlayer (@CoderCow)
* Added an ID property to Regions (@WhiteXZ)
* Fixed an issue where region sizes were calculated incorrectly (@WhiteXZ)
* Fixed a bug in RegionManager preventing regions adding correctly (@pink_panther)
* Fixed another bug in RegionManager preventing regions adding correctly (@WhiteXZ)
* Fixed a routing issue with the `/v2/token/create` REST endpoint
* Removed the `/token/create` REST endpoint. `/v2/token/create` should be used instead.

## TShock 4.3.12

* Fixed issues with TSPlayer.SetTeam not working (@WhiteXZ)
* Fixed /butcher not killing bosses in expert difficulty (@WhiteXZ)
* API: Deprecated PacketBufferer (now obviated by SendQ) (@WhiteXZ)
* API: Building on Windows no longer breaks traps (@Wolfje)
* Fixed bombs, dynamite, and sticky bombs (@Wolfje)
* Removed spammy messages from OnSecondUpdate that confused some server owners (@Wolfje)
* Rewrote some stat tracker code to send actually relevant data to the stats server (@Cleant / George from Multiplay UK)
* Added an opt-out command line switch to disable the stat tracker (--stats-optout) (@Cleant / George from Multiplay UK)
* Added a unique provider token which can be passed to the stat tracker (--provider-token [token]) for tracking servers from the same GSP. (@Cleant / George from Multiplay UK)

## TShock 4.3.11

* This release is actually 4.3.10, but was ticked extra due to a version issue on gen-dev prior to master push.

## TShock 4.3.10

This version features a drop-in tile replacement system by @Wolfje that reduces RAM requirements
by up to 70% on all worlds and CPU requirements up to 10% in the running process.

* Large worlds: from 700MB-1GB -> ~325MB
* Medium worlds: from 500MB -> ~200MB
* Small worlds: from 400MB -> ~125MB

Other notable changes include:

* API: **Drop-in tile storage replacement system** (@Wolfje)
* API: Fixed some possible packet leaks in sendq (@Wolfje)
* API: APIVersion 1.22
* API: Added crash protection around malicious and/or invalid packets (@Wolfje)
* API: Fixed worlds not loading sometimes (@tysonstrange)
* API: Fixed living leaf walls not working as housing
* Fixed an issue preventing some players from joining when the world is saving (@Wolfje)
* Fixed an issue adding a ban on a player who has previously been banned (@Wolfje)
* Fixed /invade martian (@Wolfje)
* Fixed target dummies not working properly (@WhiteXZ)
* Added a config option (DisableSecondUpdateLogs) to prevent log spam from OnSecondUpdate() (@WhiteXZ)
* Added RESTful API login rate limiting (@George)
* Added config options (MaximumRequestsPerInterval, RequestBucketDecreaseIntervalMinutes, LimitOnlyFailedLoginRequests) for rate limiting (@George)
* **DEPRECATION**: Deprecated Disable(string, bool) and added Disable(string, DisableFlags). Please update your plugins accordingly (@WhiteXZ)
* Fixed Halloween and Christmas events not working properly (@TomyLobo)
* Fixed the demon heart's extra accessory slot not working correctly in SSC (@WhiteXZ)
* Fixed gender-changing potions not working correctly in SSC (@hastinbe)
* Fixed IP bans not working correctly (@hastinbe)
* Fixed /reload not using the correct permission (@WhiteXZ)
* Fixed TSPlayer.ActiveChest not being tracked correctly resulting in item dupes while disabled (@WhiteXZ)
* /reload now reloads tile and projectile bans

## TShock 4.3.8
* API: Update to Terraria 1.3.0.8 (@Patrikkk)
* **API: Added a crash reporter which collects memory dumps on Windows** (@Wolfje)
* API: New commandline param: `-crashdir` - Writes crash reports to the specified directory (@Wolfje)
* API: Sendq now doesn't disconnect people when it cant send a packet (@Wolfje)
* API: Fixed more crashes on disconnect in sendq (@Wolfje)
* API: Now ignores unknown server packets (@Wolfje)
* API: Potentially removed arithmetic overflows in server (@Wolfje)

### Using the Crash Reporter

TShock now has a crash reporter built in which writes crash logs to the `crashes` directory
in the event of a catastrophic failure.  **To change where TShock writes its crash logs,
specify the `-crashdir` parameter on the command line**.

1. In the event of a crash, look for a file called `crash_xxxx.zip` in the `crashes` directory
2. Upload the file somewhere, beware the crash file may be quite large (>100MB), anywhere like google drive, dropbox or mega will be fine
3. Post a link to the crash with reproduction steps in the TShock support forum

Alternatively, if you do not want to report the crash, just delete the file.

## TShock 4.3.7

* Auth system kicks players if system is disabled. (@nicatronTg)
* Fixed /login permitting multiple logins without a logout in between. (@nicatronTg)
* Allow[Hallow/Corruption/Crimson]Creep in config now work. (@WhiteXZ)
* API: Treasure bags are now named properly. (@WhiteXZ)
* API: Clients no longer close on disconnect. (@Wolfje)
* API: Add server broadcast hook. (@Patrikk)
* API: Fixed pressure plate hook triggering multiple times. (@Patrikk)
* API: Fixed issues with SendQ writes failing. (@Wolfje)
* API: Version tick to 1.21

## TShock 4.3.6

* API: NPCs shoot the right way (@WhiteXZ)
* API: The server config file works correctly with priority and port (@Patrikkk)
* API: Removed support for favorites and removed JSON dependencies. (@Enerdy)
* API: Removed support for clouds. (@Enerdy)
* API: Fixed a whole lot of bugs with wiring, and in general re-wrote some core bits that were bugged. (@WhiteXZ)
* API: Fixed projectile AI bugs. (@AndrioCelos)
* API: Fixed world saving problems. (WhiteXZ)
* API: Fixed server not accepting more connections once max slots was filled. (@WhiteXZ)
* API: Removed startup parameters and moved them to TShock. (@Cleant)
* API: Item.SetDefaults() no longer kills some tools. (@Enerdy)
* API: Restored chat bubbles. (@WhiteXZ)
* API: Updated to 1.3.0.6. (@Enerdy & @Patrikkk)
* API: Lots and I mean lots of network improvements in the SendQ department. (@tylerjwatson)
* API: Added NpcLootDrop and DropBossBag hooks. (@Patrikkk)
* API: Fixed hook: NpcTriggerPressurePlate (@Patrikkk)
* API: Fixed hook: ProjectileTriggerPressurePlate (@Patrikkk)
* API: Fixed hook: ItemSetDefaultsString (@Patrikkk)
* API: Fixed hook: ItemSetDefaultsInt (@Patrikkk)
* API: Fixed hook: ItemNetDefaults (@Patrikkk)
* API: Fixed hook: GameStatueSpawn (@Patrikkk)
* API: Fixed hook: NpcNetDefaults (@Patrikkk)
* API: Fixed hook: NpcNetSetDefaultsString (@Patrikkk)
* API: Fixed hook: NpcNetSetDefaultsInt (@Patrikkk)
* API: Fixed hook: NpcSpawn (@Patrikkk)
* API: Fixed hook: NpcTransformation (@Patrikkk)
* API: Fixed hook: NpcStrike (@Patrikkk)
* API: Updated AssemblyInfo to 1.3.0.6. (@nicatronTg)
* API: Moved to .NET Framework 4.5. (@tylerjwatson)
* API: Dedicated server input thread doesn't run if input is redirected/piped. (@tylerjwatson)
* API: Wiring.cs methods are now public. (@Stealownz)
* API: Added PlayerTriggerPressurePlate hook. (@Patrikkk)
* API: API Version Tick to 1.20.
* The config option disabling the DCU has been deprecated and will be removed in a future release. (@nicatronTg)
* Fixed bubble tile triggering noclip checks. (@Enerdy)
* Updated projectile handling in GetDataHandlers. (@WhiteXZ)
* Fixed issue #992. (@WhiteXZ)
* Teleport handler now handles wormholes. (@WhiteXZ)
* Fixed tall gates and trap doors (issue #998). (@WhiteXZ)
* Added monoliths to orientable tiles (issue #999). (@WhiteXZ)
* Fixed vortex stealth armor (issue #964). (@WhiteXZ)
* Added moon lord to spawn boss. (@WhiteXZ)
* Fixed serverpassword syntax error error message. (@JordyMoos)
* Fixed issue #1019. (@WhiteXZ)
* Fix: Region protection prevents placement of objects. (@Patrikkk)
* Moved all startup parameters to TShock. (@Cleant)
* Fix: Target dummies are no longer butchered. (@Denway)
* Added projectile 465 to the ignore list, which fixes some other issues. (@Enerdy)
* Fix: Logging out is now safe with SSC (/logout) (issue #1037). (@WhiteXZ)
* API/TShock: Removed -world parameter from TShock, put it back in the API. (@tylerjwatson)

## TShock 4.3.5

* Fix HandleSpawnBoss, and as a result the spawnboss command and boss spawning items. (@Ijwu)
* Rewrite SendQ for more network stack improvements (@tylerjwatson)
* Update to Terraria 1.3.0.5 (@Patrikkk)

## TShock 4.3.4

* Fix invasion progress messages (@WhiteXZ)
* Completely rewrite SendQ to have less deadlocks (@tylerjwatson)

## TShock 4.3.3

* Fix dihydrogen monoxide (@tylerjwatson)
* Whitelist another boss projectile (@Patrikkk, @WhiteXZ)

## TShock 4.3.2

* Fixed the issue where using the Super Absorbent Sponge would disable users (@WhiteXZ)
* Fixed an issue in NetGetData where e.Length - 1 would be -1 (@WhiteXZ)
* Fixed /who -i and /userinfo (@Enerdy)
* API: OnRegionEntered hook now returns the region entered (@Patrikkk)
* Support for Terraria 1.3.0.4 (@nicatronTg)
* Fixed dressers being unbreakable. (@nicatronTg)
* Fixed wall placement mechanics (@nicatronTg, @Ijwu, @WhiteXZ)
* Fixed Moon Lord projectiles disabling players (@k0rd, @nicatronTg)
* Fixed several potential crashes in server (@Patrikkk)
* Fixed -autocreate command line argument (@WhiteXZ, @nicatronTg)
* Added more world data to world load menu (@WhiteXZ)
* Moved server password to TShock config (@Enerdy)
* Fixed world delete in server (@benjiro)
* Fixed disappearing NPCs (@WhiteXZ)
* Added much more performant code, SendQ, to server module. Reduces downstream network overhead by at least 40% (@tylerjwatson)
* API: Updated TSPlayer.Disable to use new buffs (@Enerdy)
* Updated default max damage & projectile damage to 1,175 (based on 625 people)
* Fixed support for SSC (@WhiteXZ)

## TShock 4.3.1

* Fixed a bug where /user group failing would output no error. (@nicatronTg)
* Fixed a bug where /user group would fail. @(Enerdy)
* Added the ability to disable backup autosave messages. (@nicatronTg)
* Fixed /buff malfunctioning when entering an invalid buff name. (@Enerdy)
* Fixed projectiles 435-438 (martian invasion) freezing everyone under certain conditions. (@Enerdy)
* DisableTombstones now works properly with the new golden gravestones. (@Enerdy)
* REST module now properly catches exceptions during Start(). (@Patrikkk)
* Added /expert command to toggle expert mode. (@WhiteXZ)
* Fixed pirate invasions. (@patrik)
* Fixed worldinfo packet. (@WhiteXZ)
* Fixed server passwords. (@Enerdy)

## TShock 4.3.0.0

* API: Modifed NetItem so that it's actually useful. (@MarioE)
* Updated prebuilts (SQLite, JSON, MySQL) to latest versions. (@nicatronTg)
* Added a minimum password length to prevent blank passwords. (@nicatronTg)
* Modified item ban checks to provide which item is disabling a player in the logs. (@Enerdy)
* API: Modified TSPlayer to store a user, and deprecated calls to TSPlayer.User.ID. (@WhiteXZ)
* Modified chat color specs in config file to be int arrays rather than floats. (@nicatronTg)
* Modified verbiage for ```/auth``` and ```/auth-verify``` to make it clearer how they operate. (@nicatronTg)
* API: Added fuzzy name searching for users. (@WhiteXZ)
* API: Fixed ```OnPlayerLogout``` not being fired when a player disconnects. (@nicatronTg)
* API: Deprecated ```ValidString``` and ```SanitizeString``` methods in Utils. (@nicatronTg)
* Added BCrypt password hashing and related systems for it. BCrypt replaces the old system using non-password hashing algorithms for storing passwords. It breaks implementations of the login code that were manually recreated, but is otherwise seamless in transition. (@nicatronTg)
* API: Added ```User.VerifyPassword(string password)``` which verifies if the user's password matches their stored hash. It automatically upgrades a users' password to BCrypt if called and the password stored is not a BCrypt hash. (@nicatronTg)
* API: Deprecated ```Utils.HashPassword``` and related password hashing functions as those are no longer needed for plugin access. (@nicatronTg)
* Fixed ```UseServerName``` config option so that it correctly sends the config server name any time that Main.WorldName is used. (@Olink)
* Fixed a bug where people could ban themselves. (@nicatronTg)
* Fixed a bug where banning a player who never logged in caused problems. (@nicatronTg)
* Terraria 1.3.0.3 support.<|MERGE_RESOLUTION|>--- conflicted
+++ resolved
@@ -31,14 +31,11 @@
 	* `/itemban` - `/projban` - `/tileban` - Added a `default:` case to the commands so an invalid subcommand promts the player to enter the help subcommand to get more information on valid subcommands. (@Patrikkk)
 	* `/world` - Renamed to /worldinfo to be more accurate to it's function. Command now displays the world's `Seed`. Reformatted the world information so each line isn't repeatedly starting with "World". (@Patrikkk)
 	* `/who` - Changed the display format of the online players when the `-i` flag is used. From `PlayerName (ID: 0, ID: 0)` to `PlayerName (Index: 0, Account ID: 0)` for clarification. (@Patrikkk)
-<<<<<<< HEAD
+* Adding DisplayDollItemSync event. An event that is called when a player modifies the slot of a DisplayDoll (Mannequin). This event provides information about the current item in the displaydoll, as well as the item that the player is about to set. (@Patrikkk)
+* Adding DisplayDollItemSyncHandler, which checks for building permissions of the player at the position of the DisplayDoll. (If they do not have permissions, it means they are hacking as they could not even open the doll in the first place.) (@Patrikkk)
 * RequestTileEntity packet handling. (@Patrikkk)
 	* Implemented the OnRequestTileEntityInteraction even hook in GetDataHandler. (@Patrikkk)
 	* Created RequestTileEntityInteractionHandler which checks for building permissions when the player is attempting to open a display doll (Mannequin) or a Hat Rack. This now prevents players from opening a Mannequin or a Hat Rack if they have no building permissions at the position of these tile entities. As of 1.4.0.5, these are the only two items that use this packet. (@Patrikkk)
-=======
-* Adding DisplayDollItemSync event. An event that is called when a player modifies the slot of a DisplayDoll (Mannequin). This event provides information about the current item in the displaydoll, as well as the item that the player is about to set. (@Patrikkk)
-* Adding DisplayDollItemSyncHandler, which checks for building permissions of the player at the position of the DisplayDoll. (If they do not have permissions, it means they are hacking as they could not even open the doll in the first place.) (@Patrikkk)
->>>>>>> eee7fac1
 
 ## TShock 4.4.0 (Pre-release 11)
 * New permission `tshock.tp.pylon` to enable teleporting via Teleportation Pylons (@QuiCM)
