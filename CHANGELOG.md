# TShock for Terraria

This is the rolling changelog for TShock for Terraria. Use past tense when adding new entries; sign your name off when you add or change something. This should primarily be things like user changes, not necessarily codebase changes unless it's really relevant or large.

## How to add a changelog entry
* Put your entry in terms of what you changed in the past mood. For example: "Changed the world by adding new grommets."
  * Not "fix" or "change".
  * The entry must start with a verb.
  * End your sentence with a period.
  * Write in complete sentences that are understandable by anyone who does not have experience programming, unless the change is related to programming.
  * Do not insert tabs into this file, under any circumstances, ever.
  * Do not forget to sign every line you change with your name. (@hakusaro)
  * If there is no section called "Upcoming changes" below this line, please add one with `## Upcoming changes` as the first line, and then a bulleted item directly after with the first change.

## Upcoming changes
* This could be you!

## TShock 4.5.5
* Changed the world autosave message so that it no longer warns of a "potential lag spike." (@hakusaro)
* Added `/slay` as an alias for `/kill` to be more consistent with other server mods. (@hakusaro)
* Added `/god` as an alias for `/godmode` to be more consistent with other server mods. (@hakusaro)
* Fixed ridiculous typo in `Amethyst Gemtree` text. (@hakusaro)
* Fixed `CTRL + C` / interactive console interrupt not safely shutting down the server. Now, interrupts will cause a safe shutdown (saving the world and disconnecting all players before fully shutting down). Previously, interrupts caused an unsafe shutdown (not saving the world). (@hakusaro)
* Changed "success message" color to `Color.LimeGreen` instead of `Color.Green`. `Color.Green` looks ugly. `Color.LimeGreen` looks less ugly but isn't as offensively bright as pure green. (@hakusaro)
* Changed the default respawn timer to 10 seconds, so as to not desynchronize from the game by default. (@hakusaro)
* Fixed `/home` allowing players to bypass the respawn timer. (@hakusaro, @moisterrific, @Arthri)
* Added the config option `SuppressPermissionFailureNotices`. When set to `true`, the server will not send warning messages to players when they fail a build permission check from `TSPlayer.HasBuildPermission` (even if `shouldWarnPlayer` is set to true. (@hakusaro)
* Fixed `/warp send` failing a nullcheck if the warp didn't exist. The previous behavior may have always been buggy or broken. In other words, sending someone to a warp that doesn't exist should result in a nicer error. (@hakusaro, @punchready)
* Fixed `/group del` allowing server operators to delete the default group that guests are put into. This is a really critical group and the server doesn't behave correctly when it happens. As a result, it's better to prevent this from happening than not. Additionally, `GroupManagerException`s will be thrown if this is attempted programmatically. Finally, if the exception is thrown in response to `/group del` (or if any other exception is thrown that the command handler can handle), the stack trace will no longer be present. Fixes [#2165](https://github.com/Pryaxis/TShock/issues/2165). (@hakusaro, @DeveloperLuxo, @Rozen4334, @moisterrific, @bartico6, @Quinci135)
* Removed the old `ConfigFile` class. If you are updating a plugin, you should use `TShock.Config.Settings` instead of the accessor you were using. This is typically a really easy change. For most plugin authors, updating to the new config format is as simple as changing the reference to the old static config to point to the new location. If you were using this for your own configs, you should swap to using a `IConfigFile` (see `TShockAPI.Configuration.ConfigFile`). (@hakusaro, @bartico6)
* Added `Main.worldPathName` to `/worldinfo` command. Now, if you need to see what the location on disk for your world file is, you can simply run `/worldinfo` to find out. This is particularly helpful on Linux and macOS, where the world path isn't obvious. (@hakusaro)
* Correct rejection message in LandGolfBallInCupHandler to output the proper expected player id. (@drunderscore)
* Clarified the error mesage that the console is presented if a rate-limit is reached over REST to indicate that "tokens" actually refers to rate-limit tokens, and not auth tokens, and added a hint as to what config setting determines this. (@hakusaro, @patsore)
* Fixed an issue where, when the console was redirected, input was disabled and commands didn't work, in TSAPI. You can now pass `-disable-commands` to disable the input thread, but by default, it will be enabled. Fixes [#1450](https://github.com/Pryaxis/TShock/issues/1450). (@DeathCradle, @QuiCM)
* Added `summonboss` permission check for Prismatic Lacewing. Players who do not have said permission will be unable to kill this critter, as it will summon the Empress of Light. Also added support for the `AnonymousBossInvasions` config option, if this is set to `false` it will now broadcast the name of the player who summoned her. (@moisterrific)
* Added `ForceTime` config setting check for Enchanted Sundial usage. If `ForceTime` is set to anything other than `normal`, Sundial use will be rejected as this would lead to very janky game behavior. Additionally, players with `cfgreload` permission will be advised  to change it back to `normal` in order to use sundial. (@moisterrific, @bartico6)
* Added `%onlineplayers%` and `%serverslots%` placeholders for MOTD. The default MOTD message was also updated to use this. (@moisterrific, @bartico6)
<<<<<<< HEAD
* Improved `/login` related error messages and made the `/register` process more friendly for players new to TShock. (@moisterrific)
=======
* Fixed Bouncer inconsistently using `TilePlacementValid` when validating tile coordinates, which could cause a DoS attack due to unexpectedly large world framing. The list below shows the corrected methods within Bouncer. This was assigned [GHSA-jq4j-v8pr-jv7j](https://github.com/Pryaxis/TShock/security/advisories/GHSA-jq4j-v8pr-jv7j). (@drunderscore)
  * `OnTileEdit`: The check was moved to be the first, and will no longer `SendTileSquare` upon failure.
  * `OnPlaceObject`: The check was moved to be the first, and will no longer `SendTileSquare` upon failure.
  * `OnPlaceTileEntity`: The check was newly added.
  * `OnPlaceItemFrame`: The check was newly added.
  * `OnFoodPlatterTryPlacing`: The check was newly added.
>>>>>>> 59f7ea02

## TShock 4.5.4
* Fixed ridiculous typo in `GetDataHandlers` which caused TShock to read the wrong field in the packet for `usingBiomeTorches`. (@hakusaro, @Arthri)
* Fixed torchgod settings to include whether or not torchgod has been fought by the player before and respect `usingBiomeTorches` setting. (@Quinci135)
* Fixed /worldmode not synchronising data to players after updating the world state (@bartico6, @Arthri)
* Added `OnSendNetData` hook to TSAPI, which enables developers to intercept traffic being sent from the server to clients using the new NetPacket protocol. (@Stealownz)
* Fixed false positive `OnNPCAddBuff` detection when throwing rotten eggs at town NPCs while wearing Frost armor set. (@moisterrific)
* Moved the emoji player index check into a new class of handlers called `IllegalPerSe`, which is designed to help isolate parts of TShock and make it so that "protocol violations" are treated separately from heuristic based anti-cheat checks. (@hakusaro)
* Changed `TSPlayer.FindByNameOrID` so that it will continue searching for players and return a list of many players whem ambiguous matches exist in all cases. Specifically, this avoids a scenario where a griefer names themselves `1` and is difficult to enact justice on, because their name will not be found by the matching system used to kick players. To help with ambiguity, this method now processes requests with prefixes `tsi:` and `tsn:`. `tsi:[number]` will process the search as looking for an exact player by ID. `tsn:` will process the search as looking for an exact name, case sensitive. In both cases, the system will return an exact result in the "old-style" result, i.e., a `List<TSPlayer>` with exactly one result. For example, `/kick tsid:1` will match the player with the ID `1`. `/kick tsn:1` will match the username `1`. In addition, players who attempt to join the server with the name prefixes `tsn:` and `tsi:` will be rejected for having invalid names. (@hakusaro, @Onusai)
* Added warnings for conditions where a password is set at runtime but can be bypassed. The thinking is that if a user sets a password when they're booting the server, that's what they expect to be the password. The only thing is that sometimes, other config options can basically defeat this as a security feature. The goal is just to communicate more and make things clearer. The server also warns users when UUID login is enabled, because it can be confusing and insecure. (@hakusaro, @Onusai)
* Fixed Torch God's Favor biome torch placement being rejected by the server. (@moisterrific)
* Changed backups created by the backup manager to use ISO8601-style timestamps. I say "style" because it's impossible to implement ISO8601 or RFC3389 dates in a filename on most modern filesystems. So instead of the proper ISO separators, we've got dashes and dots. (@hakusaro, change sponsored by @drunderscore)
* Added hook for `OnDoorUse` (`DoorUse`) and associated `DoorUseEventArgs` fired when a door is used. Also added `GetDataHandlers.DoorAction` enum for determining the action of a door. (@hakusaro)
* Disallowed loading of the AutoRegister plugin version 1.2.0 or lower. Versions of this plugin at or equal to 1.2.0 use low entropy material to create passwords. This effectively means that it's possible for any user to be easily impersonated on a server running AutoRegister by simply convincing a user to join a malicious server, even when UUID login is disabled. This was assigned [GHSA-w3h6-j2gm-qf7q](https://github.com/Pryaxis/Plugins/security/advisories/GHSA-w3h6-j2gm-qf7q). (@hakusaro)
* Disallowed loading of another plugin due to [security issue GHSA-qj59-99v9-3gww](https://github.com/Pryaxis/Plugins/security/advisories/GHSA-qj59-99v9-3gww). Due to the importance of this issue and severity, information is not available in the changelog. Information will be available [June 8th, 2021, at 12:00 MDT](https://time.is/1200PM_8_June_2021_in_Littleton?GHSA-qj59-99v9-3gww_information_release). (@hakusaro)

## TShock 4.5.3
* Added permissions for using Teleportation Potions, Magic Conch, and Demon Conch. (@drunderscore)
  * `tshock.tp.tppotion`, `tshock.tp.magicconch`, and `tshock.tp.demonconch` respectively.
* Updated HealOtherPlayer damage check to make more sense by respecting `ignoredamagecap` permission. (@moisterrific)
* Added preliminary support for Terraria 1.4.2.3 (@moisterrific, @Moneylover3246, @DeathCradle)
* Added celebration mk2 explosive to explosives ItemID set in TSAPI. Solves #2304. (@Quinci135)
* TShock now writes its log files to the `logs` folder inside the `tshock` folder by default, as opposed to just the `tshock` folder. (@QuiCM)
* The default MOTD is now prettier. The MOTD format can now contain `%specifier%` to send the command specifier. (@moisterrific)
* The buff commands now support `-1` as a time option to set buffs that last 415 days (the maximum buff time the game supports). (@moisterrific)
* TShock defaults to saving backups every 10 minutes, and defaults to keeping backups for 4 hours. (@hakusaro)
* Updated SSC bypass messaging. Now, when you connect, you're told if you're bypassing SSC. Console logging has been improved to warn when players are not being saved due to the bypass SSC permission. To turn this warning off, change `WarnPlayersAboutBypassPermission` to `false` in the `sscconfig.json` file. (@hakusaro)
* Fix oversight & exploit allowing specially crafted SendTileRectangle packets to perform large-scale world griefing. In addition, `NetTile.Slope` is now the native value (byte), and accessor methods `Slope1`, `Slope2`, and `Slope3` can be used to get the old style of values out. `HalfBrick` and `Actuator` were removed from `NetTile` because these were initialized to zero and never changed or used. (@bartico6)

## TShock 4.5.2
* Added preliminary support for Terraria 1.4.2.2. (@hakusaro)
* Removed `/ungodme` and godmode warning (no longer necessary). Also, godmode now supports silent commands. (@hakusaro)
* Added permission 'tshock.rest.broadcast' to the /v2/server/broadcast REST endpoint. (@TheBambino)

## TShock 4.5.1
* Fixed server crash from `/v2/players/list` & other parameterised REST endpoints. (@QuiCM, reported by @ATFGK)
* Added handling to the PlayerChat hook event. (@QuiCM - Thanks for the suggestion @Arthri)
* Changed the spawnboss command to support silent command specifiers. (@QuiCM, suggested by @nojomyth-dev)
* Updated /godmode to use Journey Mode's Godmode power instead of healing on damage. (requested by @tlworks, backported by @bartico6, implemented preemptive bugfix for creative powers mentioned by @Stealownz)
* Fixed /r attempting to send messages to players that have since disconnected. (@bartico6, reported by @Arthri)
* Added ban ticket ID to ban messages (@QuiCM, suggested by @Bippity)
* Refactored /wallow command. /reply no longer bypasses /wallow (@QuiCM)

## TShock 4.5.0.1
* Fixed conversion from old to new ban system for MySQL hosted ban databases. (@DeathCradle, @ATFGK)
* Fixed wrong identifier used for UUID bans. (@DeathCradle, @ATFGK)
* Fixed conversion from sqlite bans due to locking issue. (@DeathCradle, @Kojirremer)

## TShock 4.5.0
* Updated OTAPI and TSAPI to Terraria 1.4.2.1. (@Stealownz, @DeathCradle)
* Updated TShock with preliminary protocol support for Terraria 1.4.2.1. (@Stealownz)

## TShock 4.4.0 (Pre-release 16)
* Patched protocol issue. Thanks to Off (@tlworks) and @bartico6 for contributions, including packet captures, packet analysis, exploit proof-of-concept testing, patch testing, and detailed reproduction steps. (@hakusaro)
* Disabled debug by default. (@hakusaro)
* Changed "WinVer" field in `/serverinfo` to "Operating System". (@Terrabade)
* Rewritten `/grow`, added every default tree type & changed the default help response. (@Nova4334)
  * Added a new permission: `tshock.world.growevil` to prevent players to grow evil biome trees, these trees spawn with evil biome blocks below them.
* Introduced `/wallow` to disable or enable recieving whispers from other players. (@Nova4334)
* Removed stoned & webbed from disabled status (@QuiCM)
* Fix -forceupdate flag not forcing updates (@Quake)

## TShock 4.4.0 (Pre-release 15)
* Overhauled Bans system. Bans are now based on 'identifiers'. (@QuiCM)
  * The old Bans table (`Bans`) has been deprecated. New bans will go in `PlayerBans`. Old bans will be converted automatically to the new system.
  * All old ban routes in REST are now redirected. Please use `/v3/bans/*` for REST-based ban management.
  * TShock recognizes and acts upon 4 main identifiers: UUID, IP, Player Name, Account name. This can be extended by plugins. New identifiers can be added to the `ban help identifiers` output by registering them in `TShockAPI.DB.Identifier.Register(string, string)`
  * By default, bans are no longer removed upon expiry or 'deletion'. Instead, they remain in the system. A new ban for an indentifier can be added once an existing ban has expired.
* Server Console now understands Terraria color codes (e.g., `[c/FF00FF:Words]`) and prints the colored text to the console. Note that console colors are limited and thus only approximations. (@QuiCM)
* Fixed a bug in `/sudo` that prevented quoted arguments being forwarded properly. Example: `/sudo /user group "user name" "user group"` should now work correctly. (@QuiCM)
* Shutting down the server should now correctly display the shutdown message to players rather than 'Lost connection'. (@QuiCM)
* For developers: TShock now provides `IConfigFile<TSettings>` and `ConfigFile<TSettings>` under the `TShockAPI.Configuration` namespace. No more needing to copy/pasting the same Read/Write code for your plugin configs. (@QuiCM)
  * `ConfigFile<TSettings>` implements `Read` and `Write` for you.
  * Check `TShockConfig` and `ServerSideConfig` for examples on how to use.
* Added URI un-escaping on all inputs into REST. (@QuiCM)
* Attempt to fix platinum coin pickup dupe. (Thanks @Quinci135)

## TShock 4.4.0 (Pre-release 14)
* Terraria v1.4.1.2 (Thanks @Patrikkk and @DeathCradle <3)
* Added Torch God's Favor support in SSC. (@Stealownz)
* SendTileSquare is now SendTileRect and can now send rectangles instead of squares. This is a breaking change (@QuiCM)
* Destroying protected tiles underneath a tile object no longer causes the tile object to disappear for the client (@QuiCM)
* 'RegionProtectGemLocks' config option now works correctly. Gems can now be placed in Gem Locks while this option is enabled (@QuiCM)

## TShock 4.4.0 (Pre-release 13)
* Terraria v1.4.1.1
* Added Gravedigger's Shovel support. (@Zennos)
* You can now start up multiple TShock servers at once without getting a startup error. (@ZakFahey)
* Updated bouncer to include new Magma Stone, Frost Armor, and Spinal Tap inflicted npc debuffs to bouncer. (@Quinci135)

## TShock 4.4.0 (Pre-release 12)
* Fixed various bugs related to Snake Charmer's Flute. (@rustly)  
  * The entirety of the snake now places.  
  * The old snake now removes when placing a new snake.
  * Players are no longer disabled for breaking TilePlace/TileKill thresholds when modifying snakes.  
* Prevented players from seeing the npc spawnrate change permission error on join. (@rustly)
* Installed new sprinklers!
* Organized parameters by category and relevance in the `config.json` file. (@kubedzero)
* Fixed multiple holes in Bouncer OnTileData. (@Patrikkk, @hakusaro)
  * Issue where players could replace tiles with banned tiles without permission. 
  * Including replace action in TilePlace threshold incrementation, so players cannot bypass the threshold while replacing tiles/walls.
  * Including check for maxTileSets when player is replacing tiles, so players cannot send invalid tile data through the replace tile action.
  * Including a check for ReplaceWall when the tile is a Breakable/CutTile.
* Adding checks in Bouncer OnNewProjectile (@Patrikkk):
  * For valid golf club and golf ball creation.
  * Renamed stabProjectile to directionalProjectile for a more accurate naming.
  * Adding staff projectiles to the directionalProjectiles Dictionary to include staffs in the valid projectile creation check.
  * Adding GolfBallItemIDs list in Handlers.LandGolfBallInCupHandler.cs
* Fixed an issue in the SendTileSquare handler that was rejecting valid tile objects. (@QuiCM)
* Fixed the issue where players were unable to place regular ropes because of the valid placement being caught in Bouncer OnTileEdit. (@Patrikkk)
* Added pet license usage permissions to `trustedadmin` and `owner` groups. Do note that this has a high network usage and can be easily be abused so it is not recommended to give out this permission to lower level groups. (@moisterrific) 
* Removed checks that prevented people placing personal storage tiles in SSC as the personal storage is synced with the server. (@Patrikkk)
* Cleaned up a check in Bouner OnTileEdit where it checks for using the respective item when placing a tile to make it clearer. This change also fixed the issue in a previous commit where valid replace action was caught. Moved the check for max tile/wall types to the beginning of the method. (@Patrikkk)
* Improved clarity for insufficient permission related error messages. (@moisterrific)
* Removed redundant Boulder placement check that prevented placing chests on them, as it is no longer possible to place a chest on a boulder, so nothing crashes the server. "1.2.3: Boulders with Chests on them no longer crash the game if the boulder is hit." (@kevzhao2, @Patrikkk)
* `/itemban` - `/projban` - `/tileban` - Added a `default:` case to the commands so an invalid subcommand promts the player to enter the help subcommand to get more information on valid subcommands. (@Patrikkk)
* `/world` - Renamed to /worldinfo to be more accurate to it's function. Command now displays the world's `Seed`. Reformatted the world information so each line isn't repeatedly starting with "World". (@Patrikkk)
* `/who` - Changed the display format of the online players when the `-i` flag is used. From `PlayerName (ID: 0, ID: 0)` to `PlayerName (Index: 0, Account ID: 0)` for clarification. (@Patrikkk)
* Added DisplayDollItemSync event. An event that is called when a player modifies the slot of a DisplayDoll (Mannequin). This event provides information about the current item in the displaydoll, as well as the item that the player is about to set. (@Patrikkk)
* Added DisplayDollItemSyncHandler, which checks for building permissions of the player at the position of the DisplayDoll. (If they do not have permissions, it means they are hacking as they could not even open the doll in the first place.) (@Patrikkk)
* Added RequestTileEntity packet handling. (@Patrikkk)
  * Implemented the OnRequestTileEntityInteraction even hook in GetDataHandler. (@Patrikkk)
  * Created RequestTileEntityInteractionHandler which checks for building permissions when the player is attempting to open a display doll (Mannequin) or a Hat Rack. This now prevents players from opening a Mannequin or a Hat Rack if they have no building permissions at the position of these tile entities. As of 1.4.0.5, these are the only two items that use this packet. (@Patrikkk)

## TShock 4.4.0 (Pre-release 11)
* Added new permission `tshock.tp.pylon` to enable teleporting via Teleportation Pylons (@QuiCM)
* Added new permission `tshock.journey.research` to enable sharing research via item sacrifice (@QuiCM)
* Add Emoji event to GetDataHandler. This packet is received when a player tries to display an emote. (@Patrikkk)
  * Added EmojiHandler to handle an exploit. Adding `tshock.sendemoji` permission and checks. Added this permission to guest group by default. (@Patrikkk)
* Handled SyncCavernMonsterType packet to prevent an exploit where players could modify the server's cavern monster types and make the server spawn any NPCs - including bosses - onto other players. (@Patrikkk)
* Added LandGolfBallInCup event which is accessible for developers to work with, as well as LandGolfBallInCup handler to handle exploits where players could send direct packets to trigger and imitate golf ball cup landing anywhere in the game world. Added two public lists in Handlers.LandGolfBallInCupHandler: GolfBallProjectileIDs and GolfClubItemIDs. (@Patrikkk)
* Added SyncTilePicking event. This is called when a player damages a tile. Implementing SyncTilePickingHandler and patching tile damaging related exploits. (Preventing player sending invalid world position data which disconnects other players.)
* Fixed the issue where mobs could not be fished out during bloodmoon because of Bouncer checks. (@Patrikkk)
  * Fixed the issue where certain fishing rods could not fish out NPCs due to a Bouncer check. (@Patrikkk)
* Update for OTAPI 2.0.0.37 and Terraria 1.4.0.5. (@hakusaro, @Patrikkk)
* Added additional config options for automatically kicking clients from the server upon breaking anti-cheat thresholds. (@moisterrific)
* Added pylon teleportation permission to default group, added `/spawn` permission to admin group, added the new journey mode research permission to trustedadmin, and moved all previous journey mode permissions from owner to trustedadmin. (@moisterrific)

## TShock 4.4.0 (Pre-release 10)
* Fixed all rope coils. (@Olink)
* Fixed a longstanding issue with SendTileSquare that could result in desyncs and visual errors. (@QuiCM)
* Fixed placement issues with Item Frames, Teleportation Pylons, etc. (@QuiCM)
* Fixed doors, and they are good now for real probably. (@QuiCM, @Hakusaro, @Olink)
* Bumped default max damage received cap to 42,000 to accommodate the Empress of Light's instant kill death amount. (@hakusaro, @moisterrific, @Irethia, @Ayrawei)
* Updated `/spawnboss` command to include Empress of Light, Queen Slime, and other additional bosses that have a health bar. (@moisterrific)

## TShock 4.4.0 (Pre-release 9)
* Fixed pet licenses. (@Olink)
* Added initial support for Journey mode in SSC worlds. (@Olink)
* Made TShock database MySQL 8 compatible by escaping column names in our IQueryBuilder code. (Name `Groups` is a reserved element in this version, which is used in our `Region` table.) (@Patrikkk)
* Reintroduced `-worldselectpath` per feedback from @fjfnaranjo. This command line argument should be used to specify the place where the interactive server startup will look for worlds to show on the world select screen. The original version of this argument, `-worldpath`, was removed because several game service providers have broken configurations that stop the server from running with an unhelpful error. This specific configuration was `-world` and `-worldpath`. In the new world, you can do the following:
  * `-worldselectpath` should be used if you want to customize the server interactive boot world list (so that you can select from a number of worlds in non-standard locations).
  * `-world` will behave as an absolute path to the world to load. This is the most common thing you want if you're starting the server and have a specific world in mind.
  * `-worldselectpath` and `-worldname` should work together enabling you to select from a world from the list that you specify. This is *not* a world file name, but a world name as described by Terraria.
  * `-worldselectpath` is identical to the old `-worldpath`. If you specify `-worldselectpath` and `-world` without specifying an absolute path the server will crash for sure.
  * Thank you again to @fjfnaranjo for supplying a [detailed feature request](https://github.com/Pryaxis/TShock/issues/1914) explaining precisely why this option should be available. Without this, we would have had no context as to why this feature was useful or important. Thank you, @fjfnaranjo!
  * This change was implemented by (@QuiCM, @hakusaro).
* Updated Bouncer to include Sparkle Slime debuff that can be applied to town NPCs. (@moisterrific)
* Updated `/spawnboss` command to include Empress of Light, Queen Slime, and other additional bosses that have a health bar. (@moisterrific)
* Added journey mode permissions to owner group by default. (@moisterrific)
* Fixed kick on hardcore death / kick on mediumcore death / ban on either from taking action against journey mode players. (@hakusaro)
* Attempted to fix the problem with the magic mirror spawn problems. You should be able to remove your spawn point in SSC by right clicking on a bed now. (@hakusaro, @AxeelAnder)
* Added HandleFoodPlatterTryPlacing event, which is called whenever a player places a food in a plate. Add antihack to bouncer, to prevent removing food from plates if the region is protected; To prevent placement if they are not in range; To prevent placement if the item is not placed from player hand. (@Patrikkk)
* Fixed an offset error in NetTile that impacted `SendTileSquare`. It was being read as a `byte` and not a `ushort`. (@QuiCM)
* Fixed coins not dropping after being picked up by npcs. The ExtraValue packet was not being read correctly. (@Olink)
* Removed packet monitoring from debug logs. To achieve the same results, install @QuiCM's packet monitor plugin (it does better things). (@hakusaro)
* Updated packet monitoring in send tile square handler for Bouncer debugging. (@hakusaro)
* Added `/sync`, activated with `tshock.synclocalarea`. This is a default guest permission. When the command is issued, the server will resync area around the player in the event of a desync issue. (@hakusaro)
  * If your doors disappear, this command will allow a player to resync without having to disconnect from the server.
  * The default group that gets this permission is `Guest` for the time being.
  * To add this command to your guest group, give them `tshock.synclocalarea`, with `/group addperm guest tshock.synclocalarea`.
  * This command may be removed at any time in the future (and will likely be removed when send tile square handling is fixed).
* Add FishOutNPC event handler, which is called whenever a player fishes out an NPC using a fishing rod. Added antihack to Bouncer, to prevent unathorized and invalid mob spawning, by checking player action, NPC IDs and range. (@Patrikkk, @moisterrific)
* Fixed smart door automatic door desync and deletion issue. (@hakusaro)

## TShock 4.4.0 (Pre-release 8)
* Update for OTAPI 2.0.0.36 and Terraria 1.4.0.4. (@hakusaro, @Patrikkk, @DeathCradle)
* Fixed /wind command. (@AxeelAnder)
* Fixed NPC debuff issue when attempting to fight bosses resulting in kicks. (@AxeelAnder)
* Fixed players are unable to remove an NPC. Change `byte NPCHomeChangeEventArgs.Homeless` to `HouseholdStatus NPCHomeChangeEventArgs.HouseholdStatus`. (@AxeelAnder)
* Fixed lava, wet, honey, and dry bombs;  
  and lava, wet, honey, and dry grenades;  
  and lava, wet, honey, and dry rockets;  
  and lava, wet, honey, and dry mines. (@Olink)
* Fix Bloody Tear displaying the wrong text when used. (@Olink)
* Fix the visibility toggle for the last two accessory slots. (@Olink)
* Adding Journey mode user account permissions. Journey mode must be enabled for these to have any effect. (@Patrikkk)
  * `tshock.journey.time.freeze`
  * `tshock.journey.time.set`
  * `tshock.journey.time.setspeed`
  * `tshock.journey.godmode`
  * `tshock.journey.wind.strength`
  * `tshock.journey.wind.freeze`
  * `tshock.journey.rain.strength`
  * `tshock.journey.rain.freeze`
  * `tshock.journey.placementrange`
  * `tshock.journey.setdifficulty`
  * `tshock.journey.biomespreadfreeze`
  * `tshock.journey.setspawnrate`
* Changed default thresholds for some changes in the config file to accommodate new items & changes to Terraria. (@hakusaro)
* Store projectile type in `ProjectileStruct RecentlyCreatedProjectiles` to identify the recently created projectiles by type. Make `RecentlyCreatedProjectiles` and `ProjectileStruct` public for developers to access from plugins.

## TShock 4.4.0 (Pre-release 7 (Entangled))
* Fixed bed spawn issues when trying to remove spawn point in SSC. (@Olink)
* Fixed Snake Flute. (@Olink)
* Fixed lava absorbant sponge not capturing lava. `LiquidSetEventArgs` now returns a `LiquidType` instead of a byte type. (@hakusaro)
* Fixed bottomless lava bucket from not being able to create lava. (@hakusaro)
  * Ban a lava bucket to ban lava on the server entirely, until we figure out a better way to handle liquids.
* Fixed scarab bombs not detonating on pick style tiles. (@hakusaro)
* Fixed dirt bombs not creating dirt. (@hakusaro)
* Added a ridiculous amount of debug information. If you're experiencing any problems with 1.4 items being caught by the TShock anticheat system, please turn on DebugLogs in your config file and capture log data. It'll be extremely helpful in narrowing down precisely how to fix your problem. (@hakusaro)
* Released with entangled support for 1.4.0.4 based on @Patrikkk local build and latest snapshot gen-dev. (@hakusaro)

## TShock 4.4.0 (Pre-release 6)
* Updates to OTAPI 2.0.0.35 (@DeathCradle).

## TShock 4.4.0 (Pre-release 5)
* Update player spawn related things to 1.4. `Terraria.Player.Spawn` method now has a required argument, `PlayerSpawnContext context`. (@AxeelAnder)
* Make sqlite db path configurable. (@AxeelAnder)
* Terraria 1.4.0.3 experimental support. (@Patrikkk)
* Updated changelog. (@hakusaro)

## TShock 4.4.0 (Pre-release 4)
* Debug logging now provides ConsoleDebug and ILog has been updated to support the concept of debug logs. Debug logs are now controlled by `config.json` instead of by preprocessor debug flag. (@hakusaro)
* Removed `/confuse` command and Terraria player data resync from @Zidonuke. (@hakusaro)
* Attempted to fix the player desync issue by changing `LastNetPosition` logic and disabling a check in Bouncer that would normally reject player update packets from players. (@QuiCM, @hakusaro)

## TShock 4.4.0 (Pre-release 3)
* Fixed `/worldmode` command to correctly target world mode. (@Ristellise)
* The following commands have been removed: `tbloodmoon`, `invade`, `dropmeteor`. `fullmoon`, `sandstorm`, `rain`, `eclipse`
* The following command has been added to replace them: `worldevent`. This command requires the `tshock.world.events` permission.
  * `worldevent` can be used as so: `worldevent [event type] [sub type] [wave (if invasion event)]`
  * Valid event types are `meteor`, `fullmoon`, `bloodmoon`, `eclipse`, `invasion`, `sandstorm`, `rain`
  * Valid sub types are `goblins`, `snowmen`, `pirates`, `pumpkinmoon`, `frostmoon` for invasions, and `slime` for rain.

* A new set of permissions has been added under the node `tshock.world.events`:
  * `tshock.world.events.bloodmoon`: Enables access to the `worldevent bloodmoon` command
  * `tshock.world.events.fullmoon`: Enables access to the `worldevent fullmoon` command
  * `tshock.world.events.invasion`: Enables access to the `worldevent invasion` command
  * `tshock.world.events.eclipse`: Enables access to the `worldevent eclipse` command
  * `tshock.world.events.sandstorm`: Enables access to the `worldevent sandstorm` command
  * `tshock.world.events.rain`: Enables access to the `worldevent rain` command
  * `tshock.world.events.meteor`: Enables access to the `worldevent meteor` command

Please note that the permissions previously tied to the removed commands are also still used to confirm access to the new commands, so if you have existing configurations no one should have any new or lost access.

## TShock 4.4.0 (Pre-release 2)
* Replaced `/expert` with `/worldmode` command. (@QuiCM)
* Fixed NPC buff anticheat issue conflicting with Terraria gameplay changes (whips). (@Patrikkk)

## TShock 4.4.0 (Pre-release 1)
* Added confused debuff to Bouncer for confusion applied from Brain of Confusion
* API: Added return in OnNameCollision if hook has been handled. (@Patrikkk)
* API: Added hooks for item, projectile and tile bans (@deadsurgeon42)
* API: Changed `PlayerHooks` permission hook mechanisms to allow negation from hooks (@deadsurgeon42)
* API: New WorldGrassSpread hook which shold allow corruption/crimson/hallow creep config options to work (@DeathCradle)
* Fixed a missing case in UserManager exception handling, which caused a rather cryptic console error instead of the intended error message (@deadsurgeon42)
* Fixed saving when one player is one the server and another one joins (@MarioE)
* Fixed /spawnmob not spawning negative IDs (@MarioE)
* Validated tile placement on PlaceObject; clients can no longer place frames, paintings etc with dirt blocks (@bartico6, @ProfessorXZ)
* Updated to new stat tracking system with more data so we can actually make informed software decisions (Jordan Coulam)
* Fixed /time display at the end of Terraria hours (@koneko-nyan)
* Added a warning notifying users of the minimum memory required to run TShock (@bartico6)
* Added /group rename to allow changing group names (@ColinBohn, @ProfessorXZ)
* Added /region rename and OnRegionRenamed hook (@koneko-nyan, @deadsurgeon42)
* Rebuilt /ban add. New syntax is /ban add <target> [time] [reason] where target is the target online player, offline player, or IP; where time is the time format or 0 for permanent; and where [reason] is the reason. (@hakusaro)
* Removed /ban addip and /ban addtemp. Now covered under /ban add. (@hakusaro)
* Added /su, which temporarily elevates players with the tshock.su permission to super admin. In addition added, a new group, owner, that is suggested for new users to setup TShock with as opposed to superadmin. Finally, /su is implemented such that a 10 minute timeout will occur preventing people from just camping with it on. (@hakusaro)
* Added /sudo, which runs a command as the superadmin group. If a user fails to execute a command but can sudo, they'll be told that they can override the permission check with sudo. Much better than just telling them to run /su and then re-run the command. (@hakusaro)
* Fixed /savessc not bothering to save ssc data for people who bypass ssc. (@hakusaro)
* Default permission sets for new databases are more modern. (@hakusaro)
* Added the ability to ban by account name instead of just banning a character name assuming its an account name. (@hakusaro)
* Fixed a bug in the CommandLineParser which caused some command lines to fail (@QuicM)
* Renamed TShock.DB.User to TShock.DB.UserAccount, including all the related methods, classes and events. (@Ryozuki)
* Update OTAPI to 2.0.0.31, which also updates Newtonsoft.Json to 10.0.3 (@Ryozuki)
* Fixed DumpItems() from trying to dump older versions of certain items (negative item IDs). (@Zaicon)
* Added the `/dump-reference-data` command, which when run, runs Utils.Dump() and outputs Terraria reference data to the server folder. (@hakusaro)
* Added DateTime datatype support for both MySQL and SQLite. (@Ryozuki)
* Fixed builds to not require a specific version of OTAPI and to not fail when in Release mode (@bartico6)
* Update Assembly Company to Pryaxis (@Ryozuki)
* Removed `/restart` command. (@hakusaro)
* Removed `Permissions.updateplugins` permission. (@hakusaro)
* Removed REST `/v3/server/restart/` route and `/server/restart/` route. (@hakusaro)
* The "auth system" is now referred to as the initial setup system (what it actually is). This is better verbiage for basically all situations. Who really wants to turn off the "authentication system?" In addition, the system now makes it more clear what the point of it is, rather than that it grants permissions. (@hakusaro)
* `GetDataHandlers.SendTileSquare` hook now sends a `TSPlayer` and a `MemoryStream` of raw data. (@hakusaro)
* Added `GetDataHandlers.HealOtherPlayer` hook. (@hakusaro)
* Added `GetDataHandlers.PlaceObject` hook. (@hakusaro)
* `GetDataHandlers.KillMe` now sends a `TSPlayer` and a `PlayerDeathReason`. (@hakusaro)
* Added `GetDataHandlers.ProjectileKill` hook. (@hakusaro)
* Removed `TShock.CheckProjectilePermission`. (@hakusaro)
* Added `TSPlayer` object to `GetDataHandlers.LiquidSetEventArgs`. (@hakusaro)
* Removed `TShock.StartInvasion` for public use (moved to Utils and marked internal). (@hakusaro)
* Fixed invasions started by TShock not reporting size correctly and probably not working at all. (@hakusaro)
* Removed `GetDataHandlers.TileKill` and replaced it with `GetDataHandlers.PlaceChest` as the packet originally designated as tile kill is now only used for chests. (@hakusaro)
* Added `TSPlayer` to `GetDataHandlers.NPCHome`. (@hakusaro)
* Added `TSPlayer` to `GetDataHandlers.ChestItemChanged`. (@hakusaro)
* Fixed chest item changes not triggering any range checks, tile checks, or correct chest checks. (@hakusaro)
* Added `TSPlayer` to `GetDataHandlers.PlayerBuff`. (@hakusaro)
* Added `TSPlayer` and `PlayerDeathReason` to `GetDataHandlers.PlayerDamage`. (@hakusaro)
* Added `TSPlayer` to `GetDataHandlers.NPCStrike`. (@hakusaro)
* Added `TSPlayer` to `GetDataHandlers.PlayerAnimation`. (@hakusaro)
* Added `GetDataHandlers.MassWireOperation` hook and related arguments. (@hakusaro)
* Added `GetDataHandlers.PlaceTileEntity` hook and related arguments. (@hakusaro)
* Added `TSPlayer` to `GetDataHandlers.GemLockToggle`. (@hakusaro)
* Added `GetDataHandlers.PlaceItemFrame` hook and related arguments. (@hakusaro)
* Added `TSPlayer.IsBouncerThrottled()`. (@hakusaro)
* Added `TSPlayer.IsBeingDisabled()` and removed `TShock.CheckIgnores(TSPlayer)`. (@hakusaro)
* Added `TSPlayer.CheckIgnores()` and removed `TShock.CheckIgnores(TSPlayer)`. (@hakusaro)
* Hooks inside TShock can now be registered with their `Register` method and can be prioritized according to the TShock HandlerList system. (@hakusaro)
* Fix message requiring login not using the command specifier set in the config file. (@hakusaro)
* Move `TShock.CheckRangePermission()` to `TSPlayer.IsInRange` which **returns the opposite** of what the previous method did (see updated docs). (@hakusaro)
* Move `TShock.CheckSpawn` to `Utils.IsInSpawn`. (@hakusaro)
* Replace `TShock.CheckTilePermission` with `TSPlayer.HasBuildPermission`, `TSPlayer.HasPaintPermission`, and `TSPlayer.HasModifiedIceSuccessfully` respectively. (@hakusaro)
* Fix stack hack detection being inconsistent between two different check points. Moved `TShock.HackedInventory` to `TSPlayer.HasHackedItemStacks`. Added `GetDataHandlers.GetDataHandledEventArgs` which is where most hooks will inherit from in the future. (@hakusaro)
* All `GetDataHandlers` hooks now inherit from `GetDataHandledEventArgs` which includes a `TSPlayer` and a `MemoryStream` of raw data. (@hakusaro)
* Removed _all obsolete methods in TShock marked obsolete prior to this version (all of them)_ (@hakusaro).
* Removed broken noclip detection and attempted prevention. TShock wasn't doing a good job at stopping noclip. It's always worse to claim that you do something that you can't/don't do, so removing this is better than keeping broken detection in. (@hakusaro)
* Replaced `Utils.FindPlayer` with `TSPlayer.FindByNameOrID` to more appropriately be object orientated. (@hakusaro)
* Moved `Utils.Kick()` to `TSPlayer` since its first argument was a `TSPlayer` object. (@hakusaro)
* Removed `Utils.ForceKick()`. (@hakusaro)
* Removed `Utils.GetPlayerIP()`. (@hakusaro)
* Moved `Utils.Ban()` to `TSPlayer.Ban()`. (@hakusaro)
* Moved `Utils.SendMultipleMatchError()` to `TSPlayer.SendMultipleMatchError`. (@hakusaro)
* Removed `Utils.GetPlayers()`. Iterate over the TSPlayers on the server and make your own list.
* Removed `Utils.HasBanExpired()` and replaced with `Bans.RemoveBanIfExpired()`. (@hakusaro)
* Removed `Utils.SendFileToUser()` and replaced with `TSPlayer.SendFileTextAsMessage()`. (@hakusaro)
* Removed `Utils.GetGroup()` also have you seen `Groups.GetGroupByName()`? (@hakusaro)
* `Utils.MaxChests()` is now `Utils.HasWorldReachedMaxChests()`. (@hakusaro)
* `Utils.GetIPv4Address()` is now `Utils.GetIPv4AddressFromHostname()`. (@hakusaro)
* Fixed the disappearing problem when placing tile entities. (@mistzzt)
* Removed the stat tracking system. (@hakusaro)
* Fixed erroneous kicks and bans when using `KickOnMediumcoreDeath` and `BanOnMediumcoreDeath` options. (@DankRank)
* Removed `TSPlayer.InitSpawn` field. (@DankRank)
* `OnPlayerSpawn`'s player ID field is now `PlayerId`. (@DankRank)
* Fixed null reference console spam in non-SSC mode (@QuiCM)
* `Utils.TryParseTime` can now take spaces (e.g., `3d 5h 2m 3s`) (@QuiCM)
* Enabled banning unregistered users (@QuiCM)
* Added filtering and validation on packet 96 (Teleport player through portal) (@QuiCM)
* Update tracker now uses TLS (@pandabear41)
* When deleting an user account, any player logged in to that account is now logged out properly (@Enerdy)
* Add NPCAddBuff data handler and bouncer (@AxeelAnder)
* Improved config file documentation (@Enerdy)
* Add PlayerZone data handler and bouncer (@AxeelAnder)
* Update sqlite binaries to 32bit 3.27.2 for Windows (@hakusaro)
* Fix banned armour checks not clearing properly (thanks @tysonstrange)
* Added warning message on invalid group comand (@hakusaro, thanks to IcyPhoenix, nuLLzy & Cy on Discord)
* Moved item bans subsystem to isolated file/contained mini-plugin & reorganized codebase accordingly. (@hakusaro)
* Moved bouncer checks for item bans in OnTileEdit to item bans subsystem. (@hakusaro)
* Compatibility with Terraria 1.4.0.2 (@AxeelAnder, @Patrikkk)
  * Multiple fields got slightly renamed.
  * Modifying ToggleExpert command. Main.expertMode is no longer settable. Using a Main.GameMode int property comparsion.
  * GameCulture no longer has static fields to get local language. Using methods to return/compare language.
  * Added permission "tshock.npc.spawnpets" which restricts pet spawns. This can cause high network load, so it's restricted. (@hakusaro)
  * Updated OnTeleport to support new args per protocol changes. (@hakusaro)
  * Disabled anticheat checks for projectile updates due to issues with game changes. (@hakusaro)
  * This update has been brought to you by: Patrikkk, Icy, Chris, Death, Axeel, Zaicon, hakusaro, and Yoraiz0r! <3

## TShock 4.3.26
* Removed the stat tracking system. (@hakusaro)
* Updated SQLite binaries. (@hakusaro)
* Removed server-sided healing when disabled. (@QuiCM)
* Patched an exploit that allowed users to kill town NPCs (@QuiCM)
* [API] Added a patch for the 0-length crash (@QuiCM)

## TShock 4.3.25
* Fixed a critical exploit in the Terraria protocol that could cause massive unpreventable world corruption as well as a number of other problems. Thanks to @bartico6 for reporting. Fixed by the efforts of @QuiCM, @hakusaro, and tips in the right directioon from @bartico6.

## TShock 4.3.24
* Updated OpenTerraria API to 1.3.5.3 (@DeathCradle)
* Updated Terraria Server API to 1.3.5.3 (@WhiteXZ, @hakusaro)
* Updated TShock core components to 1.3.5.3 (@hakusaro)
* Terraria Server API version tick: 2.1
* Added OnNpcKilled hook to Server API: 2.2 (@tylerjwatson)
* Added CreateCombatTextExtended to PacketTypes. This packet allows for the same functionality that packet 82 (CreateCombatText) used to have. (@WhiteXZ)
* Updated ServerBroadcast hook to provide a NetworkText object. (@tylerjwatson)
* Fixed levers and things not updating properly. (@deathcradle)
* Deprecated PacketTypes.ChatText. Chat is now handled using the NetTextModule and packet 82. (@WhiteXZ, @Hakusaro)
* Removed the -lang command-line flag from TShock. It is now a vanilla feature. (@Hakusaro)

## TShock 4.3.23
* Added evil type option during world creation (@mistzzt)
* Bans can be sorted. TShock's default sorting will retrieve bans sorted from newest to oldest based on the date the ban was added (@WhiteXZ)
* Resolved issues with mob and item spawning. Thanks to @OnsenManju for your investigative work :) (@WhiteXZ)
* Patched a crashing exploit (@Simon311)

## TShock 4.3.22
* Compatibility with Terraria 1.3.4.4
* API: Version tick 2.0
* API: Reduced RAM usage by ~80MB (Large server) (@deathcradle)
* API: Added TSPlayer.KillPlayer() (@WhiteXZ)
* API: Added TSPlayer.Logout() (@ProfessorXZ)
* Fixed connections after max slot is reached (@DeathCradle)
* Fixed server crashes caused by client disconnections when attempting to read closed sockets (@Enerdy)
* Added some code to make trapdoors work better (@DogooFalchion)
* AllowCutTilesAndBreakables config option now correctly allows flowers/vines/herbs to be cut in regions without breaking walls (@WhiteXZ)
* REST: `/v3/players/read` now includes a `muted` field (@WhiteXZ)
* REST: Token creation is now more secure (Thanks to @Plazmaz for reporting the issue!)
* REST: Deprecated the RestRequestEvent. If you use this event, please let us know.
* REST: ALL endpoints now have a base route (eg you can use `/server/motd` instead of `/v3/server/motd`). These base routes will never change, but will provide an `upgrade` field describing any newer routes
* REST: Added `/v3/world/autosave` and `/v3/world/bloodmoon` which use GET parameter style arguments. I.e., `/v3/world/autosave?state=[true|false]` & `/v3/world/bloodmoon?state=[true|false]`. The state argument is optional
* Fixed fishing quests not saving/loading correctly when login before join, UUID login, and SSC were enabled together (@DogooFalchion)

## TShock 4.3.21
* Compatibility with Terraria 1.3.4.3 (@Patrikkk, @Zaicon).
* API: Version tick 1.26.
* API: Deprecated PlayerDamage and PlayerKillMe packets (now uses PlayerHurtV2 and PlayerDeathV2).
* API: Main.rand now uses UnifiedRandom instead of Random. This WILL break any existing plugin that uses Main.rand.
* Fixed HealOtherPlayer packet exploit (@Simon311).
* Added associated config option for HealOtherPlayer exploit prevention (@Simon311).
* Added `/accountinfo` command to get account information for a given TShock account (@Simon311).
* Removed TShock color parsing from MOTDs (@WhiteXZ).
* Fixed butterfly statues spawning catchable butterflies (@DogooFalchion).
* Implemented some missing balance changes lost in prior version patches (@DogooFalchion).
* Added alias for server shutdown command: stop (@nicatronTg).
* Removed the old REST model. This includes the following endpoints:
 * `/status`
 * `/v2/players/read`
 * `/v2/server/rawcmd` (@WhiteXZ).
* Fixed `/user group` always giving an unhelpful error messaging telling you to check the console, even if we knew exactly why it failed (@nicatronTg).
* Removed _all obsolete methods in TShock marked obsolete prior to this version (all of them)_ (@nicatronTg).
* Fixed issue where registration + login would fail because KnownIps had 0 items and .Last() doesn't work on collections with 0 items (@DogooFalchion, @nicatronTg, @Simon311).
* Added `/uploadssc [player]` which allows someone to upload SSC data for [player] and store it on the server. Adds `tshock.ssc.upload` and `tshock.ssc.upload.others` permission nodes to match (@DogooFalchion).
* Added hardened stone to the whitelist of tiles editable by players (@DogooFalchion).
* Added conversion system to send convert old MOTD format into smart text, while preserving initial line starting values to keep byte optimization for background colors Thanks to (@WhiteXZ, @Simon311, and especially @DogooFalchion) for the hard work on this issue.

## TShock 4.3.20
* Security improvement: The auth system is now automatically disabled if a superadmin exists in the database (@Enerdy).
* Removed the `auth-verify` command since `auth` now serves its purpose when necessary (@Enerdy).
* Security: `/"` exploit can no longer break chat mute filters (@Simon311).
* Fixed an issue where sometimes players could connect briefly during server shutdown, leading to errors (@Simon311).
* Fixed wyverns despawning & not behaving like normal (@WhiteXZ).
* Fixed major security issue where InvokeClientConnect could be exploited to do terrible, terrible things (@Simon311, @nicatronTg, @popstarfreas, @ProfessorXZ, @WhiteXZ).

## TShock 4.3.19
* Compatibility with Terraria 1.3.3.3 (@Simon311)
* API: Version tick 1.25
* API: Resolved some issues with the ItemForceIntoChest hook (@WhiteXZ, @Patrikkk)
* API: Resolved some shonky code that caused Vitamins and other Ankh Shield related items to drop at strange rates or not at all (@ProfessorXZ, @WhiteXZ, @nicatronTg)
* Fixed magical ice blocks not working correctly (@ProfessorXZ)

## TShock 4.3.18

* Compatibility with Terraria 1.3.3.2
* API: Version tick 1.24
* API: Fixed chat line breaks when using chat tags and long strings of text (@ProfessorXZ)
* API: Added ItemForceIntoChest hook (@WhiteXZ)
* API: Included the player's registration date in REST's players/read endpoints (@ProfessorXZ)
* The setdungeon command correctly uses tshock.world.setdungeon as its permission (@OnsenManju)
* Fixed clients being able to "Catch" and remove NPCs (@ProfessorXZ)
* Fixed clients being able to remove other players' portals (@ProfessorXZ)
* Fixed possible client crashes caused by invalid item netIDs (@ProfessorXZ)
* Fixed players being able to bypass permission checks when placing Tile Entities (@ProfessorXZ)
* Fixed players being able to bypass permission checks when placing items in Item Frames (@ProfessorXZ)
* Fixed a bug involving Item Frames which allowed players to duplicate items (@ProfessorXZ)
* Fixed an issue allowing clients to teleport NPCs to arbitrary locations (@ProfessorXZ)
* Fixed a bug where players would get teleported to their previous location after dismounting the Unicorn Mount (@ProfessorXZ)
* Players can no longer quick stack items into region protected chests (@ProfessorXZ)
* Rope placement is no longer blocked by range checks (@ProfessorXZ)
* The Drill Containment Unit breaks blocks properly now (@ProfessorXZ)
* Fixed item duplications caused by range checks and invalid netIDs (@ProfessorXZ)
* Fixed Expert mode coin duplication (@ProfessorXZ)
* Players are no longer able to place liquids using LoadNetModule packet (@ProfessorXZ)
* Explosives are no longer blocked by range checks (@ProfessorXZ)
* Players can no longer bypass tile checks by using the Tile packet (@ProfessorXZ)
* Fixed a bug where players couldn't hammer a Junction Box without "allowclientsideworldedit" permission (@Patrikkk)
* Fixed the client's UI not being draw when setting wind speed to abnormal values (@ProfessorXZ)
* Added a command to start and stop sandstorms (@WhiteXZ)

## TShock 4.3.17

* Compatibility with Terraria 1.3.2.1
* Updated superadmin behaviour to conform to expected behaviour (@WhiteXZ, @Patrikk)
* Fixed a crash involving teleporters and dressers (@WhiteXZ)
* Fixed pressure plates (@Enerdy, @Patrikk)
* Fixed a deadlock in wiring (@Wolfje)
* Fixed a crash in wiring (@Patrikk)
* Improved network syncing on client joins (@Patrikk)
* The Presserator can now place actuators (@ProfessorXZ)
* Resolved a region error when removing unlisted users from regions (@WhiteXZ)
* Added a `SetDungeon` command to set the dungeon position (@webmilio)
* The currently running world name is now part of the server application's title (@webmilio)
* Gem locks can now be region protected (@mistzzt)
* Players can now place sensors (@mistzzt)
* Repackaged GeoIP with TShock so that GeoIP works (@Enerdy)
* Added permissions to use sundials and start/stop parties (@Patrikk)
* Added an announcement box hook (@mistzzt)
* Added the ability to choose what type of world (crimson/corruption) you generate (@NoNiMad)

## TShock 4.3.16

* Terraria 1.3.1 wiring bugfixes
* Terraria 1.3.1.1 compatibility

## TShock 4.3.15

* This release is actually 4.3.14, but was ticked extra due to a version issue on gen-dev prior to master push.
* Update to 1.3.1

## TShock 4.3.13

* Fixed an issue preventing TShock from starting on certain mono versions (@Wolfje)
* Fixed a deadlock in Wiring (@Wolfje)
* Fixed character styles/gender not being saved properly on first login while SSC is on (@WhiteXZ)
* Added a PlayerPermission hook fired whenever a permission check involving said player occurs (when the new TSPlayer.HasPermission method is called) (@Enerdy)
* Resolved an issue where martian invasions and eclipses would have empty messages if AnonymousBossInvasions was set to true (@WhiteXZ)
* Added an optional `slime` parameter to the `rain` command, allowing slime rain to be started and stopped. New syntax is `rain [slime] <start/stop>` (@WhiteXZ)
* Fixed performance issues due to concurrent dictionary access in TSPlayer (@CoderCow)
* Added an ID property to Regions (@WhiteXZ)
* Fixed an issue where region sizes were calculated incorrectly (@WhiteXZ)
* Fixed a bug in RegionManager preventing regions adding correctly (@pink_panther)
* Fixed another bug in RegionManager preventing regions adding correctly (@WhiteXZ)
* Fixed a routing issue with the `/v2/token/create` REST endpoint
* Removed the `/token/create` REST endpoint. `/v2/token/create` should be used instead.

## TShock 4.3.12

* Fixed issues with TSPlayer.SetTeam not working (@WhiteXZ)
* Fixed /butcher not killing bosses in expert difficulty (@WhiteXZ)
* API: Deprecated PacketBufferer (now obviated by SendQ) (@WhiteXZ)
* API: Building on Windows no longer breaks traps (@Wolfje)
* Fixed bombs, dynamite, and sticky bombs (@Wolfje)
* Removed spammy messages from OnSecondUpdate that confused some server owners (@Wolfje)
* Rewrote some stat tracker code to send actually relevant data to the stats server (@Cleant / George from Multiplay UK)
* Added an opt-out command line switch to disable the stat tracker (--stats-optout) (@Cleant / George from Multiplay UK)
* Added a unique provider token which can be passed to the stat tracker (--provider-token [token]) for tracking servers from the same GSP. (@Cleant / George from Multiplay UK)

## TShock 4.3.11

* This release is actually 4.3.10, but was ticked extra due to a version issue on gen-dev prior to master push.

## TShock 4.3.10

This version features a drop-in tile replacement system by @Wolfje that reduces RAM requirements
by up to 70% on all worlds and CPU requirements up to 10% in the running process.

* Large worlds: from 700MB-1GB -> ~325MB
* Medium worlds: from 500MB -> ~200MB
* Small worlds: from 400MB -> ~125MB

Other notable changes include:

* API: **Drop-in tile storage replacement system** (@Wolfje)
* API: Fixed some possible packet leaks in sendq (@Wolfje)
* API: APIVersion 1.22
* API: Added crash protection around malicious and/or invalid packets (@Wolfje)
* API: Fixed worlds not loading sometimes (@tysonstrange)
* API: Fixed living leaf walls not working as housing
* Fixed an issue preventing some players from joining when the world is saving (@Wolfje)
* Fixed an issue adding a ban on a player who has previously been banned (@Wolfje)
* Fixed /invade martian (@Wolfje)
* Fixed target dummies not working properly (@WhiteXZ)
* Added a config option (DisableSecondUpdateLogs) to prevent log spam from OnSecondUpdate() (@WhiteXZ)
* Added RESTful API login rate limiting (@George)
* Added config options (MaximumRequestsPerInterval, RequestBucketDecreaseIntervalMinutes, LimitOnlyFailedLoginRequests) for rate limiting (@George)
* **DEPRECATION**: Deprecated Disable(string, bool) and added Disable(string, DisableFlags). Please update your plugins accordingly (@WhiteXZ)
* Fixed Halloween and Christmas events not working properly (@TomyLobo)
* Fixed the demon heart's extra accessory slot not working correctly in SSC (@WhiteXZ)
* Fixed gender-changing potions not working correctly in SSC (@hastinbe)
* Fixed IP bans not working correctly (@hastinbe)
* Fixed /reload not using the correct permission (@WhiteXZ)
* Fixed TSPlayer.ActiveChest not being tracked correctly resulting in item dupes while disabled (@WhiteXZ)
* /reload now reloads tile and projectile bans

## TShock 4.3.8
* API: Update to Terraria 1.3.0.8 (@Patrikkk)
* **API: Added a crash reporter which collects memory dumps on Windows** (@Wolfje)
* API: New commandline param: `-crashdir` - Writes crash reports to the specified directory (@Wolfje)
* API: Sendq now doesn't disconnect people when it cant send a packet (@Wolfje)
* API: Fixed more crashes on disconnect in sendq (@Wolfje)
* API: Now ignores unknown server packets (@Wolfje)
* API: Potentially removed arithmetic overflows in server (@Wolfje)

### Using the Crash Reporter

TShock now has a crash reporter built in which writes crash logs to the `crashes` directory
in the event of a catastrophic failure.  **To change where TShock writes its crash logs,
specify the `-crashdir` parameter on the command line**.

1. In the event of a crash, look for a file called `crash_xxxx.zip` in the `crashes` directory
2. Upload the file somewhere, beware the crash file may be quite large (>100MB), anywhere like google drive, dropbox or mega will be fine
3. Post a link to the crash with reproduction steps in the TShock support forum

Alternatively, if you do not want to report the crash, just delete the file.

## TShock 4.3.7

* Auth system kicks players if system is disabled. (@nicatronTg)
* Fixed /login permitting multiple logins without a logout in between. (@nicatronTg)
* Allow[Hallow/Corruption/Crimson]Creep in config now work. (@WhiteXZ)
* API: Treasure bags are now named properly. (@WhiteXZ)
* API: Clients no longer close on disconnect. (@Wolfje)
* API: Add server broadcast hook. (@Patrikk)
* API: Fixed pressure plate hook triggering multiple times. (@Patrikk)
* API: Fixed issues with SendQ writes failing. (@Wolfje)
* API: Version tick to 1.21

## TShock 4.3.6

* API: NPCs shoot the right way (@WhiteXZ)
* API: The server config file works correctly with priority and port (@Patrikkk)
* API: Removed support for favorites and removed JSON dependencies. (@Enerdy)
* API: Removed support for clouds. (@Enerdy)
* API: Fixed a whole lot of bugs with wiring, and in general re-wrote some core bits that were bugged. (@WhiteXZ)
* API: Fixed projectile AI bugs. (@AndrioCelos)
* API: Fixed world saving problems. (WhiteXZ)
* API: Fixed server not accepting more connections once max slots was filled. (@WhiteXZ)
* API: Removed startup parameters and moved them to TShock. (@Cleant)
* API: Item.SetDefaults() no longer kills some tools. (@Enerdy)
* API: Restored chat bubbles. (@WhiteXZ)
* API: Updated to 1.3.0.6. (@Enerdy & @Patrikkk)
* API: Lots and I mean lots of network improvements in the SendQ department. (@tylerjwatson)
* API: Added NpcLootDrop and DropBossBag hooks. (@Patrikkk)
* API: Fixed hook: NpcTriggerPressurePlate (@Patrikkk)
* API: Fixed hook: ProjectileTriggerPressurePlate (@Patrikkk)
* API: Fixed hook: ItemSetDefaultsString (@Patrikkk)
* API: Fixed hook: ItemSetDefaultsInt (@Patrikkk)
* API: Fixed hook: ItemNetDefaults (@Patrikkk)
* API: Fixed hook: GameStatueSpawn (@Patrikkk)
* API: Fixed hook: NpcNetDefaults (@Patrikkk)
* API: Fixed hook: NpcNetSetDefaultsString (@Patrikkk)
* API: Fixed hook: NpcNetSetDefaultsInt (@Patrikkk)
* API: Fixed hook: NpcSpawn (@Patrikkk)
* API: Fixed hook: NpcTransformation (@Patrikkk)
* API: Fixed hook: NpcStrike (@Patrikkk)
* API: Updated AssemblyInfo to 1.3.0.6. (@nicatronTg)
* API: Moved to .NET Framework 4.5. (@tylerjwatson)
* API: Dedicated server input thread doesn't run if input is redirected/piped. (@tylerjwatson)
* API: Wiring.cs methods are now public. (@Stealownz)
* API: Added PlayerTriggerPressurePlate hook. (@Patrikkk)
* API: API Version Tick to 1.20.
* The config option disabling the DCU has been deprecated and will be removed in a future release. (@nicatronTg)
* Fixed bubble tile triggering noclip checks. (@Enerdy)
* Updated projectile handling in GetDataHandlers. (@WhiteXZ)
* Fixed issue #992. (@WhiteXZ)
* Teleport handler now handles wormholes. (@WhiteXZ)
* Fixed tall gates and trap doors (issue #998). (@WhiteXZ)
* Added monoliths to orientable tiles (issue #999). (@WhiteXZ)
* Fixed vortex stealth armor (issue #964). (@WhiteXZ)
* Added moon lord to spawn boss. (@WhiteXZ)
* Fixed serverpassword syntax error error message. (@JordyMoos)
* Fixed issue #1019. (@WhiteXZ)
* Fix: Region protection prevents placement of objects. (@Patrikkk)
* Moved all startup parameters to TShock. (@Cleant)
* Fix: Target dummies are no longer butchered. (@Denway)
* Added projectile 465 to the ignore list, which fixes some other issues. (@Enerdy)
* Fix: Logging out is now safe with SSC (/logout) (issue #1037). (@WhiteXZ)
* API/TShock: Removed -world parameter from TShock, put it back in the API. (@tylerjwatson)

## TShock 4.3.5

* Fix HandleSpawnBoss, and as a result the spawnboss command and boss spawning items. (@Ijwu)
* Rewrite SendQ for more network stack improvements (@tylerjwatson)
* Update to Terraria 1.3.0.5 (@Patrikkk)

## TShock 4.3.4

* Fix invasion progress messages (@WhiteXZ)
* Completely rewrite SendQ to have less deadlocks (@tylerjwatson)

## TShock 4.3.3

* Fix dihydrogen monoxide (@tylerjwatson)
* Whitelist another boss projectile (@Patrikkk, @WhiteXZ)

## TShock 4.3.2

* Fixed the issue where using the Super Absorbent Sponge would disable users (@WhiteXZ)
* Fixed an issue in NetGetData where e.Length - 1 would be -1 (@WhiteXZ)
* Fixed /who -i and /userinfo (@Enerdy)
* API: OnRegionEntered hook now returns the region entered (@Patrikkk)
* Support for Terraria 1.3.0.4 (@nicatronTg)
* Fixed dressers being unbreakable. (@nicatronTg)
* Fixed wall placement mechanics (@nicatronTg, @Ijwu, @WhiteXZ)
* Fixed Moon Lord projectiles disabling players (@k0rd, @nicatronTg)
* Fixed several potential crashes in server (@Patrikkk)
* Fixed -autocreate command line argument (@WhiteXZ, @nicatronTg)
* Added more world data to world load menu (@WhiteXZ)
* Moved server password to TShock config (@Enerdy)
* Fixed world delete in server (@benjiro)
* Fixed disappearing NPCs (@WhiteXZ)
* Added much more performant code, SendQ, to server module. Reduces downstream network overhead by at least 40% (@tylerjwatson)
* API: Updated TSPlayer.Disable to use new buffs (@Enerdy)
* Updated default max damage & projectile damage to 1,175 (based on 625 people)
* Fixed support for SSC (@WhiteXZ)

## TShock 4.3.1

* Fixed a bug where /user group failing would output no error. (@nicatronTg)
* Fixed a bug where /user group would fail. @(Enerdy)
* Added the ability to disable backup autosave messages. (@nicatronTg)
* Fixed /buff malfunctioning when entering an invalid buff name. (@Enerdy)
* Fixed projectiles 435-438 (martian invasion) freezing everyone under certain conditions. (@Enerdy)
* DisableTombstones now works properly with the new golden gravestones. (@Enerdy)
* REST module now properly catches exceptions during Start(). (@Patrikkk)
* Added /expert command to toggle expert mode. (@WhiteXZ)
* Fixed pirate invasions. (@patrik)
* Fixed worldinfo packet. (@WhiteXZ)
* Fixed server passwords. (@Enerdy)

## TShock 4.3.0.0

* API: Modifed NetItem so that it's actually useful. (@MarioE)
* Updated prebuilts (SQLite, JSON, MySQL) to latest versions. (@nicatronTg)
* Added a minimum password length to prevent blank passwords. (@nicatronTg)
* Modified item ban checks to provide which item is disabling a player in the logs. (@Enerdy)
* API: Modified TSPlayer to store a user, and deprecated calls to TSPlayer.User.ID. (@WhiteXZ)
* Modified chat color specs in config file to be int arrays rather than floats. (@nicatronTg)
* Modified verbiage for ```/auth``` and ```/auth-verify``` to make it clearer how they operate. (@nicatronTg)
* API: Added fuzzy name searching for users. (@WhiteXZ)
* API: Fixed ```OnPlayerLogout``` not being fired when a player disconnects. (@nicatronTg)
* API: Deprecated ```ValidString``` and ```SanitizeString``` methods in Utils. (@nicatronTg)
* Added BCrypt password hashing and related systems for it. BCrypt replaces the old system using non-password hashing algorithms for storing passwords. It breaks implementations of the login code that were manually recreated, but is otherwise seamless in transition. (@nicatronTg)
* API: Added ```User.VerifyPassword(string password)``` which verifies if the user's password matches their stored hash. It automatically upgrades a users' password to BCrypt if called and the password stored is not a BCrypt hash. (@nicatronTg)
* API: Deprecated ```Utils.HashPassword``` and related password hashing functions as those are no longer needed for plugin access. (@nicatronTg)
* Fixed ```UseServerName``` config option so that it correctly sends the config server name any time that Main.WorldName is used. (@Olink)
* Fixed a bug where people could ban themselves. (@nicatronTg)
* Fixed a bug where banning a player who never logged in caused problems. (@nicatronTg)
* Terraria 1.3.0.3 support.<|MERGE_RESOLUTION|>--- conflicted
+++ resolved
@@ -13,7 +13,7 @@
   * If there is no section called "Upcoming changes" below this line, please add one with `## Upcoming changes` as the first line, and then a bulleted item directly after with the first change.
 
 ## Upcoming changes
-* This could be you!
+* Improved `/login` related error messages and made the `/register` process more friendly for players new to TShock. (@moisterrific)
 
 ## TShock 4.5.5
 * Changed the world autosave message so that it no longer warns of a "potential lag spike." (@hakusaro)
@@ -35,16 +35,12 @@
 * Added `summonboss` permission check for Prismatic Lacewing. Players who do not have said permission will be unable to kill this critter, as it will summon the Empress of Light. Also added support for the `AnonymousBossInvasions` config option, if this is set to `false` it will now broadcast the name of the player who summoned her. (@moisterrific)
 * Added `ForceTime` config setting check for Enchanted Sundial usage. If `ForceTime` is set to anything other than `normal`, Sundial use will be rejected as this would lead to very janky game behavior. Additionally, players with `cfgreload` permission will be advised  to change it back to `normal` in order to use sundial. (@moisterrific, @bartico6)
 * Added `%onlineplayers%` and `%serverslots%` placeholders for MOTD. The default MOTD message was also updated to use this. (@moisterrific, @bartico6)
-<<<<<<< HEAD
-* Improved `/login` related error messages and made the `/register` process more friendly for players new to TShock. (@moisterrific)
-=======
 * Fixed Bouncer inconsistently using `TilePlacementValid` when validating tile coordinates, which could cause a DoS attack due to unexpectedly large world framing. The list below shows the corrected methods within Bouncer. This was assigned [GHSA-jq4j-v8pr-jv7j](https://github.com/Pryaxis/TShock/security/advisories/GHSA-jq4j-v8pr-jv7j). (@drunderscore)
   * `OnTileEdit`: The check was moved to be the first, and will no longer `SendTileSquare` upon failure.
   * `OnPlaceObject`: The check was moved to be the first, and will no longer `SendTileSquare` upon failure.
   * `OnPlaceTileEntity`: The check was newly added.
   * `OnPlaceItemFrame`: The check was newly added.
   * `OnFoodPlatterTryPlacing`: The check was newly added.
->>>>>>> 59f7ea02
 
 ## TShock 4.5.4
 * Fixed ridiculous typo in `GetDataHandlers` which caused TShock to read the wrong field in the packet for `usingBiomeTorches`. (@hakusaro, @Arthri)
