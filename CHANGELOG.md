# TShock for Terraria

This is the rolling changelog for TShock for Terraria. Use past tense when adding new entries; sign your name off when you add or change something. This should primarily be things like user changes, not necessarily codebase changes unless it's really relevant or large.

## How to add a changelog entry
* Put your entry in terms of what you changed in the past mood. For example: "Changed the world by adding new grommets."
  * Not "fix" or "change".
  * The entry must start with a verb.
  * End your sentence with a period.
  * Write in complete sentences that are understandable by anyone who does not have experience programming, unless the change is related to programming.
  * Do not insert tabs into this file, under any circumstances, ever.
  * Do not forget to sign every line you change with your name. (@hakusaro)
  * If there is no section called "Upcoming changes" below this line, please add one with `## Upcoming changes` as the first line, and then a bulleted item directly after with the first change.

## Upcoming changes
* Fixed SendTileRectHandler not sending tile rect updates like Pylons/Mannequins to other clients. (@Stealownz)
<<<<<<< HEAD
* Added a notification message and silent command support for permanently changing a target player's user group. Now players who received a group change will be notified of their new group if they are currently online. (@moisterrific, @QuiCM)
=======
* Fix some typos that have been in the repository for over a lustrum. (@Killia0)
>>>>>>> 3ba1e741

## TShock 4.5.5
* Changed the world autosave message so that it no longer warns of a "potential lag spike." (@hakusaro)
* Added `/slay` as an alias for `/kill` to be more consistent with other server mods. (@hakusaro)
* Added `/god` as an alias for `/godmode` to be more consistent with other server mods. (@hakusaro)
* Fixed ridiculous typo in `Amethyst Gemtree` text. (@hakusaro)
* Fixed `CTRL + C` / interactive console interrupt not safely shutting down the server. Now, interrupts will cause a safe shutdown (saving the world and disconnecting all players before fully shutting down). Previously, interrupts caused an unsafe shutdown (not saving the world). (@hakusaro)
* Changed "success message" color to `Color.LimeGreen` instead of `Color.Green`. `Color.Green` looks ugly. `Color.LimeGreen` looks less ugly but isn't as offensively bright as pure green. (@hakusaro)
* Changed the default respawn timer to 10 seconds, so as to not desynchronize from the game by default. (@hakusaro)
* Fixed `/home` allowing players to bypass the respawn timer. (@hakusaro, @moisterrific, @Arthri)
* Added the config option `SuppressPermissionFailureNotices`. When set to `true`, the server will not send warning messages to players when they fail a build permission check from `TSPlayer.HasBuildPermission` (even if `shouldWarnPlayer` is set to true. (@hakusaro)
* Fixed `/warp send` failing a nullcheck if the warp didn't exist. The previous behavior may have always been buggy or broken. In other words, sending someone to a warp that doesn't exist should result in a nicer error. (@hakusaro, @punchready)
* Fixed `/group del` allowing server operators to delete the default group that guests are put into. This is a really critical group and the server doesn't behave correctly when it happens. As a result, it's better to prevent this from happening than not. Additionally, `GroupManagerException`s will be thrown if this is attempted programmatically. Finally, if the exception is thrown in response to `/group del` (or if any other exception is thrown that the command handler can handle), the stack trace will no longer be present. Fixes [#2165](https://github.com/Pryaxis/TShock/issues/2165). (@hakusaro, @DeveloperLuxo, @Rozen4334, @moisterrific, @bartico6, @Quinci135)
* Removed the old `ConfigFile` class. If you are updating a plugin, you should use `TShock.Config.Settings` instead of the accessor you were using. This is typically a really easy change. For most plugin authors, updating to the new config format is as simple as changing the reference to the old static config to point to the new location. If you were using this for your own configs, you should swap to using a `IConfigFile` (see `TShockAPI.Configuration.ConfigFile`). (@hakusaro, @bartico6)
* Added `Main.worldPathName` to `/worldinfo` command. Now, if you need to see what the location on disk for your world file is, you can simply run `/worldinfo` to find out. This is particularly helpful on Linux and macOS, where the world path isn't obvious. (@hakusaro)
* Correct rejection message in LandGolfBallInCupHandler to output the proper expected player id. (@drunderscore)
* Clarified the error mesage that the console is presented if a rate-limit is reached over REST to indicate that "tokens" actually refers to rate-limit tokens, and not auth tokens, and added a hint as to what config setting determines this. (@hakusaro, @patsore)
* Fixed an issue where, when the console was redirected, input was disabled and commands didn't work, in TSAPI. You can now pass `-disable-commands` to disable the input thread, but by default, it will be enabled. Fixes [#1450](https://github.com/Pryaxis/TShock/issues/1450). (@DeathCradle, @QuiCM)
* Added `summonboss` permission check for Prismatic Lacewing. Players who do not have said permission will be unable to kill this critter, as it will summon the Empress of Light. Also added support for the `AnonymousBossInvasions` config option, if this is set to `false` it will now broadcast the name of the player who summoned her. (@moisterrific)
* Added `ForceTime` config setting check for Enchanted Sundial usage. If `ForceTime` is set to anything other than `normal`, Sundial use will be rejected as this would lead to very janky game behavior. Additionally, players with `cfgreload` permission will be advised  to change it back to `normal` in order to use sundial. (@moisterrific, @bartico6)
* Added `%onlineplayers%` and `%serverslots%` placeholders for MOTD. The default MOTD message was also updated to use this. (@moisterrific, @bartico6)
* Fixed Bouncer inconsistently using `TilePlacementValid` when validating tile coordinates, which could cause a DoS attack due to unexpectedly large world framing. The list below shows the corrected methods within Bouncer. This was assigned [GHSA-jq4j-v8pr-jv7j](https://github.com/Pryaxis/TShock/security/advisories/GHSA-jq4j-v8pr-jv7j). (@drunderscore)
  * `OnTileEdit`: The check was moved to be the first, and will no longer `SendTileSquare` upon failure.
  * `OnPlaceObject`: The check was moved to be the first, and will no longer `SendTileSquare` upon failure.
  * `OnPlaceTileEntity`: The check was newly added.
  * `OnPlaceItemFrame`: The check was newly added.
  * `OnFoodPlatterTryPlacing`: The check was newly added.

## TShock 4.5.4
* Fixed ridiculous typo in `GetDataHandlers` which caused TShock to read the wrong field in the packet for `usingBiomeTorches`. (@hakusaro, @Arthri)
* Fixed torchgod settings to include whether or not torchgod has been fought by the player before and respect `usingBiomeTorches` setting. (@Quinci135)
* Fixed /worldmode not synchronising data to players after updating the world state (@bartico6, @Arthri)
* Added `OnSendNetData` hook to TSAPI, which enables developers to intercept traffic being sent from the server to clients using the new NetPacket protocol. (@Stealownz)
* Fixed false positive `OnNPCAddBuff` detection when throwing rotten eggs at town NPCs while wearing Frost armor set. (@moisterrific)
* Moved the emoji player index check into a new class of handlers called `IllegalPerSe`, which is designed to help isolate parts of TShock and make it so that "protocol violations" are treated separately from heuristic based anti-cheat checks. (@hakusaro)
* Changed `TSPlayer.FindByNameOrID` so that it will continue searching for players and return a list of many players whem ambiguous matches exist in all cases. Specifically, this avoids a scenario where a griefer names themselves `1` and is difficult to enact justice on, because their name will not be found by the matching system used to kick players. To help with ambiguity, this method now processes requests with prefixes `tsi:` and `tsn:`. `tsi:[number]` will process the search as looking for an exact player by ID. `tsn:` will process the search as looking for an exact name, case sensitive. In both cases, the system will return an exact result in the "old-style" result, i.e., a `List<TSPlayer>` with exactly one result. For example, `/kick tsid:1` will match the player with the ID `1`. `/kick tsn:1` will match the username `1`. In addition, players who attempt to join the server with the name prefixes `tsn:` and `tsi:` will be rejected for having invalid names. (@hakusaro, @Onusai)
* Added warnings for conditions where a password is set at runtime but can be bypassed. The thinking is that if a user sets a password when they're booting the server, that's what they expect to be the password. The only thing is that sometimes, other config options can basically defeat this as a security feature. The goal is just to communicate more and make things clearer. The server also warns users when UUID login is enabled, because it can be confusing and insecure. (@hakusaro, @Onusai)
* Fixed Torch God's Favor biome torch placement being rejected by the server. (@moisterrific)
* Changed backups created by the backup manager to use ISO8601-style timestamps. I say "style" because it's impossible to implement ISO8601 or RFC3389 dates in a filename on most modern filesystems. So instead of the proper ISO separators, we've got dashes and dots. (@hakusaro, change sponsored by @drunderscore)
* Added hook for `OnDoorUse` (`DoorUse`) and associated `DoorUseEventArgs` fired when a door is used. Also added `GetDataHandlers.DoorAction` enum for determining the action of a door. (@hakusaro)
* Disallowed loading of the AutoRegister plugin version 1.2.0 or lower. Versions of this plugin at or equal to 1.2.0 use low entropy material to create passwords. This effectively means that it's possible for any user to be easily impersonated on a server running AutoRegister by simply convincing a user to join a malicious server, even when UUID login is disabled. This was assigned [GHSA-w3h6-j2gm-qf7q](https://github.com/Pryaxis/Plugins/security/advisories/GHSA-w3h6-j2gm-qf7q). (@hakusaro)
* Disallowed loading of another plugin due to [security issue GHSA-qj59-99v9-3gww](https://github.com/Pryaxis/Plugins/security/advisories/GHSA-qj59-99v9-3gww). Due to the importance of this issue and severity, information is not available in the changelog. Information will be available [June 8th, 2021, at 12:00 MDT](https://time.is/1200PM_8_June_2021_in_Littleton?GHSA-qj59-99v9-3gww_information_release). (@hakusaro)

## TShock 4.5.3
* Added permissions for using Teleportation Potions, Magic Conch, and Demon Conch. (@drunderscore)
  * `tshock.tp.tppotion`, `tshock.tp.magicconch`, and `tshock.tp.demonconch` respectively.
* Updated HealOtherPlayer damage check to make more sense by respecting `ignoredamagecap` permission. (@moisterrific)
* Added preliminary support for Terraria 1.4.2.3 (@moisterrific, @Moneylover3246, @DeathCradle)
* Added celebration mk2 explosive to explosives ItemID set in TSAPI. Solves #2304. (@Quinci135)
* TShock now writes its log files to the `logs` folder inside the `tshock` folder by default, as opposed to just the `tshock` folder. (@QuiCM)
* The default MOTD is now prettier. The MOTD format can now contain `%specifier%` to send the command specifier. (@moisterrific)
* The buff commands now support `-1` as a time option to set buffs that last 415 days (the maximum buff time the game supports). (@moisterrific)
* TShock defaults to saving backups every 10 minutes, and defaults to keeping backups for 4 hours. (@hakusaro)
* Updated SSC bypass messaging. Now, when you connect, you're told if you're bypassing SSC. Console logging has been improved to warn when players are not being saved due to the bypass SSC permission. To turn this warning off, change `WarnPlayersAboutBypassPermission` to `false` in the `sscconfig.json` file. (@hakusaro)
* Fix oversight & exploit allowing specially crafted SendTileRectangle packets to perform large-scale world griefing. In addition, `NetTile.Slope` is now the native value (byte), and accessor methods `Slope1`, `Slope2`, and `Slope3` can be used to get the old style of values out. `HalfBrick` and `Actuator` were removed from `NetTile` because these were initialized to zero and never changed or used. (@bartico6)

## TShock 4.5.2
* Added preliminary support for Terraria 1.4.2.2. (@hakusaro)
* Removed `/ungodme` and godmode warning (no longer necessary). Also, godmode now supports silent commands. (@hakusaro)
* Added permission 'tshock.rest.broadcast' to the /v2/server/broadcast REST endpoint. (@TheBambino)

## TShock 4.5.1
* Fixed server crash from `/v2/players/list` & other parameterised REST endpoints. (@QuiCM, reported by @ATFGK)
* Added handling to the PlayerChat hook event. (@QuiCM - Thanks for the suggestion @Arthri)
* Changed the spawnboss command to support silent command specifiers. (@QuiCM, suggested by @nojomyth-dev)
* Updated /godmode to use Journey Mode's Godmode power instead of healing on damage. (requested by @tlworks, backported by @bartico6, implemented preemptive bugfix for creative powers mentioned by @Stealownz)
* Fixed /r attempting to send messages to players that have since disconnected. (@bartico6, reported by @Arthri)
* Added ban ticket ID to ban messages (@QuiCM, suggested by @Bippity)
* Refactored /wallow command. /reply no longer bypasses /wallow (@QuiCM)

## TShock 4.5.0.1
* Fixed conversion from old to new ban system for MySQL hosted ban databases. (@DeathCradle, @ATFGK)
* Fixed wrong identifier used for UUID bans. (@DeathCradle, @ATFGK)
* Fixed conversion from sqlite bans due to locking issue. (@DeathCradle, @Kojirremer)

## TShock 4.5.0
* Updated OTAPI and TSAPI to Terraria 1.4.2.1. (@Stealownz, @DeathCradle)
* Updated TShock with preliminary protocol support for Terraria 1.4.2.1. (@Stealownz)

## TShock 4.4.0 (Pre-release 16)
* Patched protocol issue. Thanks to Off (@tlworks) and @bartico6 for contributions, including packet captures, packet analysis, exploit proof-of-concept testing, patch testing, and detailed reproduction steps. (@hakusaro)
* Disabled debug by default. (@hakusaro)
* Changed "WinVer" field in `/serverinfo` to "Operating System". (@Terrabade)
* Rewritten `/grow`, added every default tree type & changed the default help response. (@Nova4334)
  * Added a new permission: `tshock.world.growevil` to prevent players to grow evil biome trees, these trees spawn with evil biome blocks below them.
* Introduced `/wallow` to disable or enable recieving whispers from other players. (@Nova4334)
* Removed stoned & webbed from disabled status (@QuiCM)
* Fix -forceupdate flag not forcing updates (@Quake)

## TShock 4.4.0 (Pre-release 15)
* Overhauled Bans system. Bans are now based on 'identifiers'. (@QuiCM)
  * The old Bans table (`Bans`) has been deprecated. New bans will go in `PlayerBans`. Old bans will be converted automatically to the new system.
  * All old ban routes in REST are now redirected. Please use `/v3/bans/*` for REST-based ban management.
  * TShock recognizes and acts upon 4 main identifiers: UUID, IP, Player Name, Account name. This can be extended by plugins. New identifiers can be added to the `ban help identifiers` output by registering them in `TShockAPI.DB.Identifier.Register(string, string)`
  * By default, bans are no longer removed upon expiry or 'deletion'. Instead, they remain in the system. A new ban for an indentifier can be added once an existing ban has expired.
* Server Console now understands Terraria color codes (e.g., `[c/FF00FF:Words]`) and prints the colored text to the console. Note that console colors are limited and thus only approximations. (@QuiCM)
* Fixed a bug in `/sudo` that prevented quoted arguments being forwarded properly. Example: `/sudo /user group "user name" "user group"` should now work correctly. (@QuiCM)
* Shutting down the server should now correctly display the shutdown message to players rather than 'Lost connection'. (@QuiCM)
* For developers: TShock now provides `IConfigFile<TSettings>` and `ConfigFile<TSettings>` under the `TShockAPI.Configuration` namespace. No more needing to copy/pasting the same Read/Write code for your plugin configs. (@QuiCM)
  * `ConfigFile<TSettings>` implements `Read` and `Write` for you.
  * Check `TShockConfig` and `ServerSideConfig` for examples on how to use.
* Added URI un-escaping on all inputs into REST. (@QuiCM)
* Attempt to fix platinum coin pickup dupe. (Thanks @Quinci135)

## TShock 4.4.0 (Pre-release 14)
* Terraria v1.4.1.2 (Thanks @Patrikkk and @DeathCradle <3)
* Added Torch God's Favor support in SSC. (@Stealownz)
* SendTileSquare is now SendTileRect and can now send rectangles instead of squares. This is a breaking change (@QuiCM)
* Destroying protected tiles underneath a tile object no longer causes the tile object to disappear for the client (@QuiCM)
* 'RegionProtectGemLocks' config option now works correctly. Gems can now be placed in Gem Locks while this option is enabled (@QuiCM)

## TShock 4.4.0 (Pre-release 13)
* Terraria v1.4.1.1
* Added Gravedigger's Shovel support. (@Zennos)
* You can now start up multiple TShock servers at once without getting a startup error. (@ZakFahey)
* Updated bouncer to include new Magma Stone, Frost Armor, and Spinal Tap inflicted npc debuffs to bouncer. (@Quinci135)

## TShock 4.4.0 (Pre-release 12)
* Fixed various bugs related to Snake Charmer's Flute. (@rustly)  
  * The entirety of the snake now places.  
  * The old snake now removes when placing a new snake.
  * Players are no longer disabled for breaking TilePlace/TileKill thresholds when modifying snakes.  
* Prevented players from seeing the npc spawnrate change permission error on join. (@rustly)
* Installed new sprinklers!
* Organized parameters by category and relevance in the `config.json` file. (@kubedzero)
* Fixed multiple holes in Bouncer OnTileData. (@Patrikkk, @hakusaro)
  * Issue where players could replace tiles with banned tiles without permission. 
  * Including replace action in TilePlace threshold incrementation, so players cannot bypass the threshold while replacing tiles/walls.
  * Including check for maxTileSets when player is replacing tiles, so players cannot send invalid tile data through the replace tile action.
  * Including a check for ReplaceWall when the tile is a Breakable/CutTile.
* Adding checks in Bouncer OnNewProjectile (@Patrikkk):
  * For valid golf club and golf ball creation.
  * Renamed stabProjectile to directionalProjectile for a more accurate naming.
  * Adding staff projectiles to the directionalProjectiles Dictionary to include staffs in the valid projectile creation check.
  * Adding GolfBallItemIDs list in Handlers.LandGolfBallInCupHandler.cs
* Fixed an issue in the SendTileSquare handler that was rejecting valid tile objects. (@QuiCM)
* Fixed the issue where players were unable to place regular ropes because of the valid placement being caught in Bouncer OnTileEdit. (@Patrikkk)
* Added pet license usage permissions to `trustedadmin` and `owner` groups. Do note that this has a high network usage and can be easily be abused so it is not recommended to give out this permission to lower level groups. (@moisterrific) 
* Removed checks that prevented people placing personal storage tiles in SSC as the personal storage is synced with the server. (@Patrikkk)
* Cleaned up a check in Bouner OnTileEdit where it checks for using the respective item when placing a tile to make it clearer. This change also fixed the issue in a previous commit where valid replace action was caught. Moved the check for max tile/wall types to the beginning of the method. (@Patrikkk)
* Improved clarity for insufficient permission related error messages. (@moisterrific)
* Removed redundant Boulder placement check that prevented placing chests on them, as it is no longer possible to place a chest on a boulder, so nothing crashes the server. "1.2.3: Boulders with Chests on them no longer crash the game if the boulder is hit." (@kevzhao2, @Patrikkk)
* `/itemban` - `/projban` - `/tileban` - Added a `default:` case to the commands so an invalid subcommand promts the player to enter the help subcommand to get more information on valid subcommands. (@Patrikkk)
* `/world` - Renamed to /worldinfo to be more accurate to it's function. Command now displays the world's `Seed`. Reformatted the world information so each line isn't repeatedly starting with "World". (@Patrikkk)
* `/who` - Changed the display format of the online players when the `-i` flag is used. From `PlayerName (ID: 0, ID: 0)` to `PlayerName (Index: 0, Account ID: 0)` for clarification. (@Patrikkk)
* Added DisplayDollItemSync event. An event that is called when a player modifies the slot of a DisplayDoll (Mannequin). This event provides information about the current item in the displaydoll, as well as the item that the player is about to set. (@Patrikkk)
* Added DisplayDollItemSyncHandler, which checks for building permissions of the player at the position of the DisplayDoll. (If they do not have permissions, it means they are hacking as they could not even open the doll in the first place.) (@Patrikkk)
* Added RequestTileEntity packet handling. (@Patrikkk)
  * Implemented the OnRequestTileEntityInteraction even hook in GetDataHandler. (@Patrikkk)
  * Created RequestTileEntityInteractionHandler which checks for building permissions when the player is attempting to open a display doll (Mannequin) or a Hat Rack. This now prevents players from opening a Mannequin or a Hat Rack if they have no building permissions at the position of these tile entities. As of 1.4.0.5, these are the only two items that use this packet. (@Patrikkk)

## TShock 4.4.0 (Pre-release 11)
* Added new permission `tshock.tp.pylon` to enable teleporting via Teleportation Pylons (@QuiCM)
* Added new permission `tshock.journey.research` to enable sharing research via item sacrifice (@QuiCM)
* Add Emoji event to GetDataHandler. This packet is received when a player tries to display an emote. (@Patrikkk)
  * Added EmojiHandler to handle an exploit. Adding `tshock.sendemoji` permission and checks. Added this permission to guest group by default. (@Patrikkk)
* Handled SyncCavernMonsterType packet to prevent an exploit where players could modify the server's cavern monster types and make the server spawn any NPCs - including bosses - onto other players. (@Patrikkk)
* Added LandGolfBallInCup event which is accessible for developers to work with, as well as LandGolfBallInCup handler to handle exploits where players could send direct packets to trigger and imitate golf ball cup landing anywhere in the game world. Added two public lists in Handlers.LandGolfBallInCupHandler: GolfBallProjectileIDs and GolfClubItemIDs. (@Patrikkk)
* Added SyncTilePicking event. This is called when a player damages a tile. Implementing SyncTilePickingHandler and patching tile damaging related exploits. (Preventing player sending invalid world position data which disconnects other players.)
* Fixed the issue where mobs could not be fished out during bloodmoon because of Bouncer checks. (@Patrikkk)
  * Fixed the issue where certain fishing rods could not fish out NPCs due to a Bouncer check. (@Patrikkk)
* Update for OTAPI 2.0.0.37 and Terraria 1.4.0.5. (@hakusaro, @Patrikkk)
* Added additional config options for automatically kicking clients from the server upon breaking anti-cheat thresholds. (@moisterrific)
* Added pylon teleportation permission to default group, added `/spawn` permission to admin group, added the new journey mode research permission to trustedadmin, and moved all previous journey mode permissions from owner to trustedadmin. (@moisterrific)

## TShock 4.4.0 (Pre-release 10)
* Fixed all rope coils. (@Olink)
* Fixed a longstanding issue with SendTileSquare that could result in desyncs and visual errors. (@QuiCM)
* Fixed placement issues with Item Frames, Teleportation Pylons, etc. (@QuiCM)
* Fixed doors, and they are good now for real probably. (@QuiCM, @Hakusaro, @Olink)
* Bumped default max damage received cap to 42,000 to accommodate the Empress of Light's instant kill death amount. (@hakusaro, @moisterrific, @Irethia, @Ayrawei)
* Updated `/spawnboss` command to include Empress of Light, Queen Slime, and other additional bosses that have a health bar. (@moisterrific)

## TShock 4.4.0 (Pre-release 9)
* Fixed pet licenses. (@Olink)
* Added initial support for Journey mode in SSC worlds. (@Olink)
* Made TShock database MySQL 8 compatible by escaping column names in our IQueryBuilder code. (Name `Groups` is a reserved element in this version, which is used in our `Region` table.) (@Patrikkk)
* Reintroduced `-worldselectpath` per feedback from @fjfnaranjo. This command line argument should be used to specify the place where the interactive server startup will look for worlds to show on the world select screen. The original version of this argument, `-worldpath`, was removed because several game service providers have broken configurations that stop the server from running with an unhelpful error. This specific configuration was `-world` and `-worldpath`. In the new world, you can do the following:
  * `-worldselectpath` should be used if you want to customize the server interactive boot world list (so that you can select from a number of worlds in non-standard locations).
  * `-world` will behave as an absolute path to the world to load. This is the most common thing you want if you're starting the server and have a specific world in mind.
  * `-worldselectpath` and `-worldname` should work together enabling you to select from a world from the list that you specify. This is *not* a world file name, but a world name as described by Terraria.
  * `-worldselectpath` is identical to the old `-worldpath`. If you specify `-worldselectpath` and `-world` without specifying an absolute path the server will crash for sure.
  * Thank you again to @fjfnaranjo for supplying a [detailed feature request](https://github.com/Pryaxis/TShock/issues/1914) explaining precisely why this option should be available. Without this, we would have had no context as to why this feature was useful or important. Thank you, @fjfnaranjo!
  * This change was implemented by (@QuiCM, @hakusaro).
* Updated Bouncer to include Sparkle Slime debuff that can be applied to town NPCs. (@moisterrific)
* Updated `/spawnboss` command to include Empress of Light, Queen Slime, and other additional bosses that have a health bar. (@moisterrific)
* Added journey mode permissions to owner group by default. (@moisterrific)
* Fixed kick on hardcore death / kick on mediumcore death / ban on either from taking action against journey mode players. (@hakusaro)
* Attempted to fix the problem with the magic mirror spawn problems. You should be able to remove your spawn point in SSC by right clicking on a bed now. (@hakusaro, @AxeelAnder)
* Added HandleFoodPlatterTryPlacing event, which is called whenever a player places a food in a plate. Add antihack to bouncer, to prevent removing food from plates if the region is protected; To prevent placement if they are not in range; To prevent placement if the item is not placed from player hand. (@Patrikkk)
* Fixed an offset error in NetTile that impacted `SendTileSquare`. It was being read as a `byte` and not a `ushort`. (@QuiCM)
* Fixed coins not dropping after being picked up by npcs. The ExtraValue packet was not being read correctly. (@Olink)
* Removed packet monitoring from debug logs. To achieve the same results, install @QuiCM's packet monitor plugin (it does better things). (@hakusaro)
* Updated packet monitoring in send tile square handler for Bouncer debugging. (@hakusaro)
* Added `/sync`, activated with `tshock.synclocalarea`. This is a default guest permission. When the command is issued, the server will resync area around the player in the event of a desync issue. (@hakusaro)
  * If your doors disappear, this command will allow a player to resync without having to disconnect from the server.
  * The default group that gets this permission is `Guest` for the time being.
  * To add this command to your guest group, give them `tshock.synclocalarea`, with `/group addperm guest tshock.synclocalarea`.
  * This command may be removed at any time in the future (and will likely be removed when send tile square handling is fixed).
* Add FishOutNPC event handler, which is called whenever a player fishes out an NPC using a fishing rod. Added antihack to Bouncer, to prevent unathorized and invalid mob spawning, by checking player action, NPC IDs and range. (@Patrikkk, @moisterrific)
* Fixed smart door automatic door desync and deletion issue. (@hakusaro)

## TShock 4.4.0 (Pre-release 8)
* Update for OTAPI 2.0.0.36 and Terraria 1.4.0.4. (@hakusaro, @Patrikkk, @DeathCradle)
* Fixed /wind command. (@AxeelAnder)
* Fixed NPC debuff issue when attempting to fight bosses resulting in kicks. (@AxeelAnder)
* Fixed players are unable to remove an NPC. Change `byte NPCHomeChangeEventArgs.Homeless` to `HouseholdStatus NPCHomeChangeEventArgs.HouseholdStatus`. (@AxeelAnder)
* Fixed lava, wet, honey, and dry bombs;  
  and lava, wet, honey, and dry grenades;  
  and lava, wet, honey, and dry rockets;  
  and lava, wet, honey, and dry mines. (@Olink)
* Fix Bloody Tear displaying the wrong text when used. (@Olink)
* Fix the visibility toggle for the last two accessory slots. (@Olink)
* Adding Journey mode user account permissions. Journey mode must be enabled for these to have any effect. (@Patrikkk)
  * `tshock.journey.time.freeze`
  * `tshock.journey.time.set`
  * `tshock.journey.time.setspeed`
  * `tshock.journey.godmode`
  * `tshock.journey.wind.strength`
  * `tshock.journey.wind.freeze`
  * `tshock.journey.rain.strength`
  * `tshock.journey.rain.freeze`
  * `tshock.journey.placementrange`
  * `tshock.journey.setdifficulty`
  * `tshock.journey.biomespreadfreeze`
  * `tshock.journey.setspawnrate`
* Changed default thresholds for some changes in the config file to accommodate new items & changes to Terraria. (@hakusaro)
* Store projectile type in `ProjectileStruct RecentlyCreatedProjectiles` to identify the recently created projectiles by type. Make `RecentlyCreatedProjectiles` and `ProjectileStruct` public for developers to access from plugins.

## TShock 4.4.0 (Pre-release 7 (Entangled))
* Fixed bed spawn issues when trying to remove spawn point in SSC. (@Olink)
* Fixed Snake Flute. (@Olink)
* Fixed lava absorbant sponge not capturing lava. `LiquidSetEventArgs` now returns a `LiquidType` instead of a byte type. (@hakusaro)
* Fixed bottomless lava bucket from not being able to create lava. (@hakusaro)
  * Ban a lava bucket to ban lava on the server entirely, until we figure out a better way to handle liquids.
* Fixed scarab bombs not detonating on pick style tiles. (@hakusaro)
* Fixed dirt bombs not creating dirt. (@hakusaro)
* Added a ridiculous amount of debug information. If you're experiencing any problems with 1.4 items being caught by the TShock anticheat system, please turn on DebugLogs in your config file and capture log data. It'll be extremely helpful in narrowing down precisely how to fix your problem. (@hakusaro)
* Released with entangled support for 1.4.0.4 based on @Patrikkk local build and latest snapshot gen-dev. (@hakusaro)

## TShock 4.4.0 (Pre-release 6)
* Updates to OTAPI 2.0.0.35 (@DeathCradle).

## TShock 4.4.0 (Pre-release 5)
* Update player spawn related things to 1.4. `Terraria.Player.Spawn` method now has a required argument, `PlayerSpawnContext context`. (@AxeelAnder)
* Make sqlite db path configurable. (@AxeelAnder)
* Terraria 1.4.0.3 experimental support. (@Patrikkk)
* Updated changelog. (@hakusaro)

## TShock 4.4.0 (Pre-release 4)
* Debug logging now provides ConsoleDebug and ILog has been updated to support the concept of debug logs. Debug logs are now controlled by `config.json` instead of by preprocessor debug flag. (@hakusaro)
* Removed `/confuse` command and Terraria player data resync from @Zidonuke. (@hakusaro)
* Attempted to fix the player desync issue by changing `LastNetPosition` logic and disabling a check in Bouncer that would normally reject player update packets from players. (@QuiCM, @hakusaro)

## TShock 4.4.0 (Pre-release 3)
* Fixed `/worldmode` command to correctly target world mode. (@Ristellise)
* The following commands have been removed: `tbloodmoon`, `invade`, `dropmeteor`. `fullmoon`, `sandstorm`, `rain`, `eclipse`
* The following command has been added to replace them: `worldevent`. This command requires the `tshock.world.events` permission.
  * `worldevent` can be used as so: `worldevent [event type] [sub type] [wave (if invasion event)]`
  * Valid event types are `meteor`, `fullmoon`, `bloodmoon`, `eclipse`, `invasion`, `sandstorm`, `rain`
  * Valid sub types are `goblins`, `snowmen`, `pirates`, `pumpkinmoon`, `frostmoon` for invasions, and `slime` for rain.

* A new set of permissions has been added under the node `tshock.world.events`:
  * `tshock.world.events.bloodmoon`: Enables access to the `worldevent bloodmoon` command
  * `tshock.world.events.fullmoon`: Enables access to the `worldevent fullmoon` command
  * `tshock.world.events.invasion`: Enables access to the `worldevent invasion` command
  * `tshock.world.events.eclipse`: Enables access to the `worldevent eclipse` command
  * `tshock.world.events.sandstorm`: Enables access to the `worldevent sandstorm` command
  * `tshock.world.events.rain`: Enables access to the `worldevent rain` command
  * `tshock.world.events.meteor`: Enables access to the `worldevent meteor` command

Please note that the permissions previously tied to the removed commands are also still used to confirm access to the new commands, so if you have existing configurations no one should have any new or lost access.

## TShock 4.4.0 (Pre-release 2)
* Replaced `/expert` with `/worldmode` command. (@QuiCM)
* Fixed NPC buff anticheat issue conflicting with Terraria gameplay changes (whips). (@Patrikkk)

## TShock 4.4.0 (Pre-release 1)
* Added confused debuff to Bouncer for confusion applied from Brain of Confusion
* API: Added return in OnNameCollision if hook has been handled. (@Patrikkk)
* API: Added hooks for item, projectile and tile bans (@deadsurgeon42)
* API: Changed `PlayerHooks` permission hook mechanisms to allow negation from hooks (@deadsurgeon42)
* API: New WorldGrassSpread hook which shold allow corruption/crimson/hallow creep config options to work (@DeathCradle)
* Fixed a missing case in UserManager exception handling, which caused a rather cryptic console error instead of the intended error message (@deadsurgeon42)
* Fixed saving when one player is one the server and another one joins (@MarioE)
* Fixed /spawnmob not spawning negative IDs (@MarioE)
* Validated tile placement on PlaceObject; clients can no longer place frames, paintings etc with dirt blocks (@bartico6, @ProfessorXZ)
* Updated to new stat tracking system with more data so we can actually make informed software decisions (Jordan Coulam)
* Fixed /time display at the end of Terraria hours (@koneko-nyan)
* Added a warning notifying users of the minimum memory required to run TShock (@bartico6)
* Added /group rename to allow changing group names (@ColinBohn, @ProfessorXZ)
* Added /region rename and OnRegionRenamed hook (@koneko-nyan, @deadsurgeon42)
* Rebuilt /ban add. New syntax is /ban add <target> [time] [reason] where target is the target online player, offline player, or IP; where time is the time format or 0 for permanent; and where [reason] is the reason. (@hakusaro)
* Removed /ban addip and /ban addtemp. Now covered under /ban add. (@hakusaro)
* Added /su, which temporarily elevates players with the tshock.su permission to super admin. In addition added, a new group, owner, that is suggested for new users to setup TShock with as opposed to superadmin. Finally, /su is implemented such that a 10 minute timeout will occur preventing people from just camping with it on. (@hakusaro)
* Added /sudo, which runs a command as the superadmin group. If a user fails to execute a command but can sudo, they'll be told that they can override the permission check with sudo. Much better than just telling them to run /su and then re-run the command. (@hakusaro)
* Fixed /savessc not bothering to save ssc data for people who bypass ssc. (@hakusaro)
* Default permission sets for new databases are more modern. (@hakusaro)
* Added the ability to ban by account name instead of just banning a character name assuming its an account name. (@hakusaro)
* Fixed a bug in the CommandLineParser which caused some command lines to fail (@QuicM)
* Renamed TShock.DB.User to TShock.DB.UserAccount, including all the related methods, classes and events. (@Ryozuki)
* Update OTAPI to 2.0.0.31, which also updates Newtonsoft.Json to 10.0.3 (@Ryozuki)
* Fixed DumpItems() from trying to dump older versions of certain items (negative item IDs). (@Zaicon)
* Added the `/dump-reference-data` command, which when run, runs Utils.Dump() and outputs Terraria reference data to the server folder. (@hakusaro)
* Added DateTime datatype support for both MySQL and SQLite. (@Ryozuki)
* Fixed builds to not require a specific version of OTAPI and to not fail when in Release mode (@bartico6)
* Update Assembly Company to Pryaxis (@Ryozuki)
* Removed `/restart` command. (@hakusaro)
* Removed `Permissions.updateplugins` permission. (@hakusaro)
* Removed REST `/v3/server/restart/` route and `/server/restart/` route. (@hakusaro)
* The "auth system" is now referred to as the initial setup system (what it actually is). This is better verbiage for basically all situations. Who really wants to turn off the "authentication system?" In addition, the system now makes it more clear what the point of it is, rather than that it grants permissions. (@hakusaro)
* `GetDataHandlers.SendTileSquare` hook now sends a `TSPlayer` and a `MemoryStream` of raw data. (@hakusaro)
* Added `GetDataHandlers.HealOtherPlayer` hook. (@hakusaro)
* Added `GetDataHandlers.PlaceObject` hook. (@hakusaro)
* `GetDataHandlers.KillMe` now sends a `TSPlayer` and a `PlayerDeathReason`. (@hakusaro)
* Added `GetDataHandlers.ProjectileKill` hook. (@hakusaro)
* Removed `TShock.CheckProjectilePermission`. (@hakusaro)
* Added `TSPlayer` object to `GetDataHandlers.LiquidSetEventArgs`. (@hakusaro)
* Removed `TShock.StartInvasion` for public use (moved to Utils and marked internal). (@hakusaro)
* Fixed invasions started by TShock not reporting size correctly and probably not working at all. (@hakusaro)
* Removed `GetDataHandlers.TileKill` and replaced it with `GetDataHandlers.PlaceChest` as the packet originally designated as tile kill is now only used for chests. (@hakusaro)
* Added `TSPlayer` to `GetDataHandlers.NPCHome`. (@hakusaro)
* Added `TSPlayer` to `GetDataHandlers.ChestItemChanged`. (@hakusaro)
* Fixed chest item changes not triggering any range checks, tile checks, or correct chest checks. (@hakusaro)
* Added `TSPlayer` to `GetDataHandlers.PlayerBuff`. (@hakusaro)
* Added `TSPlayer` and `PlayerDeathReason` to `GetDataHandlers.PlayerDamage`. (@hakusaro)
* Added `TSPlayer` to `GetDataHandlers.NPCStrike`. (@hakusaro)
* Added `TSPlayer` to `GetDataHandlers.PlayerAnimation`. (@hakusaro)
* Added `GetDataHandlers.MassWireOperation` hook and related arguments. (@hakusaro)
* Added `GetDataHandlers.PlaceTileEntity` hook and related arguments. (@hakusaro)
* Added `TSPlayer` to `GetDataHandlers.GemLockToggle`. (@hakusaro)
* Added `GetDataHandlers.PlaceItemFrame` hook and related arguments. (@hakusaro)
* Added `TSPlayer.IsBouncerThrottled()`. (@hakusaro)
* Added `TSPlayer.IsBeingDisabled()` and removed `TShock.CheckIgnores(TSPlayer)`. (@hakusaro)
* Added `TSPlayer.CheckIgnores()` and removed `TShock.CheckIgnores(TSPlayer)`. (@hakusaro)
* Hooks inside TShock can now be registered with their `Register` method and can be prioritized according to the TShock HandlerList system. (@hakusaro)
* Fix message requiring login not using the command specifier set in the config file. (@hakusaro)
* Move `TShock.CheckRangePermission()` to `TSPlayer.IsInRange` which **returns the opposite** of what the previous method did (see updated docs). (@hakusaro)
* Move `TShock.CheckSpawn` to `Utils.IsInSpawn`. (@hakusaro)
* Replace `TShock.CheckTilePermission` with `TSPlayer.HasBuildPermission`, `TSPlayer.HasPaintPermission`, and `TSPlayer.HasModifiedIceSuccessfully` respectively. (@hakusaro)
* Fix stack hack detection being inconsistent between two different check points. Moved `TShock.HackedInventory` to `TSPlayer.HasHackedItemStacks`. Added `GetDataHandlers.GetDataHandledEventArgs` which is where most hooks will inherit from in the future. (@hakusaro)
* All `GetDataHandlers` hooks now inherit from `GetDataHandledEventArgs` which includes a `TSPlayer` and a `MemoryStream` of raw data. (@hakusaro)
* Removed _all obsolete methods in TShock marked obsolete prior to this version (all of them)_ (@hakusaro).
* Removed broken noclip detection and attempted prevention. TShock wasn't doing a good job at stopping noclip. It's always worse to claim that you do something that you can't/don't do, so removing this is better than keeping broken detection in. (@hakusaro)
* Replaced `Utils.FindPlayer` with `TSPlayer.FindByNameOrID` to more appropriately be object orientated. (@hakusaro)
* Moved `Utils.Kick()` to `TSPlayer` since its first argument was a `TSPlayer` object. (@hakusaro)
* Removed `Utils.ForceKick()`. (@hakusaro)
* Removed `Utils.GetPlayerIP()`. (@hakusaro)
* Moved `Utils.Ban()` to `TSPlayer.Ban()`. (@hakusaro)
* Moved `Utils.SendMultipleMatchError()` to `TSPlayer.SendMultipleMatchError`. (@hakusaro)
* Removed `Utils.GetPlayers()`. Iterate over the TSPlayers on the server and make your own list.
* Removed `Utils.HasBanExpired()` and replaced with `Bans.RemoveBanIfExpired()`. (@hakusaro)
* Removed `Utils.SendFileToUser()` and replaced with `TSPlayer.SendFileTextAsMessage()`. (@hakusaro)
* Removed `Utils.GetGroup()` also have you seen `Groups.GetGroupByName()`? (@hakusaro)
* `Utils.MaxChests()` is now `Utils.HasWorldReachedMaxChests()`. (@hakusaro)
* `Utils.GetIPv4Address()` is now `Utils.GetIPv4AddressFromHostname()`. (@hakusaro)
* Fixed the disappearing problem when placing tile entities. (@mistzzt)
* Removed the stat tracking system. (@hakusaro)
* Fixed erroneous kicks and bans when using `KickOnMediumcoreDeath` and `BanOnMediumcoreDeath` options. (@DankRank)
* Removed `TSPlayer.InitSpawn` field. (@DankRank)
* `OnPlayerSpawn`'s player ID field is now `PlayerId`. (@DankRank)
* Fixed null reference console spam in non-SSC mode (@QuiCM)
* `Utils.TryParseTime` can now take spaces (e.g., `3d 5h 2m 3s`) (@QuiCM)
* Enabled banning unregistered users (@QuiCM)
* Added filtering and validation on packet 96 (Teleport player through portal) (@QuiCM)
* Update tracker now uses TLS (@pandabear41)
* When deleting an user account, any player logged in to that account is now logged out properly (@Enerdy)
* Add NPCAddBuff data handler and bouncer (@AxeelAnder)
* Improved config file documentation (@Enerdy)
* Add PlayerZone data handler and bouncer (@AxeelAnder)
* Update sqlite binaries to 32bit 3.27.2 for Windows (@hakusaro)
* Fix banned armour checks not clearing properly (thanks @tysonstrange)
* Added warning message on invalid group comand (@hakusaro, thanks to IcyPhoenix, nuLLzy & Cy on Discord)
* Moved item bans subsystem to isolated file/contained mini-plugin & reorganized codebase accordingly. (@hakusaro)
* Moved bouncer checks for item bans in OnTileEdit to item bans subsystem. (@hakusaro)
* Compatibility with Terraria 1.4.0.2 (@AxeelAnder, @Patrikkk)
  * Multiple fields got slightly renamed.
  * Modifying ToggleExpert command. Main.expertMode is no longer settable. Using a Main.GameMode int property comparsion.
  * GameCulture no longer has static fields to get local language. Using methods to return/compare language.
  * Added permission "tshock.npc.spawnpets" which restricts pet spawns. This can cause high network load, so it's restricted. (@hakusaro)
  * Updated OnTeleport to support new args per protocol changes. (@hakusaro)
  * Disabled anticheat checks for projectile updates due to issues with game changes. (@hakusaro)
  * This update has been brought to you by: Patrikkk, Icy, Chris, Death, Axeel, Zaicon, hakusaro, and Yoraiz0r! <3

## TShock 4.3.26
* Removed the stat tracking system. (@hakusaro)
* Updated SQLite binaries. (@hakusaro)
* Removed server-sided healing when disabled. (@QuiCM)
* Patched an exploit that allowed users to kill town NPCs (@QuiCM)
* [API] Added a patch for the 0-length crash (@QuiCM)

## TShock 4.3.25
* Fixed a critical exploit in the Terraria protocol that could cause massive unpreventable world corruption as well as a number of other problems. Thanks to @bartico6 for reporting. Fixed by the efforts of @QuiCM, @hakusaro, and tips in the right directioon from @bartico6.

## TShock 4.3.24
* Updated OpenTerraria API to 1.3.5.3 (@DeathCradle)
* Updated Terraria Server API to 1.3.5.3 (@WhiteXZ, @hakusaro)
* Updated TShock core components to 1.3.5.3 (@hakusaro)
* Terraria Server API version tick: 2.1
* Added OnNpcKilled hook to Server API: 2.2 (@tylerjwatson)
* Added CreateCombatTextExtended to PacketTypes. This packet allows for the same functionality that packet 82 (CreateCombatText) used to have. (@WhiteXZ)
* Updated ServerBroadcast hook to provide a NetworkText object. (@tylerjwatson)
* Fixed levers and things not updating properly. (@deathcradle)
* Deprecated PacketTypes.ChatText. Chat is now handled using the NetTextModule and packet 82. (@WhiteXZ, @Hakusaro)
* Removed the -lang command-line flag from TShock. It is now a vanilla feature. (@Hakusaro)

## TShock 4.3.23
* Added evil type option during world creation (@mistzzt)
* Bans can be sorted. TShock's default sorting will retrieve bans sorted from newest to oldest based on the date the ban was added (@WhiteXZ)
* Resolved issues with mob and item spawning. Thanks to @OnsenManju for your investigative work :) (@WhiteXZ)
* Patched a crashing exploit (@Simon311)

## TShock 4.3.22
* Compatibility with Terraria 1.3.4.4
* API: Version tick 2.0
* API: Reduced RAM usage by ~80MB (Large server) (@deathcradle)
* API: Added TSPlayer.KillPlayer() (@WhiteXZ)
* API: Added TSPlayer.Logout() (@ProfessorXZ)
* Fixed connections after max slot is reached (@DeathCradle)
* Fixed server crashes caused by client disconnections when attempting to read closed sockets (@Enerdy)
* Added some code to make trapdoors work better (@DogooFalchion)
* AllowCutTilesAndBreakables config option now correctly allows flowers/vines/herbs to be cut in regions without breaking walls (@WhiteXZ)
* REST: `/v3/players/read` now includes a `muted` field (@WhiteXZ)
* REST: Token creation is now more secure (Thanks to @Plazmaz for reporting the issue!)
* REST: Deprecated the RestRequestEvent. If you use this event, please let us know.
* REST: ALL endpoints now have a base route (eg you can use `/server/motd` instead of `/v3/server/motd`). These base routes will never change, but will provide an `upgrade` field describing any newer routes
* REST: Added `/v3/world/autosave` and `/v3/world/bloodmoon` which use GET parameter style arguments. I.e., `/v3/world/autosave?state=[true|false]` & `/v3/world/bloodmoon?state=[true|false]`. The state argument is optional
* Fixed fishing quests not saving/loading correctly when login before join, UUID login, and SSC were enabled together (@DogooFalchion)

## TShock 4.3.21
* Compatibility with Terraria 1.3.4.3 (@Patrikkk, @Zaicon).
* API: Version tick 1.26.
* API: Deprecated PlayerDamage and PlayerKillMe packets (now uses PlayerHurtV2 and PlayerDeathV2).
* API: Main.rand now uses UnifiedRandom instead of Random. This WILL break any existing plugin that uses Main.rand.
* Fixed HealOtherPlayer packet exploit (@Simon311).
* Added associated config option for HealOtherPlayer exploit prevention (@Simon311).
* Added `/accountinfo` command to get account information for a given TShock account (@Simon311).
* Removed TShock color parsing from MOTDs (@WhiteXZ).
* Fixed butterfly statues spawning catchable butterflies (@DogooFalchion).
* Implemented some missing balance changes lost in prior version patches (@DogooFalchion).
* Added alias for server shutdown command: stop (@nicatronTg).
* Removed the old REST model. This includes the following endpoints:
 * `/status`
 * `/v2/players/read`
 * `/v2/server/rawcmd` (@WhiteXZ).
* Fixed `/user group` always giving an unhelpful error messaging telling you to check the console, even if we knew exactly why it failed (@nicatronTg).
* Removed _all obsolete methods in TShock marked obsolete prior to this version (all of them)_ (@nicatronTg).
* Fixed issue where registration + login would fail because KnownIps had 0 items and .Last() doesn't work on collections with 0 items (@DogooFalchion, @nicatronTg, @Simon311).
* Added `/uploadssc [player]` which allows someone to upload SSC data for [player] and store it on the server. Adds `tshock.ssc.upload` and `tshock.ssc.upload.others` permission nodes to match (@DogooFalchion).
* Added hardened stone to the whitelist of tiles editable by players (@DogooFalchion).
* Added conversion system to send convert old MOTD format into smart text, while preserving initial line starting values to keep byte optimization for background colors Thanks to (@WhiteXZ, @Simon311, and especially @DogooFalchion) for the hard work on this issue.

## TShock 4.3.20
* Security improvement: The auth system is now automatically disabled if a superadmin exists in the database (@Enerdy).
* Removed the `auth-verify` command since `auth` now serves its purpose when necessary (@Enerdy).
* Security: `/"` exploit can no longer break chat mute filters (@Simon311).
* Fixed an issue where sometimes players could connect briefly during server shutdown, leading to errors (@Simon311).
* Fixed wyverns despawning & not behaving like normal (@WhiteXZ).
* Fixed major security issue where InvokeClientConnect could be exploited to do terrible, terrible things (@Simon311, @nicatronTg, @popstarfreas, @ProfessorXZ, @WhiteXZ).

## TShock 4.3.19
* Compatibility with Terraria 1.3.3.3 (@Simon311)
* API: Version tick 1.25
* API: Resolved some issues with the ItemForceIntoChest hook (@WhiteXZ, @Patrikkk)
* API: Resolved some shonky code that caused Vitamins and other Ankh Shield related items to drop at strange rates or not at all (@ProfessorXZ, @WhiteXZ, @nicatronTg)
* Fixed magical ice blocks not working correctly (@ProfessorXZ)

## TShock 4.3.18

* Compatibility with Terraria 1.3.3.2
* API: Version tick 1.24
* API: Fixed chat line breaks when using chat tags and long strings of text (@ProfessorXZ)
* API: Added ItemForceIntoChest hook (@WhiteXZ)
* API: Included the player's registration date in REST's players/read endpoints (@ProfessorXZ)
* The setdungeon command correctly uses tshock.world.setdungeon as its permission (@OnsenManju)
* Fixed clients being able to "Catch" and remove NPCs (@ProfessorXZ)
* Fixed clients being able to remove other players' portals (@ProfessorXZ)
* Fixed possible client crashes caused by invalid item netIDs (@ProfessorXZ)
* Fixed players being able to bypass permission checks when placing Tile Entities (@ProfessorXZ)
* Fixed players being able to bypass permission checks when placing items in Item Frames (@ProfessorXZ)
* Fixed a bug involving Item Frames which allowed players to duplicate items (@ProfessorXZ)
* Fixed an issue allowing clients to teleport NPCs to arbitrary locations (@ProfessorXZ)
* Fixed a bug where players would get teleported to their previous location after dismounting the Unicorn Mount (@ProfessorXZ)
* Players can no longer quick stack items into region protected chests (@ProfessorXZ)
* Rope placement is no longer blocked by range checks (@ProfessorXZ)
* The Drill Containment Unit breaks blocks properly now (@ProfessorXZ)
* Fixed item duplications caused by range checks and invalid netIDs (@ProfessorXZ)
* Fixed Expert mode coin duplication (@ProfessorXZ)
* Players are no longer able to place liquids using LoadNetModule packet (@ProfessorXZ)
* Explosives are no longer blocked by range checks (@ProfessorXZ)
* Players can no longer bypass tile checks by using the Tile packet (@ProfessorXZ)
* Fixed a bug where players couldn't hammer a Junction Box without "allowclientsideworldedit" permission (@Patrikkk)
* Fixed the client's UI not being draw when setting wind speed to abnormal values (@ProfessorXZ)
* Added a command to start and stop sandstorms (@WhiteXZ)

## TShock 4.3.17

* Compatibility with Terraria 1.3.2.1
* Updated superadmin behaviour to conform to expected behaviour (@WhiteXZ, @Patrikk)
* Fixed a crash involving teleporters and dressers (@WhiteXZ)
* Fixed pressure plates (@Enerdy, @Patrikk)
* Fixed a deadlock in wiring (@Wolfje)
* Fixed a crash in wiring (@Patrikk)
* Improved network syncing on client joins (@Patrikk)
* The Presserator can now place actuators (@ProfessorXZ)
* Resolved a region error when removing unlisted users from regions (@WhiteXZ)
* Added a `SetDungeon` command to set the dungeon position (@webmilio)
* The currently running world name is now part of the server application's title (@webmilio)
* Gem locks can now be region protected (@mistzzt)
* Players can now place sensors (@mistzzt)
* Repackaged GeoIP with TShock so that GeoIP works (@Enerdy)
* Added permissions to use sundials and start/stop parties (@Patrikk)
* Added an announcement box hook (@mistzzt)
* Added the ability to choose what type of world (crimson/corruption) you generate (@NoNiMad)

## TShock 4.3.16

* Terraria 1.3.1 wiring bugfixes
* Terraria 1.3.1.1 compatibility

## TShock 4.3.15

* This release is actually 4.3.14, but was ticked extra due to a version issue on gen-dev prior to master push.
* Update to 1.3.1

## TShock 4.3.13

* Fixed an issue preventing TShock from starting on certain mono versions (@Wolfje)
* Fixed a deadlock in Wiring (@Wolfje)
* Fixed character styles/gender not being saved properly on first login while SSC is on (@WhiteXZ)
* Added a PlayerPermission hook fired whenever a permission check involving said player occurs (when the new TSPlayer.HasPermission method is called) (@Enerdy)
* Resolved an issue where martian invasions and eclipses would have empty messages if AnonymousBossInvasions was set to true (@WhiteXZ)
* Added an optional `slime` parameter to the `rain` command, allowing slime rain to be started and stopped. New syntax is `rain [slime] <start/stop>` (@WhiteXZ)
* Fixed performance issues due to concurrent dictionary access in TSPlayer (@CoderCow)
* Added an ID property to Regions (@WhiteXZ)
* Fixed an issue where region sizes were calculated incorrectly (@WhiteXZ)
* Fixed a bug in RegionManager preventing regions adding correctly (@pink_panther)
* Fixed another bug in RegionManager preventing regions adding correctly (@WhiteXZ)
* Fixed a routing issue with the `/v2/token/create` REST endpoint
* Removed the `/token/create` REST endpoint. `/v2/token/create` should be used instead.

## TShock 4.3.12

* Fixed issues with TSPlayer.SetTeam not working (@WhiteXZ)
* Fixed /butcher not killing bosses in expert difficulty (@WhiteXZ)
* API: Deprecated PacketBufferer (now obviated by SendQ) (@WhiteXZ)
* API: Building on Windows no longer breaks traps (@Wolfje)
* Fixed bombs, dynamite, and sticky bombs (@Wolfje)
* Removed spammy messages from OnSecondUpdate that confused some server owners (@Wolfje)
* Rewrote some stat tracker code to send actually relevant data to the stats server (@Cleant / George from Multiplay UK)
* Added an opt-out command line switch to disable the stat tracker (--stats-optout) (@Cleant / George from Multiplay UK)
* Added a unique provider token which can be passed to the stat tracker (--provider-token [token]) for tracking servers from the same GSP. (@Cleant / George from Multiplay UK)

## TShock 4.3.11

* This release is actually 4.3.10, but was ticked extra due to a version issue on gen-dev prior to master push.

## TShock 4.3.10

This version features a drop-in tile replacement system by @Wolfje that reduces RAM requirements
by up to 70% on all worlds and CPU requirements up to 10% in the running process.

* Large worlds: from 700MB-1GB -> ~325MB
* Medium worlds: from 500MB -> ~200MB
* Small worlds: from 400MB -> ~125MB

Other notable changes include:

* API: **Drop-in tile storage replacement system** (@Wolfje)
* API: Fixed some possible packet leaks in sendq (@Wolfje)
* API: APIVersion 1.22
* API: Added crash protection around malicious and/or invalid packets (@Wolfje)
* API: Fixed worlds not loading sometimes (@tysonstrange)
* API: Fixed living leaf walls not working as housing
* Fixed an issue preventing some players from joining when the world is saving (@Wolfje)
* Fixed an issue adding a ban on a player who has previously been banned (@Wolfje)
* Fixed /invade martian (@Wolfje)
* Fixed target dummies not working properly (@WhiteXZ)
* Added a config option (DisableSecondUpdateLogs) to prevent log spam from OnSecondUpdate() (@WhiteXZ)
* Added RESTful API login rate limiting (@George)
* Added config options (MaximumRequestsPerInterval, RequestBucketDecreaseIntervalMinutes, LimitOnlyFailedLoginRequests) for rate limiting (@George)
* **DEPRECATION**: Deprecated Disable(string, bool) and added Disable(string, DisableFlags). Please update your plugins accordingly (@WhiteXZ)
* Fixed Halloween and Christmas events not working properly (@TomyLobo)
* Fixed the demon heart's extra accessory slot not working correctly in SSC (@WhiteXZ)
* Fixed gender-changing potions not working correctly in SSC (@hastinbe)
* Fixed IP bans not working correctly (@hastinbe)
* Fixed /reload not using the correct permission (@WhiteXZ)
* Fixed TSPlayer.ActiveChest not being tracked correctly resulting in item dupes while disabled (@WhiteXZ)
* /reload now reloads tile and projectile bans

## TShock 4.3.8
* API: Update to Terraria 1.3.0.8 (@Patrikkk)
* **API: Added a crash reporter which collects memory dumps on Windows** (@Wolfje)
* API: New commandline param: `-crashdir` - Writes crash reports to the specified directory (@Wolfje)
* API: Sendq now doesn't disconnect people when it cant send a packet (@Wolfje)
* API: Fixed more crashes on disconnect in sendq (@Wolfje)
* API: Now ignores unknown server packets (@Wolfje)
* API: Potentially removed arithmetic overflows in server (@Wolfje)

### Using the Crash Reporter

TShock now has a crash reporter built in which writes crash logs to the `crashes` directory
in the event of a catastrophic failure.  **To change where TShock writes its crash logs,
specify the `-crashdir` parameter on the command line**.

1. In the event of a crash, look for a file called `crash_xxxx.zip` in the `crashes` directory
2. Upload the file somewhere, beware the crash file may be quite large (>100MB), anywhere like google drive, dropbox or mega will be fine
3. Post a link to the crash with reproduction steps in the TShock support forum

Alternatively, if you do not want to report the crash, just delete the file.

## TShock 4.3.7

* Auth system kicks players if system is disabled. (@nicatronTg)
* Fixed /login permitting multiple logins without a logout in between. (@nicatronTg)
* Allow[Hallow/Corruption/Crimson]Creep in config now work. (@WhiteXZ)
* API: Treasure bags are now named properly. (@WhiteXZ)
* API: Clients no longer close on disconnect. (@Wolfje)
* API: Add server broadcast hook. (@Patrikk)
* API: Fixed pressure plate hook triggering multiple times. (@Patrikk)
* API: Fixed issues with SendQ writes failing. (@Wolfje)
* API: Version tick to 1.21

## TShock 4.3.6

* API: NPCs shoot the right way (@WhiteXZ)
* API: The server config file works correctly with priority and port (@Patrikkk)
* API: Removed support for favorites and removed JSON dependencies. (@Enerdy)
* API: Removed support for clouds. (@Enerdy)
* API: Fixed a whole lot of bugs with wiring, and in general re-wrote some core bits that were bugged. (@WhiteXZ)
* API: Fixed projectile AI bugs. (@AndrioCelos)
* API: Fixed world saving problems. (WhiteXZ)
* API: Fixed server not accepting more connections once max slots was filled. (@WhiteXZ)
* API: Removed startup parameters and moved them to TShock. (@Cleant)
* API: Item.SetDefaults() no longer kills some tools. (@Enerdy)
* API: Restored chat bubbles. (@WhiteXZ)
* API: Updated to 1.3.0.6. (@Enerdy & @Patrikkk)
* API: Lots and I mean lots of network improvements in the SendQ department. (@tylerjwatson)
* API: Added NpcLootDrop and DropBossBag hooks. (@Patrikkk)
* API: Fixed hook: NpcTriggerPressurePlate (@Patrikkk)
* API: Fixed hook: ProjectileTriggerPressurePlate (@Patrikkk)
* API: Fixed hook: ItemSetDefaultsString (@Patrikkk)
* API: Fixed hook: ItemSetDefaultsInt (@Patrikkk)
* API: Fixed hook: ItemNetDefaults (@Patrikkk)
* API: Fixed hook: GameStatueSpawn (@Patrikkk)
* API: Fixed hook: NpcNetDefaults (@Patrikkk)
* API: Fixed hook: NpcNetSetDefaultsString (@Patrikkk)
* API: Fixed hook: NpcNetSetDefaultsInt (@Patrikkk)
* API: Fixed hook: NpcSpawn (@Patrikkk)
* API: Fixed hook: NpcTransformation (@Patrikkk)
* API: Fixed hook: NpcStrike (@Patrikkk)
* API: Updated AssemblyInfo to 1.3.0.6. (@nicatronTg)
* API: Moved to .NET Framework 4.5. (@tylerjwatson)
* API: Dedicated server input thread doesn't run if input is redirected/piped. (@tylerjwatson)
* API: Wiring.cs methods are now public. (@Stealownz)
* API: Added PlayerTriggerPressurePlate hook. (@Patrikkk)
* API: API Version Tick to 1.20.
* The config option disabling the DCU has been deprecated and will be removed in a future release. (@nicatronTg)
* Fixed bubble tile triggering noclip checks. (@Enerdy)
* Updated projectile handling in GetDataHandlers. (@WhiteXZ)
* Fixed issue #992. (@WhiteXZ)
* Teleport handler now handles wormholes. (@WhiteXZ)
* Fixed tall gates and trap doors (issue #998). (@WhiteXZ)
* Added monoliths to orientable tiles (issue #999). (@WhiteXZ)
* Fixed vortex stealth armor (issue #964). (@WhiteXZ)
* Added moon lord to spawn boss. (@WhiteXZ)
* Fixed serverpassword syntax error error message. (@JordyMoos)
* Fixed issue #1019. (@WhiteXZ)
* Fix: Region protection prevents placement of objects. (@Patrikkk)
* Moved all startup parameters to TShock. (@Cleant)
* Fix: Target dummies are no longer butchered. (@Denway)
* Added projectile 465 to the ignore list, which fixes some other issues. (@Enerdy)
* Fix: Logging out is now safe with SSC (/logout) (issue #1037). (@WhiteXZ)
* API/TShock: Removed -world parameter from TShock, put it back in the API. (@tylerjwatson)

## TShock 4.3.5

* Fix HandleSpawnBoss, and as a result the spawnboss command and boss spawning items. (@Ijwu)
* Rewrite SendQ for more network stack improvements (@tylerjwatson)
* Update to Terraria 1.3.0.5 (@Patrikkk)

## TShock 4.3.4

* Fix invasion progress messages (@WhiteXZ)
* Completely rewrite SendQ to have less deadlocks (@tylerjwatson)

## TShock 4.3.3

* Fix dihydrogen monoxide (@tylerjwatson)
* Whitelist another boss projectile (@Patrikkk, @WhiteXZ)

## TShock 4.3.2

* Fixed the issue where using the Super Absorbent Sponge would disable users (@WhiteXZ)
* Fixed an issue in NetGetData where e.Length - 1 would be -1 (@WhiteXZ)
* Fixed /who -i and /userinfo (@Enerdy)
* API: OnRegionEntered hook now returns the region entered (@Patrikkk)
* Support for Terraria 1.3.0.4 (@nicatronTg)
* Fixed dressers being unbreakable. (@nicatronTg)
* Fixed wall placement mechanics (@nicatronTg, @Ijwu, @WhiteXZ)
* Fixed Moon Lord projectiles disabling players (@k0rd, @nicatronTg)
* Fixed several potential crashes in server (@Patrikkk)
* Fixed -autocreate command line argument (@WhiteXZ, @nicatronTg)
* Added more world data to world load menu (@WhiteXZ)
* Moved server password to TShock config (@Enerdy)
* Fixed world delete in server (@benjiro)
* Fixed disappearing NPCs (@WhiteXZ)
* Added much more performant code, SendQ, to server module. Reduces downstream network overhead by at least 40% (@tylerjwatson)
* API: Updated TSPlayer.Disable to use new buffs (@Enerdy)
* Updated default max damage & projectile damage to 1,175 (based on 625 people)
* Fixed support for SSC (@WhiteXZ)

## TShock 4.3.1

* Fixed a bug where /user group failing would output no error. (@nicatronTg)
* Fixed a bug where /user group would fail. @(Enerdy)
* Added the ability to disable backup autosave messages. (@nicatronTg)
* Fixed /buff malfunctioning when entering an invalid buff name. (@Enerdy)
* Fixed projectiles 435-438 (martian invasion) freezing everyone under certain conditions. (@Enerdy)
* DisableTombstones now works properly with the new golden gravestones. (@Enerdy)
* REST module now properly catches exceptions during Start(). (@Patrikkk)
* Added /expert command to toggle expert mode. (@WhiteXZ)
* Fixed pirate invasions. (@patrik)
* Fixed worldinfo packet. (@WhiteXZ)
* Fixed server passwords. (@Enerdy)

## TShock 4.3.0.0

* API: Modifed NetItem so that it's actually useful. (@MarioE)
* Updated prebuilts (SQLite, JSON, MySQL) to latest versions. (@nicatronTg)
* Added a minimum password length to prevent blank passwords. (@nicatronTg)
* Modified item ban checks to provide which item is disabling a player in the logs. (@Enerdy)
* API: Modified TSPlayer to store a user, and deprecated calls to TSPlayer.User.ID. (@WhiteXZ)
* Modified chat color specs in config file to be int arrays rather than floats. (@nicatronTg)
* Modified verbiage for ```/auth``` and ```/auth-verify``` to make it clearer how they operate. (@nicatronTg)
* API: Added fuzzy name searching for users. (@WhiteXZ)
* API: Fixed ```OnPlayerLogout``` not being fired when a player disconnects. (@nicatronTg)
* API: Deprecated ```ValidString``` and ```SanitizeString``` methods in Utils. (@nicatronTg)
* Added BCrypt password hashing and related systems for it. BCrypt replaces the old system using non-password hashing algorithms for storing passwords. It breaks implementations of the login code that were manually recreated, but is otherwise seamless in transition. (@nicatronTg)
* API: Added ```User.VerifyPassword(string password)``` which verifies if the user's password matches their stored hash. It automatically upgrades a users' password to BCrypt if called and the password stored is not a BCrypt hash. (@nicatronTg)
* API: Deprecated ```Utils.HashPassword``` and related password hashing functions as those are no longer needed for plugin access. (@nicatronTg)
* Fixed ```UseServerName``` config option so that it correctly sends the config server name any time that Main.WorldName is used. (@Olink)
* Fixed a bug where people could ban themselves. (@nicatronTg)
* Fixed a bug where banning a player who never logged in caused problems. (@nicatronTg)
* Terraria 1.3.0.3 support.<|MERGE_RESOLUTION|>--- conflicted
+++ resolved
@@ -14,11 +14,8 @@
 
 ## Upcoming changes
 * Fixed SendTileRectHandler not sending tile rect updates like Pylons/Mannequins to other clients. (@Stealownz)
-<<<<<<< HEAD
+* Fix some typos that have been in the repository for over a lustrum. (@Killia0)
 * Added a notification message and silent command support for permanently changing a target player's user group. Now players who received a group change will be notified of their new group if they are currently online. (@moisterrific, @QuiCM)
-=======
-* Fix some typos that have been in the repository for over a lustrum. (@Killia0)
->>>>>>> 3ba1e741
 
 ## TShock 4.5.5
 * Changed the world autosave message so that it no longer warns of a "potential lag spike." (@hakusaro)
