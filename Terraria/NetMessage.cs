--- conflicted
+++ resolved
@@ -1,10 +1,8 @@
 
 using System;
-using System.Collections.Generic;
 using System.Diagnostics;
 using System.IO;
 using System.IO.Compression;
-using System.Linq;
 using Terraria.DataStructures;
 using Terraria.GameContent.Achievements;
 using Terraria.GameContent.Tile_Entities;
@@ -14,1053 +12,481 @@
 
 namespace Terraria
 {
-    public class NetMessage
-    {
-        public static MessageBuffer[] buffer = new MessageBuffer[257];
-
-        public static void SendData(int msgType, int remoteClient = -1, int ignoreClient = -1, string text = "",
-                              int number = 0, float number2 = 0f, float number3 = 0f, float number4 = 0f, int number5 = 0, int number6 = 0,
-                              int number7 = 0)
-        {
-            if (Main.netMode == 0)
-            {
-                return;
-            }
-            int num = 256;
-            if (Main.netMode == 2 && remoteClient >= 0)
-            {
-                num = remoteClient;
-            }
-
-            if (text == null)
-            {
-                text = "";
-            }
-
-            if (!ServerApi.Hooks.InvokeNetSendData(ref msgType, ref remoteClient, ref ignoreClient, ref text, ref number,
-                ref number2, ref number3, ref number4, ref number5))
-            {
-
-                MemoryStream ms = new MemoryStream(16384);
-                BinaryWriter writer = new BinaryWriter(ms);
-
-                writer.BaseStream.Position = 2L;
-                long position = 0L;
-                writer.Write((byte)msgType);
-
-                //Console.WriteLine(
-                //	"Sent: {0} params: rc={1} ic={2} txt={3} num={4} num2={5} num3={6} num4={7} num5={8} num6={9} num7={10}",
-                //	msgType, remoteClient, ignoreClient, text, number, number2, number3, number4, number5, number6, number7);
-
-                if (text == null)
-                {
-                    text = "";
-                }
-
-                switch (msgType)
-                {
-                    case 1:
-                        writer.Write("Terraria" + Main.curRelease);
-                        break;
-                    case 2:
-                        writer.Write(text);
-                        if (Main.dedServ)
-                        {
-                            Console.WriteLine(Netplay.Clients[num].Socket.GetRemoteAddress().ToString() + " was booted: " + text);
-                        }
-                        break;
-                    case 3:
-                        writer.Write((byte)remoteClient);
-                        break;
-                    case 4:
-                        {
-                            Player player = Main.player[number];
-                            writer.Write((byte)number);
-                            writer.Write((byte)player.skinVariant);
-                            writer.Write((byte)player.hair);
-                            writer.Write(text);
-                            writer.Write(player.hairDye);
-                            BitsByte hideVisual = 0;
-                            for (int i = 0; i < 8; i++)
-                                hideVisual[i] = player.hideVisual[i];
-                            writer.Write(hideVisual);
-                            hideVisual = 0;
-                            for (int i = 0; i < 2; i++)
-                                hideVisual[i] = player.hideVisual[i + 8];
-                            writer.Write(hideVisual);
-                            writer.Write(player.hideMisc);
-                            writer.WriteRGB(player.hairColor);
-                            writer.WriteRGB(player.skinColor);
-                            writer.WriteRGB(player.eyeColor);
-                            writer.WriteRGB(player.shirtColor);
-                            writer.WriteRGB(player.underShirtColor);
-                            writer.WriteRGB(player.pantsColor);
-                            writer.WriteRGB(player.shoeColor);
-
-                            BitsByte bb2 = 0;
-                            if (player.difficulty == 1)
-                            {
-                                bb2[0] = true;
-                            }
-                            else if (player.difficulty == 2)
-                            {
-                                bb2[1] = true;
-                            }
-                            bb2[2] = player.extraAccessory;
-                            writer.Write(bb2);
-                            break;
-                        }
-                    case 5:
-                        {
-                            writer.Write((byte)number);
-                            writer.Write((byte)number2);
-                            Player player2 = Main.player[number];
-                            Item item;
-                            if (number2 >
-                            (float)
+	public class NetMessage
+	{
+		public static MessageBuffer[] buffer = new MessageBuffer[257];
+
+		public static void SendData(int msgType, int remoteClient = -1, int ignoreClient = -1, string text = "",
+			int number = 0, float number2 = 0f, float number3 = 0f, float number4 = 0f, int number5 = 0, int number6 = 0,
+			int number7 = 0)
+		{
+			if (Main.netMode == 0)
+			{
+				return;
+			}
+			int num = 256;
+			if (Main.netMode == 2 && remoteClient >= 0)
+			{
+				num = remoteClient;
+			}
+
+			if (text == null)
+			{
+				text = "";
+			}
+
+			if (!ServerApi.Hooks.InvokeNetSendData(ref msgType, ref remoteClient, ref ignoreClient, ref text, ref number,
+					ref number2, ref number3, ref number4, ref number5))
+			{
+
+				//lock (NetMessage.buffer[num])
+				//{
+					//BinaryWriter writer = NetMessage.buffer[num].writer;
+					MemoryStream ms = new MemoryStream(16384);
+					BinaryWriter writer = new BinaryWriter(ms);
+					//if (writer == null)
+					//{
+					//	NetMessage.buffer[num].ResetWriter();
+					//	writer = NetMessage.buffer[num].writer;
+					//}
+					writer.BaseStream.Position = 2L;
+					long position = 0L;
+					writer.Write((byte)msgType);
+
+					//Console.WriteLine(
+					//	"Sent: {0} params: rc={1} ic={2} txt={3} num={4} num2={5} num3={6} num4={7} num5={8} num6={9} num7={10}",
+					//	msgType, remoteClient, ignoreClient, text, number, number2, number3, number4, number5, number6, number7);
+
+					if (text == null)
+					{
+						text = "";
+					}
+
+					switch (msgType)
+					{
+						case 1:
+							writer.Write("Terraria" + Main.curRelease);
+							break;
+						case 2:
+							writer.Write(text);
+							if (Main.dedServ)
+							{
+								Console.WriteLine(Netplay.Clients[num].Socket.GetRemoteAddress().ToString() + " was booted: " + text);
+							}
+							break;
+						case 3:
+							writer.Write((byte)remoteClient);
+							break;
+						case 4:
+							{
+								Player player = Main.player[number];
+								writer.Write((byte)number);
+								writer.Write((byte)player.skinVariant);
+								writer.Write((byte)player.hair);
+								writer.Write(text);
+								writer.Write(player.hairDye);
+								BitsByte hideVisual = 0;
+								for (int i = 0; i < 8; i++)
+									hideVisual[i] = player.hideVisual[i];
+								writer.Write(hideVisual);
+								hideVisual = 0;
+								for (int i = 0; i < 2; i++)
+									hideVisual[i] = player.hideVisual[i + 8];
+								writer.Write(hideVisual);
+								writer.Write(player.hideMisc);
+								writer.WriteRGB(player.hairColor);
+								writer.WriteRGB(player.skinColor);
+								writer.WriteRGB(player.eyeColor);
+								writer.WriteRGB(player.shirtColor);
+								writer.WriteRGB(player.underShirtColor);
+								writer.WriteRGB(player.pantsColor);
+								writer.WriteRGB(player.shoeColor);
+
+								BitsByte bb2 = 0;
+								if (player.difficulty == 1)
+								{
+									bb2[0] = true;
+								}
+								else if (player.difficulty == 2)
+								{
+									bb2[1] = true;
+								}
+								bb2[2] = player.extraAccessory;
+								writer.Write(bb2);
+								break;
+							}
+						case 5:
+							{
+								writer.Write((byte)number);
+								writer.Write((byte)number2);
+								Player player2 = Main.player[number];
+								Item item;
+								if (number2 >
+									(float)
 										(58 + player2.armor.Length + player2.dye.Length + player2.miscEquips.Length + player2.miscDyes.Length +
-                            player2.bank.item.Length + player2.bank2.item.Length))
-                            {
-                                item = player2.trashItem;
-                            }
-                            else if (number2 >
-                            (float)
+										 player2.bank.item.Length + player2.bank2.item.Length))
+								{
+									item = player2.trashItem;
+								}
+								else if (number2 >
+										 (float)
 											 (58 + player2.armor.Length + player2.dye.Length + player2.miscEquips.Length + player2.miscDyes.Length +
-                            player2.bank.item.Length))
-                            {
-                                item =
+											  player2.bank.item.Length))
+								{
+									item =
 										player2.bank2.item[
-                                    (int)number2 - 58 -
-                                    (player2.armor.Length + player2.dye.Length + player2.miscEquips.Length + player2.miscDyes.Length +
-                                    player2.bank.item.Length) - 1];
-                            }
-                            else if (number2 >
-                            (float)
+											(int)number2 - 58 -
+											(player2.armor.Length + player2.dye.Length + player2.miscEquips.Length + player2.miscDyes.Length +
+											 player2.bank.item.Length) - 1];
+								}
+								else if (number2 >
+										 (float)
 											 (58 + player2.armor.Length + player2.dye.Length + player2.miscEquips.Length + player2.miscDyes.Length))
-                            {
-                                item =
+								{
+									item =
 										player2.bank.item[
-                                    (int)number2 - 58 -
-                                    (player2.armor.Length + player2.dye.Length + player2.miscEquips.Length + player2.miscDyes.Length) - 1];
-                            }
-                            else if (number2 > (float)(58 + player2.armor.Length + player2.dye.Length + player2.miscEquips.Length))
-                            {
-                                item =
+											(int)number2 - 58 -
+											(player2.armor.Length + player2.dye.Length + player2.miscEquips.Length + player2.miscDyes.Length) - 1];
+								}
+								else if (number2 > (float)(58 + player2.armor.Length + player2.dye.Length + player2.miscEquips.Length))
+								{
+									item =
 										player2.miscDyes[
-                                    (int)number2 - 58 - (player2.armor.Length + player2.dye.Length + player2.miscEquips.Length) - 1];
-                            }
-                            else if (number2 > (float)(58 + player2.armor.Length + player2.dye.Length))
-                            {
-                                item = player2.miscEquips[(int)number2 - 58 - (player2.armor.Length + player2.dye.Length) - 1];
-                            }
-                            else if (number2 > (float)(58 + player2.armor.Length))
-                            {
-                                item = player2.dye[(int)number2 - 58 - player2.armor.Length - 1];
-                            }
-                            else if (number2 > 58f)
-                            {
-                                item = player2.armor[(int)number2 - 58 - 1];
-                            }
-                            else
-                            {
-                                item = player2.inventory[(int)number2];
-                            }
-                            if (item.name == "" || item.stack == 0 || item.type == 0)
-                            {
-                                item.SetDefaults(0, false);
-                            }
-                            int num2 = item.stack;
-                            int netID = item.netID;
-                            if (num2 < 0)
-                            {
-                                num2 = 0;
-                            }
-                            writer.Write((short)num2);
-                            writer.Write((byte)number3);
-                            writer.Write((short)netID);
-                            break;
-                        }
-                    case 7:
-                        {
-                            writer.Write((int)Main.time);
-                            BitsByte bb3 = 0;
-                            bb3[0] = Main.dayTime;
-                            bb3[1] = Main.bloodMoon;
-                            bb3[2] = Main.eclipse;
-                            writer.Write(bb3);
-                            writer.Write((byte)Main.moonPhase);
-                            writer.Write((short)Main.maxTilesX);
-                            writer.Write((short)Main.maxTilesY);
-                            writer.Write((short)Main.spawnTileX);
-                            writer.Write((short)Main.spawnTileY);
-                            writer.Write((short)Main.worldSurface);
-                            writer.Write((short)Main.rockLayer);
-                            writer.Write(Main.worldID);
-                            writer.Write(Main.worldName); //possibly null?
-                            writer.Write((byte)Main.moonType);
-                            writer.Write((byte)WorldGen.treeBG);
-                            writer.Write((byte)WorldGen.corruptBG);
-                            writer.Write((byte)WorldGen.jungleBG);
-                            writer.Write((byte)WorldGen.snowBG);
-                            writer.Write((byte)WorldGen.hallowBG);
-                            writer.Write((byte)WorldGen.crimsonBG);
-                            writer.Write((byte)WorldGen.desertBG);
-                            writer.Write((byte)WorldGen.oceanBG);
-                            writer.Write((byte)Main.iceBackStyle);
-                            writer.Write((byte)Main.jungleBackStyle);
-                            writer.Write((byte)Main.hellBackStyle);
-                            writer.Write(Main.windSpeedSet);
-                            writer.Write((byte)Main.numClouds);
-                            for (int k = 0; k < 3; k++)
-                            {
-                                writer.Write(Main.treeX[k]);
-                            }
-                            for (int l = 0; l < 4; l++)
-                            {
-                                writer.Write((byte)Main.treeStyle[l]);
-                            }
-                            for (int m = 0; m < 3; m++)
-                            {
-                                writer.Write(Main.caveBackX[m]);
-                            }
-                            for (int n = 0; n < 4; n++)
-                            {
-                                writer.Write((byte)Main.caveBackStyle[n]);
-                            }
-                            if (!Main.raining)
-                            {
-                                Main.maxRaining = 0f;
-                            }
-                            writer.Write(Main.maxRaining);
-                            BitsByte bb4 = 0;
-                            bb4[0] = WorldGen.shadowOrbSmashed;
-                            bb4[1] = NPC.downedBoss1;
-                            bb4[2] = NPC.downedBoss2;
-                            bb4[3] = NPC.downedBoss3;
-                            bb4[4] = Main.hardMode;
-                            bb4[5] = NPC.downedClown;
-                            bb4[6] = Main.ServerSideCharacter;
-                            bb4[7] = NPC.downedPlantBoss;
-                            writer.Write(bb4);
-                            BitsByte bb5 = 0;
-                            bb5[0] = NPC.downedMechBoss1;
-                            bb5[1] = NPC.downedMechBoss2;
-                            bb5[2] = NPC.downedMechBoss3;
-                            bb5[3] = NPC.downedMechBossAny;
-                            bb5[4] = (Main.cloudBGActive >= 1f);
-                            bb5[5] = WorldGen.crimson;
-                            bb5[6] = Main.pumpkinMoon;
-                            bb5[7] = Main.snowMoon;
-                            writer.Write(bb5);
-                            BitsByte bb6 = 0;
-                            bb6[0] = Main.expertMode;
-                            bb6[1] = Main.fastForwardTime;
-                            bb6[2] = Main.slimeRain;
-                            bb6[3] = NPC.downedSlimeKing;
-                            bb6[4] = NPC.downedQueenBee;
-                            bb6[5] = NPC.downedFishron;
-                            bb6[6] = NPC.downedMartians;
-                            bb6[7] = NPC.downedAncientCultist;
-                            writer.Write(bb6);
-                            BitsByte bb7 = 0;
-                            bb7[0] = NPC.downedMoonlord;
-                            bb7[1] = NPC.downedHalloweenKing;
-                            bb7[2] = NPC.downedHalloweenTree;
-                            bb7[3] = NPC.downedChristmasIceQueen;
-                            bb7[4] = NPC.downedChristmasSantank;
-                            bb7[5] = NPC.downedChristmasTree;
-                            writer.Write(bb7);
-                            writer.Write((sbyte)Main.invasionType);
-                            writer.Write(Main.LobbyId);
-                            break;
-                        }
-                    case 8:
-                        writer.Write(number);
-                        writer.Write((int)number2);
-                        break;
-                    case 9:
-                        writer.Write(number);
-                        writer.Write(text);
-                        break;
-                    case 10:
-                        {
-                            byte[] array = new byte[MessageBuffer.writeBufferMax];
-                            int num3 = NetMessage.CompressTileBlock(number, (int)number2, (short)number3, (short)number4,
-                                array, 0);
-                            writer.Write(array, 0, num3);
-                            //writer.BaseStream.Position += (long)num3;
-                            break;
-                        }
-                    case 11:
-                        writer.Write((short)number);
-                        writer.Write((short)number2);
-                        writer.Write((short)number3);
-                        writer.Write((short)number4);
-                        break;
-                    case 12:
-                        writer.Write((byte)number);
-                        writer.Write((short)Main.player[number].SpawnX);
-                        writer.Write((short)Main.player[number].SpawnY);
-                        break;
-                    case 13:
-                        {
-                            Player player3 = Main.player[number];
-                            writer.Write((byte)number);
-                            BitsByte bb8 = 0;
-                            bb8[0] = player3.controlUp;
-                            bb8[1] = player3.controlDown;
-                            bb8[2] = player3.controlLeft;
-                            bb8[3] = player3.controlRight;
-                            bb8[4] = player3.controlJump;
-                            bb8[5] = player3.controlUseItem;
-                            bb8[6] = (player3.direction == 1);
-                            writer.Write(bb8);
-                            BitsByte bb9 = 0;
-                            bb9[0] = player3.pulley;
-                            bb9[1] = (player3.pulley && player3.pulleyDir == 2);
-                            bb9[2] = (player3.velocity != Vector2.Zero);
-                            bb9[3] = player3.vortexStealthActive;
-                            bb9[4] = (player3.gravDir == 1f);
-                            writer.Write(bb9);
-                            writer.Write((byte)player3.selectedItem);
-                            writer.WriteVector2(player3.position);
-                            if (bb9[2])
-                            {
-                                writer.WriteVector2(player3.velocity);
-                            }
-                            break;
-                        }
-                    case 14:
-                        writer.Write((byte)number);
-                        writer.Write((byte)number2);
-                        break;
-                    case 16:
-                        writer.Write((byte)number);
-                        writer.Write((short)Main.player[number].statLife);
-                        writer.Write((short)Main.player[number].statLifeMax);
-                        break;
-                    case 17:
-                        if (Main.netMode == 1)
-                        {
-                            AchievementsHelper.NotifyTileDestroyed(Main.player[Main.myPlayer], (ushort)number4);
-                        }
-                        writer.Write((byte)number);
-                        writer.Write((short)number2);
-                        writer.Write((short)number3);
-                        writer.Write((short)number4);
-                        writer.Write((byte)number5);
-                        break;
-                    case 18:
-                        writer.Write((byte)(Main.dayTime ? 1 : 0));
-                        writer.Write((int)Main.time);
-                        writer.Write(Main.sunModY);
-                        writer.Write(Main.moonModY);
-                        break;
-                    case 19:
-                        writer.Write((byte)number);
-                        writer.Write((short)number2);
-                        writer.Write((short)number3);
-                        writer.Write((number4 == 1f) ? 1 : 0);
-                        break;
-                    case 20:
-                        {
-                            int num4 = (int)number2;
-                            int num5 = (int)number3;
-                            if (num4 < number)
-                            {
-                                num4 = number;
-                            }
-                            if (num4 >= Main.maxTilesX + number)
-                            {
-                                num4 = Main.maxTilesX - number - 1;
-                            }
-                            if (num5 < number)
-                            {
-                                num5 = number;
-                            }
-                            if (num5 >= Main.maxTilesY + number)
-                            {
-                                num5 = Main.maxTilesY - number - 1;
-                            }
-                            writer.Write((short)number);
-                            writer.Write((short)num4);
-                            writer.Write((short)num5);
-                            for (int num6 = num4; num6 < num4 + number; num6++)
-                            {
-                                for (int num7 = num5; num7 < num5 + number; num7++)
-                                {
-                                    BitsByte bb10 = 0;
-                                    BitsByte bb11 = 0;
-                                    byte b = 0;
-                                    byte b2 = 0;
-                                    Tile tile = Main.tile[num6, num7];
-                                    bb10[0] = tile.active();
-                                    bb10[2] = (tile.wall > 0);
-                                    bb10[3] = (tile.liquid > 0 && Main.netMode == 2);
-                                    bb10[4] = tile.wire();
-                                    bb10[5] = tile.halfBrick();
-                                    bb10[6] = tile.actuator();
-                                    bb10[7] = tile.inActive();
-                                    bb11[0] = tile.wire2();
-                                    bb11[1] = tile.wire3();
-                                    if (tile.active() && tile.color() > 0)
-                                    {
-                                        bb11[2] = true;
-                                        b = tile.color();
-                                    }
-                                    if (tile.wall > 0 && tile.wallColor() > 0)
-                                    {
-                                        bb11[3] = true;
-                                        b2 = tile.wallColor();
-                                    }
-                                    bb11 += (byte)(tile.slope() << 4);
-                                    writer.Write(bb10);
-                                    writer.Write(bb11);
-                                    if (b > 0)
-                                    {
-                                        writer.Write(b);
-                                    }
-                                    if (b2 > 0)
-                                    {
-                                        writer.Write(b2);
-                                    }
-                                    if (tile.active())
-                                    {
-                                        writer.Write(tile.type);
-                                        if (Main.tileFrameImportant[(int)tile.type])
-                                        {
-                                            writer.Write(tile.frameX);
-                                            writer.Write(tile.frameY);
-                                        }
-                                    }
-                                    if (tile.wall > 0)
-                                    {
-                                        writer.Write(tile.wall);
-                                    }
-                                    if (tile.liquid > 0 && Main.netMode == 2)
-                                    {
-                                        writer.Write(tile.liquid);
-                                        writer.Write(tile.liquidType());
-                                    }
-                                }
-                            }
-                            break;
-                        }
-                    case 21:
-                    case 90:
-                        {
-                            Item item2 = Main.item[number];
-                            writer.Write((short)number);
-                            writer.WriteVector2(item2.position);
-                            writer.WriteVector2(item2.velocity);
-                            writer.Write((short)item2.stack);
-                            writer.Write(item2.prefix);
-                            writer.Write((byte)number2);
-                            short value = 0;
-                            if (item2.active && item2.stack > 0)
-                            {
-                                value = (short)item2.netID;
-                            }
-                            writer.Write(value);
-                            break;
-                        }
-                    case 22:
-                        writer.Write((short)number);
-                        writer.Write((byte)Main.item[number].owner);
-                        break;
-                    case 23:
-                        {
-                            if (number > Main.npc.Length || number < 0)
-                            {
-                                return;
-                            }
-
-                            NPC nPC = Main.npc[number];
-
-                            if (nPC == null)
-                            {
-                                return;
-                            }
-
-<<<<<<< HEAD
-                            writer.Write((short)number);
-                            writer.WriteVector2(nPC.position);
-                            writer.WriteVector2(nPC.velocity);
-                            writer.Write((byte)nPC.target);
-                            int num8 = nPC.life;
-                            if (!nPC.active)
-                            {
-                                num8 = 0;
-                            }
-                            if (!nPC.active || nPC.life <= 0)
-                            {
-                                nPC.netSkip = 0;
-                            }
-                            if (nPC.name == null)
-                            {
-                                nPC.name = "";
-                            }
-                            short value2 = (short)nPC.netID;
-                            bool[] array = new bool[4];
-                            BitsByte bb12 = 0;
-                            bb12[0] = (nPC.direction > 0);
-                            bb12[1] = (nPC.directionY > 0);
-                            bb12[2] = (array[0] = (nPC.ai[0] != 0f));
-                            bb12[3] = (array[1] = (nPC.ai[1] != 0f));
-                            bb12[4] = (array[2] = (nPC.ai[2] != 0f));
-                            bb12[5] = (array[3] = (nPC.ai[3] != 0f));
-                            bb12[6] = (nPC.spriteDirection > 0);
-                            bb12[7] = (num8 == nPC.lifeMax);
-                            writer.Write(bb12);
-                            for (int num9 = 0; num9 < NPC.maxAI; num9++)
-                            {
-                                if (array[num9])
-                                {
-                                    writer.Write(nPC.ai[num9]);
-                                }
-                            }
-                            writer.Write(value2);
-                            if (!bb12[7])
-                            {
-                                if (Main.npcLifeBytes.ContainsKey(nPC.netID) == false)
-                                {
-                                    break;
-                                }
-                                byte b3 = Main.npcLifeBytes[nPC.netID];
-                                writer.Write(b3);
-                                if (b3 == 2)
-                                {
-                                    writer.Write((short)num8);
-                                }
-                                else if (b3 == 4)
-                                {
-                                    writer.Write(num8);
-                                }
-                                else
-                                {
-                                    writer.Write((sbyte)num8);
-                                }
-                            }
-                            if (Main.npcCatchable[nPC.type])
-                            {
-                                writer.Write((byte)nPC.releaseOwner);
-                            }
-                            break;
-                        }
-                    case 24:
-                        writer.Write((short)number);
-                        writer.Write((byte)number2);
-                        break;
-                    case 25:
-                        writer.Write((byte)number);
-                        writer.Write((byte)number2);
-                        writer.Write((byte)number3);
-                        writer.Write((byte)number4);
-                        writer.Write(text);
-                        break;
-                    case 26:
-                        {
-                            writer.Write((byte)number); //player id
-                            writer.Write((byte)(number2 + 1f)); //hit direction
-                            writer.Write((short)number3); //damage
-                            writer.Write(text); //death text
-                            BitsByte bb13 = 0;
-                            bb13[0] = (number4 == 1f); //pvp
-                            bb13[1] = (number5 == 1); //critical hit
-                            writer.Write(bb13);
-                            break;
-                        }
-                    case 27:
-                        {
-                            Projectile projectile = Main.projectile[number];
-                            writer.Write((short)projectile.identity);
-                            writer.WriteVector2(projectile.position);
-                            writer.WriteVector2(projectile.velocity);
-                            writer.Write(projectile.knockBack);
-                            writer.Write((short)projectile.damage);
-                            writer.Write((byte)projectile.owner);
-                            writer.Write((short)projectile.type);
-                            BitsByte bb14 = 0;
-                            for (int num10 = 0; num10 < Projectile.maxAI; num10++)
-                            {
-                                if (projectile.ai[num10] != 0f)
-                                {
-                                    bb14[num10] = true;
-                                }
-                            }
-                            writer.Write(bb14);
-                            for (int num11 = 0; num11 < Projectile.maxAI; num11++)
-                            {
-                                if (bb14[num11])
-                                {
-                                    writer.Write(projectile.ai[num11]);
-                                }
-                            }
-                            break;
-                        }
-                    case 28:
-                        writer.Write((short)number);
-                        writer.Write((short)number2);
-                        writer.Write(number3);
-                        writer.Write((byte)(number4 + 1f));
-                        writer.Write((byte)number5);
-                        break;
-                    case 29:
-                        writer.Write((short)number);
-                        writer.Write((byte)number2);
-                        break;
-                    case 30:
-                        writer.Write((byte)number);
-                        writer.Write(Main.player[number].hostile);
-                        break;
-                    case 31:
-                        writer.Write((short)number);
-                        writer.Write((short)number2);
-                        break;
-                    case 32:
-                        {
-                            Item item3 = Main.chest[number].item[(int)((byte)number2)];
-                            writer.Write((short)number);
-                            writer.Write((byte)number2);
-                            short value3 = (short)item3.netID;
-                            if (item3.name == null)
-                            {
-                                value3 = 0;
-                            }
-                            writer.Write((short)item3.stack);
-                            writer.Write(item3.prefix);
-                            writer.Write(value3);
-                            break;
-                        }
-                    case 33:
-                        {
-                            int num12 = 0;
-                            int num13 = 0;
-                            int num14 = 0;
-                            string text2 = null;
-                            if (number > -1)
-                            {
-                                num12 = Main.chest[number].x;
-                                num13 = Main.chest[number].y;
-                            }
-                            if (number2 == 1f)
-                            {
-                                num14 = (int)((byte)text.Length);
-                                if (num14 == 0 || num14 > 20)
-                                {
-                                    num14 = 255;
-                                }
-                                else
-                                {
-                                    text2 = text;
-                                }
-                            }
-                            writer.Write((short)number);
-                            writer.Write((short)num12);
-                            writer.Write((short)num13);
-                            writer.Write((byte)num14);
-                            if (text2 != null)
-                            {
-                                writer.Write(text2);
-                            }
-                            break;
-                        }
-                    case 34:
-                        writer.Write((byte)number);
-                        writer.Write((short)number2);
-                        writer.Write((short)number3);
-                        writer.Write((short)number4);
-                        if (Main.netMode == 2)
-                        {
-                            Netplay.GetSectionX((int)number2);
-                            Netplay.GetSectionY((int)number3);
-                            writer.Write((short)number5);
-                        }
-                        break;
-                    case 35:
-                    case 66:
-                        writer.Write((byte)number);
-                        writer.Write((short)number2);
-                        break;
-                    case 36:
-                        {
-                            Player player4 = Main.player[number];
-                            writer.Write((byte)number);
-                            writer.Write(player4.zone1);
-                            writer.Write(player4.zone2);
-                            break;
-                        }
-                    case 38:
-                        writer.Write(text);
-                        break;
-                    case 39:
-                        writer.Write((short)number);
-                        break;
-                    case 40:
-                        writer.Write((byte)number);
-                        writer.Write((short)Main.player[number].talkNPC);
-                        break;
-                    case 41:
-                        writer.Write((byte)number);
-                        writer.Write(Main.player[number].itemRotation);
-                        writer.Write((short)Main.player[number].itemAnimation);
-                        break;
-                    case 42:
-                        writer.Write((byte)number);
-                        writer.Write((short)Main.player[number].statMana);
-                        writer.Write((short)Main.player[number].statManaMax);
-                        break;
-                    case 43:
-                        writer.Write((byte)number);
-                        writer.Write((short)number2);
-                        break;
-                    case 44:
-                        writer.Write((byte)number);
-                        writer.Write((byte)(number2 + 1f));
-                        writer.Write((short)number3);
-                        writer.Write((byte)number4);
-                        writer.Write(text);
-                        break;
-                    case 45:
-                        writer.Write((byte)number);
-                        writer.Write((byte)Main.player[number].team);
-                        break;
-                    case 46:
-                        writer.Write((short)number);
-                        writer.Write((short)number2);
-                        break;
-                    case 47:
-                        writer.Write((short)number);
-                        writer.Write((short)Main.sign[number].x);
-                        writer.Write((short)Main.sign[number].y);
-                        writer.Write(Main.sign[number].text); //possibly null?
-                        writer.Write((byte)number2);
-                        break;
-                    case 48:
-                        {
-                            Tile tile2 = Main.tile[number, (int)number2];
-                            writer.Write((short)number);
-                            writer.Write((short)number2);
-                            writer.Write(tile2.liquid);
-                            writer.Write(tile2.liquidType());
-                            break;
-                        }
-                    case 50:
-                        writer.Write((byte)number);
-                        for (int num15 = 0; num15 < 22; num15++)
-                        {
-                            writer.Write((byte)Main.player[number].buffType[num15]);
-                        }
-                        break;
-                    case 51:
-                        writer.Write((byte)number);
-                        writer.Write((byte)number2);
-                        break;
-                    case 52:
-                        writer.Write((byte)number2);
-                        writer.Write((short)number3);
-                        writer.Write((short)number4);
-                        break;
-                    case 53:
-                        writer.Write((short)number);
-                        writer.Write((byte)number2);
-                        writer.Write((short)number3);
-                        break;
-                    case 54:
-                        writer.Write((short)number);
-                        for (int num16 = 0; num16 < 5; num16++)
-                        {
-                            writer.Write((byte)Main.npc[number].buffType[num16]);
-                            writer.Write((short)Main.npc[number].buffTime[num16]);
-                        }
-                        break;
-                    case 55:
-                        writer.Write((byte)number);
-                        writer.Write((byte)number2);
-                        writer.Write((short)number3);
-                        break;
-                    case 56:
-                        {
-                            string value4 = "";
-                            if (Main.netMode == 2)
-                            {
-                                value4 = Main.npc[number].displayName;
-                            }
-                            writer.Write((short)number);
-                            writer.Write(value4);
-                            break;
-                        }
-                    case 57:
-                        writer.Write(WorldGen.tGood);
-                        writer.Write(WorldGen.tEvil);
-                        writer.Write(WorldGen.tBlood);
-                        break;
-                    case 58:
-                        writer.Write((byte)number);
-                        writer.Write(number2);
-                        break;
-                    case 59:
-                        writer.Write((short)number);
-                        writer.Write((short)number2);
-                        break;
-                    case 60:
-                        writer.Write((short)number);
-                        writer.Write((short)number2);
-                        writer.Write((short)number3);
-                        writer.Write((byte)number4);
-                        break;
-                    case 61:
-                        writer.Write(number);
-                        writer.Write((int)number2);
-                        break;
-                    case 62:
-                        writer.Write((byte)number);
-                        writer.Write((byte)number2);
-                        break;
-                    case 63:
-                    case 64:
-                        writer.Write((short)number);
-                        writer.Write((short)number2);
-                        writer.Write((byte)number3);
-                        break;
-                    case 65:
-                        {
-                            BitsByte bb15 = 0;
-                            bb15[0] = ((number & 1) == 1);
-                            bb15[1] = ((number & 2) == 2);
-                            bb15[2] = ((number5 & 1) == 1);
-                            bb15[3] = ((number5 & 2) == 2);
-                            writer.Write(bb15);
-                            writer.Write((short)number2);
-                            writer.Write(number3);
-                            writer.Write(number4);
-                            break;
-                        }
-                    case 68:
-                        writer.Write(Main.clientUUID);
-                        break;
-                    case 69:
-                        Netplay.GetSectionX((int)number2);
-                        Netplay.GetSectionY((int)number3);
-                        writer.Write((short)number);
-                        writer.Write((short)number2);
-                        writer.Write((short)number3);
-                        writer.Write(text);
-                        break;
-                    case 70:
-                        writer.Write((short)number);
-                        writer.Write((byte)number2);
-                        break;
-                    case 71:
-                        writer.Write(number);
-                        writer.Write((int)number2);
-                        writer.Write((short)number3);
-                        writer.Write((byte)number4);
-                        break;
-                    case 72:
-                        for (int num17 = 0; num17 < 40; num17++)
-                        {
-                            writer.Write((short)Main.travelShop[num17]);
-                        }
-                        break;
-                    case 74:
-                        {
-                            writer.Write((byte)Main.anglerQuest);
-                            bool value5 = Main.anglerWhoFinishedToday.Contains(text);
-                            writer.Write(value5);
-                            break;
-                        }
-                    case 76:
-                        writer.Write((byte)number);
-                        writer.Write(Main.player[number].anglerQuestsFinished);
-                        break;
-                    case 77:
-                        if (Main.netMode != 2)
-                        {
-                            return;
-                        }
-                        writer.Write((short)number);
-                        writer.Write((ushort)number2);
-                        writer.Write((short)number3);
-                        writer.Write((short)number4);
-                        break;
-                    case 78:
-                        writer.Write((short)number);
-                        writer.Write((short)number2);
-                        writer.Write((sbyte)number3);
-                        writer.Write((sbyte)number4);
-                        break;
-                    case 79:
-                        writer.Write((short)number);
-                        writer.Write((short)number2);
-                        writer.Write((short)number3);
-                        writer.Write((byte)number4);
-                        writer.Write((byte)number5);
-                        writer.Write((sbyte)number6);
-                        writer.Write(number7 == 1);
-                        break;
-                    case 80:
-                        writer.Write((byte)number);
-                        writer.Write((short)number2);
-                        break;
-                    case 81:
-                        {
-                            writer.Write(number2);
-                            writer.Write(number3);
-                            Color c = default(Color);
-                            c.PackedValue = (uint)number;
-                            writer.WriteRGB(c);
-                            writer.Write(text);
-                            break;
-                        }
-                    case 83:
-                        {
-                            int num18 = number;
-                            if (num18 < 0 && num18 >= 251)
-                            {
-                                num18 = 1;
-                            }
-                            int value6 = NPC.killCount[num18];
-                            writer.Write((short)num18);
-                            writer.Write(value6);
-                            break;
-                        }
-                    case 84:
-                        {
-                            byte b3 = (byte)number;
-                            float stealth = Main.player[(int)b3].stealth;
-                            writer.Write(b3);
-                            writer.Write(stealth);
-                            break;
-                        }
-                    case 85:
-                        {
-                            byte value7 = (byte)number;
-                            writer.Write(value7);
-                            break;
-                        }
-                    case 86:
-                        {
-                            writer.Write(number);
-                            bool flag2 = TileEntity.ByID.ContainsKey(number);
-                            writer.Write(flag2);
-                            if (flag2)
-                            {
-                                TileEntity.Write(writer, TileEntity.ByID[number]);
-                            }
-                            break;
-                        }
-                    case 87:
-                        writer.Write((short)number);
-                        writer.Write((short)number2);
-                        writer.Write((byte)number3);
-                        break;
-                    case 88:
-                        {
-                            BitsByte bb16 = (byte)number2;
-                            writer.Write((short)number);
-                            writer.Write(bb16);
-                            Item item4 = Main.item[number];
-                            if (bb16[0])
-                            {
-                                writer.Write(item4.color.PackedValue);
-                            }
-                            break;
-                        }
-                    case 89:
-                        {
-                            writer.Write((short)number);
-                            writer.Write((short)number2);
-                            Item item5 = Main.player[(int)number4].inventory[(int)number3];
-                            writer.Write((short)item5.netID);
-                            writer.Write(item5.prefix);
-                            writer.Write(item5.stack);
-                            break;
-                        }
-                    case 91:
-                        writer.Write(number);
-                        writer.Write((byte)number2);
-                        if (number2 != 255f)
-                        {
-                            writer.Write((ushort)number3);
-                            writer.Write((byte)number4);
-                            writer.Write((byte)number5);
-                            if (number5 < 0)
-                            {
-                                writer.Write((short)number6);
-                            }
-                        }
-                        break;
-                    case 92:
-                        writer.Write((short)number);
-                        writer.Write(number2);
-                        writer.Write(number3);
-                        writer.Write(number4);
-                        break;
-                    case 95:
-                        writer.Write((ushort)number);
-                        break;
-                    case 96:
-                        {
-                            writer.Write((byte)number);
-                            Player player5 = Main.player[number];
-                            writer.Write((short)number4);
-                            writer.Write(number2);
-                            writer.Write(number3);
-                            writer.WriteVector2(player5.velocity);
-                            break;
-                        }
-                    case 97:
-                        writer.Write((short)number);
-                        break;
-                    case 99:
-                        writer.Write((byte)number);
-                        writer.WriteVector2(Main.player[number].MinionTargetPoint);
-                        break;
-                    case 100:
-                        {
-                            writer.Write((ushort)number);
-                            NPC nPC2 = Main.npc[number];
-                            writer.Write((short)number4);
-                            writer.Write(number2);
-                            writer.Write(number3);
-                            writer.WriteVector2(nPC2.velocity);
-                            break;
-                        }
-                    case 101:
-                        writer.Write((ushort)NPC.ShieldStrengthTowerSolar);
-                        writer.Write((ushort)NPC.ShieldStrengthTowerVortex);
-                        writer.Write((ushort)NPC.ShieldStrengthTowerNebula);
-                        writer.Write((ushort)NPC.ShieldStrengthTowerStardust);
-                        break;
-                    case 102:
-                        writer.Write((byte)number);
-                        writer.Write((byte)number2);
-                        writer.Write(number3);
-                        writer.Write(number4);
-                        break;
-                    case 103:
-                        writer.Write(NPC.MoonLordCountdown);
-                        break;
-                    case 104:
-                        writer.Write((byte)number);
-                        writer.Write((short)number2);
-                        writer.Write(((short)number3 < 0) ? 0f : number3);
-                        writer.Write((byte)number4);
-                        writer.Write(number5);
-                        writer.Write((byte)number6);
-                        break;
-                }
-                int num19 = (int)writer.BaseStream.Position;
-                writer.BaseStream.Position = position;
-                writer.Write((short)num19);
-                writer.BaseStream.Position = (long)num19;
-
-                byte[] packetContents = ms.ToArray();
-
-                ms.Dispose();
-                writer.Dispose();
-=======
+											(int)number2 - 58 - (player2.armor.Length + player2.dye.Length + player2.miscEquips.Length) - 1];
+								}
+								else if (number2 > (float)(58 + player2.armor.Length + player2.dye.Length))
+								{
+									item = player2.miscEquips[(int)number2 - 58 - (player2.armor.Length + player2.dye.Length) - 1];
+								}
+								else if (number2 > (float)(58 + player2.armor.Length))
+								{
+									item = player2.dye[(int)number2 - 58 - player2.armor.Length - 1];
+								}
+								else if (number2 > 58f)
+								{
+									item = player2.armor[(int)number2 - 58 - 1];
+								}
+								else
+								{
+									item = player2.inventory[(int)number2];
+								}
+								if (item.name == "" || item.stack == 0 || item.type == 0)
+								{
+									item.SetDefaults(0, false);
+								}
+								int num2 = item.stack;
+								int netID = item.netID;
+								if (num2 < 0)
+								{
+									num2 = 0;
+								}
+								writer.Write((short)num2);
+								writer.Write((byte)number3);
+								writer.Write((short)netID);
+								break;
+							}
+						case 7:
+							{
+								writer.Write((int)Main.time);
+								BitsByte bb3 = 0;
+								bb3[0] = Main.dayTime;
+								bb3[1] = Main.bloodMoon;
+								bb3[2] = Main.eclipse;
+								writer.Write(bb3);
+								writer.Write((byte)Main.moonPhase);
+								writer.Write((short)Main.maxTilesX);
+								writer.Write((short)Main.maxTilesY);
+								writer.Write((short)Main.spawnTileX);
+								writer.Write((short)Main.spawnTileY);
+								writer.Write((short)Main.worldSurface);
+								writer.Write((short)Main.rockLayer);
+								writer.Write(Main.worldID);
+								writer.Write(Main.worldName); //possibly null?
+								writer.Write((byte)Main.moonType);
+								writer.Write((byte)WorldGen.treeBG);
+								writer.Write((byte)WorldGen.corruptBG);
+								writer.Write((byte)WorldGen.jungleBG);
+								writer.Write((byte)WorldGen.snowBG);
+								writer.Write((byte)WorldGen.hallowBG);
+								writer.Write((byte)WorldGen.crimsonBG);
+								writer.Write((byte)WorldGen.desertBG);
+								writer.Write((byte)WorldGen.oceanBG);
+								writer.Write((byte)Main.iceBackStyle);
+								writer.Write((byte)Main.jungleBackStyle);
+								writer.Write((byte)Main.hellBackStyle);
+								writer.Write(Main.windSpeedSet);
+								writer.Write((byte)Main.numClouds);
+								for (int k = 0; k < 3; k++)
+								{
+									writer.Write(Main.treeX[k]);
+								}
+								for (int l = 0; l < 4; l++)
+								{
+									writer.Write((byte)Main.treeStyle[l]);
+								}
+								for (int m = 0; m < 3; m++)
+								{
+									writer.Write(Main.caveBackX[m]);
+								}
+								for (int n = 0; n < 4; n++)
+								{
+									writer.Write((byte)Main.caveBackStyle[n]);
+								}
+								if (!Main.raining)
+								{
+									Main.maxRaining = 0f;
+								}
+								writer.Write(Main.maxRaining);
+								BitsByte bb4 = 0;
+								bb4[0] = WorldGen.shadowOrbSmashed;
+								bb4[1] = NPC.downedBoss1;
+								bb4[2] = NPC.downedBoss2;
+								bb4[3] = NPC.downedBoss3;
+								bb4[4] = Main.hardMode;
+								bb4[5] = NPC.downedClown;
+								bb4[6] = Main.ServerSideCharacter;
+								bb4[7] = NPC.downedPlantBoss;
+								writer.Write(bb4);
+								BitsByte bb5 = 0;
+								bb5[0] = NPC.downedMechBoss1;
+								bb5[1] = NPC.downedMechBoss2;
+								bb5[2] = NPC.downedMechBoss3;
+								bb5[3] = NPC.downedMechBossAny;
+								bb5[4] = (Main.cloudBGActive >= 1f);
+								bb5[5] = WorldGen.crimson;
+								bb5[6] = Main.pumpkinMoon;
+								bb5[7] = Main.snowMoon;
+								writer.Write(bb5);
+								BitsByte bb6 = 0;
+								bb6[0] = Main.expertMode;
+								bb6[1] = Main.fastForwardTime;
+								bb6[2] = Main.slimeRain;
+								bb6[3] = NPC.downedSlimeKing;
+								bb6[4] = NPC.downedQueenBee;
+								bb6[5] = NPC.downedFishron;
+								bb6[6] = NPC.downedMartians;
+								bb6[7] = NPC.downedAncientCultist;
+								writer.Write(bb6);
+								BitsByte bb7 = 0;
+								bb7[0] = NPC.downedMoonlord;
+								bb7[1] = NPC.downedHalloweenKing;
+								bb7[2] = NPC.downedHalloweenTree;
+								bb7[3] = NPC.downedChristmasIceQueen;
+								bb7[4] = NPC.downedChristmasSantank;
+								bb7[5] = NPC.downedChristmasTree;
+								writer.Write(bb7);
+								writer.Write((sbyte)Main.invasionType);
+								writer.Write(Main.LobbyId);
+								break;
+							}
+						case 8:
+							writer.Write(number);
+							writer.Write((int)number2);
+							break;
+						case 9:
+							writer.Write(number);
+							writer.Write(text);
+							break;
+						case 10:
+							{
+								byte[] array = new byte[MessageBuffer.writeBufferMax];
+								int num3 = NetMessage.CompressTileBlock(number, (int)number2, (short)number3, (short)number4,
+									array, 0);
+								writer.Write(array, 0, num3);
+								//writer.BaseStream.Position += (long)num3;
+								break;
+							}
+						case 11:
+							writer.Write((short)number);
+							writer.Write((short)number2);
+							writer.Write((short)number3);
+							writer.Write((short)number4);
+							break;
+						case 12:
+							writer.Write((byte)number);
+							writer.Write((short)Main.player[number].SpawnX);
+							writer.Write((short)Main.player[number].SpawnY);
+							break;
+						case 13:
+							{
+								Player player3 = Main.player[number];
+								writer.Write((byte)number);
+								BitsByte bb8 = 0;
+								bb8[0] = player3.controlUp;
+								bb8[1] = player3.controlDown;
+								bb8[2] = player3.controlLeft;
+								bb8[3] = player3.controlRight;
+								bb8[4] = player3.controlJump;
+								bb8[5] = player3.controlUseItem;
+								bb8[6] = (player3.direction == 1);
+								writer.Write(bb8);
+								BitsByte bb9 = 0;
+								bb9[0] = player3.pulley;
+								bb9[1] = (player3.pulley && player3.pulleyDir == 2);
+								bb9[2] = (player3.velocity != Vector2.Zero);
+								bb9[3] = player3.vortexStealthActive;
+								bb9[4] = (player3.gravDir == 1f);
+								writer.Write(bb9);
+								writer.Write((byte)player3.selectedItem);
+								writer.WriteVector2(player3.position);
+								if (bb9[2])
+								{
+									writer.WriteVector2(player3.velocity);
+								}
+								break;
+							}
+						case 14:
+							writer.Write((byte)number);
+							writer.Write((byte)number2);
+							break;
+						case 16:
+							writer.Write((byte)number);
+							writer.Write((short)Main.player[number].statLife);
+							writer.Write((short)Main.player[number].statLifeMax);
+							break;
+						case 17:
+							if (Main.netMode == 1)
+							{
+								AchievementsHelper.NotifyTileDestroyed(Main.player[Main.myPlayer], (ushort)number4);
+							}
+							writer.Write((byte)number);
+							writer.Write((short)number2);
+							writer.Write((short)number3);
+							writer.Write((short)number4);
+							writer.Write((byte)number5);
+							break;
+						case 18:
+							writer.Write((byte)(Main.dayTime ? 1 : 0));
+							writer.Write((int)Main.time);
+							writer.Write(Main.sunModY);
+							writer.Write(Main.moonModY);
+							break;
+						case 19:
+							writer.Write((byte)number);
+							writer.Write((short)number2);
+							writer.Write((short)number3);
+							writer.Write((number4 == 1f) ? 1 : 0);
+							break;
+						case 20:
+							{
+								int num4 = (int)number2;
+								int num5 = (int)number3;
+								if (num4 < number)
+								{
+									num4 = number;
+								}
+								if (num4 >= Main.maxTilesX + number)
+								{
+									num4 = Main.maxTilesX - number - 1;
+								}
+								if (num5 < number)
+								{
+									num5 = number;
+								}
+								if (num5 >= Main.maxTilesY + number)
+								{
+									num5 = Main.maxTilesY - number - 1;
+								}
+								writer.Write((short)number);
+								writer.Write((short)num4);
+								writer.Write((short)num5);
+								for (int num6 = num4; num6 < num4 + number; num6++)
+								{
+									for (int num7 = num5; num7 < num5 + number; num7++)
+									{
+										BitsByte bb10 = 0;
+										BitsByte bb11 = 0;
+										byte b = 0;
+										byte b2 = 0;
+										Tile tile = Main.tile[num6, num7];
+										bb10[0] = tile.active();
+										bb10[2] = (tile.wall > 0);
+										bb10[3] = (tile.liquid > 0 && Main.netMode == 2);
+										bb10[4] = tile.wire();
+										bb10[5] = tile.halfBrick();
+										bb10[6] = tile.actuator();
+										bb10[7] = tile.inActive();
+										bb11[0] = tile.wire2();
+										bb11[1] = tile.wire3();
+										if (tile.active() && tile.color() > 0)
+										{
+											bb11[2] = true;
+											b = tile.color();
+										}
+										if (tile.wall > 0 && tile.wallColor() > 0)
+										{
+											bb11[3] = true;
+											b2 = tile.wallColor();
+										}
+										bb11 += (byte)(tile.slope() << 4);
+										writer.Write(bb10);
+										writer.Write(bb11);
+										if (b > 0)
+										{
+											writer.Write(b);
+										}
+										if (b2 > 0)
+										{
+											writer.Write(b2);
+										}
+										if (tile.active())
+										{
+											writer.Write(tile.type);
+											if (Main.tileFrameImportant[(int)tile.type])
+											{
+												writer.Write(tile.frameX);
+												writer.Write(tile.frameY);
+											}
+										}
+										if (tile.wall > 0)
+										{
+											writer.Write(tile.wall);
+										}
+										if (tile.liquid > 0 && Main.netMode == 2)
+										{
+											writer.Write(tile.liquid);
+											writer.Write(tile.liquidType());
+										}
+									}
+								}
+								break;
+							}
+						case 21:
+						case 90:
+							{
+								Item item2 = Main.item[number];
+								writer.Write((short)number);
+								writer.WriteVector2(item2.position);
+								writer.WriteVector2(item2.velocity);
+								writer.Write((short)item2.stack);
+								writer.Write(item2.prefix);
+								writer.Write((byte)number2);
+								short value = 0;
+								if (item2.active && item2.stack > 0)
+								{
+									value = (short)item2.netID;
+								}
+								writer.Write(value);
+								break;
+							}
+						case 22:
+							writer.Write((short)number);
+							writer.Write((byte)Main.item[number].owner);
+							break;
+						case 23:
+							{
+								if (number > Main.npc.Length || number < 0)
+								{
+									return;
+								}
+
+								NPC nPC = Main.npc[number];
+
+								if (nPC == null)
+								{
+									return;
+								}
+
 								writer.Write((short)number);
 								writer.WriteVector2(nPC.position);
 								writer.WriteVector2(nPC.velocity);
@@ -1670,881 +1096,879 @@
 					writer.BaseStream.Position = position;
 					writer.Write((short)num19);
 					writer.BaseStream.Position = (long)num19;
->>>>>>> b0bd14c5
-
-                if (remoteClient == -1)
-                {
-                    if (msgType == 34 || msgType == 69)
-                    {
-                        for (int num20 = 0; num20 < 256; num20++)
-                        {
-                            if (num20 != ignoreClient && NetMessage.buffer[num20].broadcast && Netplay.Clients[num20].Socket.IsConnected())
-                            {
-                                try
-                                {
-                                    NetMessage.buffer[num20].spamCount++;
-                                    Main.txMsg++;
-                                    Main.txData += num19;
-
-                                    ArraySegment<byte> seg = Netplay.Clients[num20].sendQueue.LockSegment((short)num19);
-                                    Netplay.Clients[num20].sendQueue.CopyTo(seg, ref packetContents);
-                                    Netplay.Clients[num20].sendQueue.Enqueue(seg);
-
-//                                    Netplay.Clients[num20].Socket.AsyncSend(packetContents, 0, num19,
-//                                        new SocketSendCallback(Netplay.Clients[num20].ServerWriteCallBack), null);
-                                }
-                                catch (Exception ex)
-                                {
+
+				byte[] packetContents = ms.ToArray();
+				ms.Dispose();
+				writer.Dispose();
+
+				if (Main.netMode == 1)
+					{
+						if (!Netplay.Connection.Socket.IsConnected())
+						{
+							goto IL_2A90;
+						}
+						try
+						{
+							NetMessage.buffer[num].spamCount++;
+							Main.txMsg++;
+							Main.txData += num19;
+							Netplay.Connection.Socket.AsyncSend(packetContents, 0, num19,
+								new SocketSendCallback(Netplay.Connection.ClientWriteCallBack), null);
+							goto IL_2A90;
+						}
+						catch
+						{
+							goto IL_2A90;
+						}
+					}
+					if (remoteClient == -1)
+					{
+						if (msgType == 34 || msgType == 69)
+						{
+							for (int num20 = 0; num20 < 256; num20++)
+							{
+								if (num20 != ignoreClient && NetMessage.buffer[num20].broadcast && Netplay.Clients[num20].Socket.IsConnected())
+								{
+									try
+									{
+										NetMessage.buffer[num20].spamCount++;
+										Main.txMsg++;
+										Main.txData += num19;
+										Netplay.Clients[num20].Socket.AsyncSend(packetContents, 0, num19,
+											new SocketSendCallback(Netplay.Clients[num20].ServerWriteCallBack), null);
+									}
+									catch (Exception ex)
+									{
 #if DEBUG
-                                    Console.WriteLine(ex);
-                                    System.Diagnostics.Debugger.Break();
+										Console.WriteLine(ex);
+										System.Diagnostics.Debugger.Break();
 
 #endif
-                                }
-                            }
-                        }
-                    }
-                    else if (msgType == 20)
-                    {
-                        for (int num21 = 0; num21 < 256; num21++)
-                        {
-                            if (num21 != ignoreClient && NetMessage.buffer[num21].broadcast && Netplay.Clients[num21].Socket.IsConnected() &&
-                            Netplay.Clients[num21].SectionRange(number, (int)number2, (int)number3))
-                            {
-                                try
-                                {
-                                    NetMessage.buffer[num21].spamCount++;
-                                    Main.txMsg++;
-                                    Main.txData += num19;
-
-                                    ArraySegment<byte> seg = Netplay.Clients[num21].sendQueue.LockSegment((short)num19);
-                                    Netplay.Clients[num21].sendQueue.CopyTo(seg, ref packetContents);
-                                    Netplay.Clients[num21].sendQueue.Enqueue(seg);
-                                    //Netplay.Clients[num21].Socket.AsyncSend(packetContents, 0, num19,
-                                    //	new SocketSendCallback(Netplay.Clients[num21].ServerWriteCallBack), null);
-                                }
-                                catch (Exception ex)
-                                {
+									}
+								}
+							}
+						}
+						else if (msgType == 20)
+						{
+							for (int num21 = 0; num21 < 256; num21++)
+							{
+								if (num21 != ignoreClient && NetMessage.buffer[num21].broadcast && Netplay.Clients[num21].Socket.IsConnected() &&
+									Netplay.Clients[num21].SectionRange(number, (int)number2, (int)number3))
+								{
+									try
+									{
+										NetMessage.buffer[num21].spamCount++;
+										Main.txMsg++;
+										Main.txData += num19;
+										Netplay.Clients[num21].Socket.AsyncSend(packetContents, 0, num19,
+											new SocketSendCallback(Netplay.Clients[num21].ServerWriteCallBack), null);
+									}
+									catch (Exception ex)
+									{
 #if DEBUG
-                                    Console.WriteLine(ex);
-                                    System.Diagnostics.Debugger.Break();
+										Console.WriteLine(ex);
+										System.Diagnostics.Debugger.Break();
 
 #endif
-                                }
-                            }
-                        }
-                    }
-                    else if (msgType == 23)
-                    {
-                        NPC nPC3 = Main.npc[number];
-                        for (int num22 = 0; num22 < 256; num22++)
-                        {
-                            if (num22 != ignoreClient && NetMessage.buffer[num22].broadcast && Netplay.Clients[num22].Socket.IsConnected())
-                            {
-                                bool flag3 = false;
-                                if (nPC3.boss || nPC3.netAlways || nPC3.townNPC || !nPC3.active)
-                                {
-                                    flag3 = true;
-                                }
-                                else if (nPC3.netSkip <= 0)
-                                {
-                                    Rectangle rect = Main.player[num22].getRect();
-                                    Rectangle rect2 = nPC3.getRect();
-                                    rect2.X -= 2500;
-                                    rect2.Y -= 2500;
-                                    rect2.Width += 5000;
-                                    rect2.Height += 5000;
-                                    if (rect.Intersects(rect2))
-                                    {
-                                        flag3 = true;
-                                    }
-                                }
-                                else
-                                {
-                                    flag3 = true;
-                                }
-                                if (flag3)
-                                {
-                                    try
-                                    {
-                                        NetMessage.buffer[num22].spamCount++;
-                                        Main.txMsg++;
-                                        Main.txData += num19;
-
-                                        ArraySegment<byte> seg = Netplay.Clients[num22].sendQueue.LockSegment((short)num19);
-                                        Netplay.Clients[num22].sendQueue.CopyTo(seg, ref packetContents);
-                                        Netplay.Clients[num22].sendQueue.Enqueue(seg);
-
-                                        //Netplay.Clients[num22].Socket.AsyncSend(packetContents, 0, num19,
-                                        //	new SocketSendCallback(Netplay.Clients[num22].ServerWriteCallBack), null);
-                                    }
-                                    catch (Exception ex)
-                                    {
+									}
+								}
+							}
+						}
+						else if (msgType == 23)
+						{
+							NPC nPC3 = Main.npc[number];
+							for (int num22 = 0; num22 < 256; num22++)
+							{
+								if (num22 != ignoreClient && NetMessage.buffer[num22].broadcast && Netplay.Clients[num22].Socket.IsConnected())
+								{
+									bool flag3 = false;
+									if (nPC3.boss || nPC3.netAlways || nPC3.townNPC || !nPC3.active)
+									{
+										flag3 = true;
+									}
+									else if (nPC3.netSkip <= 0)
+									{
+										Rectangle rect = Main.player[num22].getRect();
+										Rectangle rect2 = nPC3.getRect();
+										rect2.X -= 2500;
+										rect2.Y -= 2500;
+										rect2.Width += 5000;
+										rect2.Height += 5000;
+										if (rect.Intersects(rect2))
+										{
+											flag3 = true;
+										}
+									}
+									else
+									{
+										flag3 = true;
+									}
+									if (flag3)
+									{
+										try
+										{
+											NetMessage.buffer[num22].spamCount++;
+											Main.txMsg++;
+											Main.txData += num19;
+											Netplay.Clients[num22].Socket.AsyncSend(packetContents, 0, num19,
+												new SocketSendCallback(Netplay.Clients[num22].ServerWriteCallBack), null);
+										}
+										catch (Exception ex)
+										{
 #if DEBUG
-                                        Console.WriteLine(ex);
-                                        System.Diagnostics.Debugger.Break();
+											Console.WriteLine(ex);
+											System.Diagnostics.Debugger.Break();
 
 #endif
-                                    }
-                                }
-                            }
-                        }
-                        nPC3.netSkip++;
-                        if (nPC3.netSkip > 4)
-                        {
-                            nPC3.netSkip = 0;
-                        }
-                    }
-                    else if (msgType == 28)
-                    {
-                        NPC nPC4 = Main.npc[number];
-                        for (int num23 = 0; num23 < 256; num23++)
-                        {
-                            if (num23 != ignoreClient && NetMessage.buffer[num23].broadcast && Netplay.Clients[num23].Socket.IsConnected())
-                            {
-                                bool flag4 = false;
-                                if (nPC4.life <= 0)
-                                {
-                                    flag4 = true;
-                                }
-                                else
-                                {
-                                    Rectangle rect3 = Main.player[num23].getRect();
-                                    Rectangle rect4 = nPC4.getRect();
-                                    rect4.X -= 3000;
-                                    rect4.Y -= 3000;
-                                    rect4.Width += 6000;
-                                    rect4.Height += 6000;
-                                    if (rect3.Intersects(rect4))
-                                    {
-                                        flag4 = true;
-                                    }
-                                }
-                                if (flag4)
-                                {
-                                    try
-                                    {
-                                        NetMessage.buffer[num23].spamCount++;
-                                        Main.txMsg++;
-                                        Main.txData += num19;
-
-                                        ArraySegment<byte> seg = Netplay.Clients[num23].sendQueue.LockSegment((short)num19);
-                                        Netplay.Clients[num23].sendQueue.CopyTo(seg, ref packetContents);
-                                        Netplay.Clients[num23].sendQueue.Enqueue(seg);
-
-                                        //Netplay.Clients[num23].Socket.AsyncSend(packetContents, 0, num19,
-                                        //	new SocketSendCallback(Netplay.Clients[num23].ServerWriteCallBack), null);
-                                    }
-                                    catch (Exception ex)
-                                    {
+										}
+									}
+								}
+							}
+							nPC3.netSkip++;
+							if (nPC3.netSkip > 4)
+							{
+								nPC3.netSkip = 0;
+							}
+						}
+						else if (msgType == 28)
+						{
+							NPC nPC4 = Main.npc[number];
+							for (int num23 = 0; num23 < 256; num23++)
+							{
+								if (num23 != ignoreClient && NetMessage.buffer[num23].broadcast && Netplay.Clients[num23].Socket.IsConnected())
+								{
+									bool flag4 = false;
+									if (nPC4.life <= 0)
+									{
+										flag4 = true;
+									}
+									else
+									{
+										Rectangle rect3 = Main.player[num23].getRect();
+										Rectangle rect4 = nPC4.getRect();
+										rect4.X -= 3000;
+										rect4.Y -= 3000;
+										rect4.Width += 6000;
+										rect4.Height += 6000;
+										if (rect3.Intersects(rect4))
+										{
+											flag4 = true;
+										}
+									}
+									if (flag4)
+									{
+										try
+										{
+											NetMessage.buffer[num23].spamCount++;
+											Main.txMsg++;
+											Main.txData += num19;
+											Netplay.Clients[num23].Socket.AsyncSend(packetContents, 0, num19,
+												new SocketSendCallback(Netplay.Clients[num23].ServerWriteCallBack), null);
+										}
+										catch (Exception ex)
+										{
 #if DEBUG
-                                        Console.WriteLine(ex);
-                                        System.Diagnostics.Debugger.Break();
+											Console.WriteLine(ex);
+											System.Diagnostics.Debugger.Break();
 
 #endif
-                                    }
-                                }
-                            }
-                        }
-                    }
-                    else if (msgType == 13)
-                    {
-                        for (int num24 = 0; num24 < 256; num24++)
-                        {
-                            if (num24 != ignoreClient && NetMessage.buffer[num24].broadcast && Netplay.Clients[num24].Socket.IsConnected())
-                            {
-                                try
-                                {
-                                    NetMessage.buffer[num24].spamCount++;
-                                    Main.txMsg++;
-                                    Main.txData += num19;
-
-                                    ArraySegment<byte> seg = Netplay.Clients[num24].sendQueue.LockSegment((short)num19);
-                                    Netplay.Clients[num24].sendQueue.CopyTo(seg, ref packetContents);
-                                    Netplay.Clients[num24].sendQueue.Enqueue(seg);
-
-//                                    Netplay.Clients[num24].Socket.AsyncSend(packetContents, 0, num19,
-//                                        new SocketSendCallback(Netplay.Clients[num24].ServerWriteCallBack), null);
-                                }
-                                catch (Exception ex)
-                                {
+										}
+									}
+								}
+							}
+						}
+						else if (msgType == 13)
+						{
+							for (int num24 = 0; num24 < 256; num24++)
+							{
+								if (num24 != ignoreClient && NetMessage.buffer[num24].broadcast && Netplay.Clients[num24].Socket.IsConnected())
+								{
+									try
+									{
+										NetMessage.buffer[num24].spamCount++;
+										Main.txMsg++;
+										Main.txData += num19;
+										Netplay.Clients[num24].Socket.AsyncSend(packetContents, 0, num19,
+											new SocketSendCallback(Netplay.Clients[num24].ServerWriteCallBack), null);
+									}
+									catch (Exception ex)
+									{
 #if DEBUG
-                                    Console.WriteLine(ex);
-                                    System.Diagnostics.Debugger.Break();
+										Console.WriteLine(ex);
+										System.Diagnostics.Debugger.Break();
 
 #endif
-                                }
-                            }
-                        }
-                        Main.player[number].netSkip++;
-                        if (Main.player[number].netSkip > 2)
-                        {
-                            Main.player[number].netSkip = 0;
-                        }
-                    }
-                    else if (msgType == 27)
-                    {
-                        Projectile projectile2 = Main.projectile[number];
-                        for (int num25 = 0; num25 < 256; num25++)
-                        {
-                            if (num25 != ignoreClient && NetMessage.buffer[num25].broadcast && Netplay.Clients[num25].Socket.IsConnected())
-                            {
-                                bool flag5 = false;
-                                if (projectile2.type == 12 || Main.projPet[projectile2.type] || projectile2.aiStyle == 11 ||
-                                projectile2.netImportant)
-                                {
-                                    flag5 = true;
-                                }
-                                else
-                                {
-                                    Rectangle rect5 = Main.player[num25].getRect();
-                                    Rectangle rect6 = projectile2.getRect();
-                                    rect6.X -= 5000;
-                                    rect6.Y -= 5000;
-                                    rect6.Width += 10000;
-                                    rect6.Height += 10000;
-                                    if (rect5.Intersects(rect6))
-                                    {
-                                        flag5 = true;
-                                    }
-                                }
-                                if (flag5)
-                                {
-                                    try
-                                    {
-                                        NetMessage.buffer[num25].spamCount++;
-                                        Main.txMsg++;
-                                        Main.txData += num19;
-
-                                        ArraySegment<byte> seg = Netplay.Clients[num25].sendQueue.LockSegment((short)num19);
-                                        Netplay.Clients[num25].sendQueue.CopyTo(seg, ref packetContents);
-                                        Netplay.Clients[num25].sendQueue.Enqueue(seg);
-
-//                                        Netplay.Clients[num25].Socket.AsyncSend(packetContents, 0, num19,
-//                                            new SocketSendCallback(Netplay.Clients[num25].ServerWriteCallBack), null);
-                                    }
-                                    catch (Exception ex)
-                                    {
+									}
+								}
+							}
+							Main.player[number].netSkip++;
+							if (Main.player[number].netSkip > 2)
+							{
+								Main.player[number].netSkip = 0;
+							}
+						}
+						else if (msgType == 27)
+						{
+							Projectile projectile2 = Main.projectile[number];
+							for (int num25 = 0; num25 < 256; num25++)
+							{
+								if (num25 != ignoreClient && NetMessage.buffer[num25].broadcast && Netplay.Clients[num25].Socket.IsConnected())
+								{
+									bool flag5 = false;
+									if (projectile2.type == 12 || Main.projPet[projectile2.type] || projectile2.aiStyle == 11 ||
+										projectile2.netImportant)
+									{
+										flag5 = true;
+									}
+									else
+									{
+										Rectangle rect5 = Main.player[num25].getRect();
+										Rectangle rect6 = projectile2.getRect();
+										rect6.X -= 5000;
+										rect6.Y -= 5000;
+										rect6.Width += 10000;
+										rect6.Height += 10000;
+										if (rect5.Intersects(rect6))
+										{
+											flag5 = true;
+										}
+									}
+									if (flag5)
+									{
+										try
+										{
+											NetMessage.buffer[num25].spamCount++;
+											Main.txMsg++;
+											Main.txData += num19;
+											Netplay.Clients[num25].Socket.AsyncSend(packetContents, 0, num19,
+												new SocketSendCallback(Netplay.Clients[num25].ServerWriteCallBack), null);
+										}
+										catch (Exception ex)
+										{
 #if DEBUG
-                                        Console.WriteLine(ex);
-                                        System.Diagnostics.Debugger.Break();
+											Console.WriteLine(ex);
+											System.Diagnostics.Debugger.Break();
 
 #endif
-                                    }
-                                }
-                            }
-                        }
-                    }
-                    else
-                    {
-                        for (int num26 = 0; num26 < 256; num26++)
-                        {
-                            if (num26 != ignoreClient &&
-                            (NetMessage.buffer[num26].broadcast || (Netplay.Clients[num26].State >= 3 && msgType == 10)) &&
-                            Netplay.Clients[num26].Socket.IsConnected())
-                            {
-                                try
-                                {
-                                    NetMessage.buffer[num26].spamCount++;
-                                    Main.txMsg++;
-                                    Main.txData += num19;
-
-                                    ArraySegment<byte> seg = Netplay.Clients[num26].sendQueue.LockSegment((short)num19);
-                                    Netplay.Clients[num26].sendQueue.CopyTo(seg, ref packetContents);
-                                    Netplay.Clients[num26].sendQueue.Enqueue(seg);
-
-//                                    Netplay.Clients[num26].Socket.AsyncSend(packetContents, 0, num19,
-//                                        new SocketSendCallback(Netplay.Clients[num26].ServerWriteCallBack), null);
-                                }
-                                catch (Exception ex)
-                                {
+										}
+									}
+								}
+							}
+						}
+						else
+						{
+							for (int num26 = 0; num26 < 256; num26++)
+							{
+								if (num26 != ignoreClient &&
+									(NetMessage.buffer[num26].broadcast || (Netplay.Clients[num26].State >= 3 && msgType == 10)) &&
+									Netplay.Clients[num26].Socket.IsConnected())
+								{
+									try
+									{
+										NetMessage.buffer[num26].spamCount++;
+										Main.txMsg++;
+										Main.txData += num19;
+										Netplay.Clients[num26].Socket.AsyncSend(packetContents, 0, num19,
+											new SocketSendCallback(Netplay.Clients[num26].ServerWriteCallBack), null);
+									}
+									catch (Exception ex)
+									{
 #if DEBUG
-                                    Console.WriteLine(ex);
-                                    System.Diagnostics.Debugger.Break();
+										Console.WriteLine(ex);
+										System.Diagnostics.Debugger.Break();
 
 #endif
-                                }
-                            }
-                        }
-                    }
-                }
-                else if (Netplay.Clients[remoteClient].Socket.IsConnected())
-                {
-                    try
-                    {
-                        NetMessage.buffer[remoteClient].spamCount++;
-                        Main.txMsg++;
-                        Main.txData += num19;
-                        //Netplay.Clients[remoteClient].Socket.AsyncSend(packetContents, 0, num19,
-                        //	new SocketSendCallback(Netplay.Clients[remoteClient].ServerWriteCallBack), null);
-                        ArraySegment<byte> seg = Netplay.Clients[remoteClient].sendQueue.LockSegment((short)packetContents.Length);
-                        Netplay.Clients[remoteClient].sendQueue.CopyTo(seg, ref packetContents);
-                        Netplay.Clients[remoteClient].sendQueue.Enqueue(seg);
-                    }
-                    catch (Exception ex)
-                    {
+									}
+								}
+							}
+						}
+					}
+					else if (Netplay.Clients[remoteClient].Socket.IsConnected())
+					{
+						try
+						{
+							NetMessage.buffer[remoteClient].spamCount++;
+							Main.txMsg++;
+							Main.txData += num19;
+							Netplay.Clients[remoteClient].Socket.AsyncSend(packetContents, 0, num19,
+								new SocketSendCallback(Netplay.Clients[remoteClient].ServerWriteCallBack), null);
+						}
+						catch (Exception ex)
+						{
 #if DEBUG
-                        Console.WriteLine(ex);
-                        System.Diagnostics.Debugger.Break();
+							Console.WriteLine(ex);
+							System.Diagnostics.Debugger.Break();
 
 #endif
-                    }
-                }
-
-                if (msgType == 2 && Main.netMode == 2)
-                {
-                    Netplay.Clients[num].PendingTermination = true;
-                }
-            }
-        }
-
-        public static int CompressTileBlock(int xStart, int yStart, short width, short height, byte[] buffer, int bufferStart)
-        {
-            int result;
-            using (MemoryStream memoryStream = new MemoryStream())
-            {
-                using (BinaryWriter binaryWriter = new BinaryWriter(memoryStream))
-                {
-                    binaryWriter.Write(xStart);
-                    binaryWriter.Write(yStart);
-                    binaryWriter.Write(width);
-                    binaryWriter.Write(height);
-                    NetMessage.CompressTileBlock_Inner(binaryWriter, xStart, yStart, (int)width, (int)height);
-                    int num = buffer.Length;
-                    if ((long)bufferStart + memoryStream.Length > (long)num)
-                    {
-                        result = (int)((long)(num - bufferStart) + memoryStream.Length);
-                    }
-                    else
-                    {
-                        memoryStream.Position = 0L;
-                        MemoryStream memoryStream2 = new MemoryStream();
-                        using (DeflateStream deflateStream = new DeflateStream(memoryStream2, CompressionMode.Compress, true))
-                        {
-                            memoryStream.CopyTo(deflateStream);
-                            deflateStream.Flush();
-                            deflateStream.Close();
-                            deflateStream.Dispose();
-                        }
-                        if (memoryStream.Length <= memoryStream2.Length)
-                        {
-                            memoryStream.Position = 0L;
-                            buffer[bufferStart] = 0;
-                            bufferStart++;
-                            memoryStream.Read(buffer, bufferStart, (int)memoryStream.Length);
-                            result = (int)memoryStream.Length + 1;
-                        }
-                        else
-                        {
-                            memoryStream2.Position = 0L;
-                            buffer[bufferStart] = 1;
-                            bufferStart++;
-                            memoryStream2.Read(buffer, bufferStart, (int)memoryStream2.Length);
-                            result = (int)memoryStream2.Length + 1;
-                        }
-                    }
-                }
-            }
-            return result;
-        }
-
-        public static void CompressTileBlock_Inner(BinaryWriter writer, int xStart, int yStart, int width, int height)
-        {
-            short[] array = new short[1000];
-            short[] array2 = new short[1000];
-            short[] array3 = new short[1000];
-            short num = 0;
-            short num2 = 0;
-            short num3 = 0;
-            short num4 = 0;
-            int num5 = 0;
-            int num6 = 0;
-            byte b = 0;
-            byte[] array4 = new byte[13];
-            Tile tile = null;
-            for (int i = yStart; i < yStart + height; i++)
-            {
-                for (int j = xStart; j < xStart + width; j++)
-                {
-                    Tile tile2 = Main.tile[j, i];
-                    if (tile2.isTheSameAs(tile))
-                    {
-                        num4 += 1;
-                    }
-                    else
-                    {
-                        if (tile != null)
-                        {
-                            if (num4 > 0)
-                            {
-                                array4[num5] = (byte)(num4 & 255);
-                                num5++;
-                                if (num4 > 255)
-                                {
-                                    b |= 128;
-                                    array4[num5] = (byte)(((int)num4 & 65280) >> 8);
-                                    num5++;
-                                }
-                                else
-                                {
-                                    b |= 64;
-                                }
-                            }
-                            array4[num6] = b;
-                            writer.Write(array4, num6, num5 - num6);
-                            num4 = 0;
-                        }
-                        num5 = 3;
-                        byte b3;
-                        byte b2 = b = (b3 = 0);
-                        if (tile2.active())
-                        {
-                            b |= 2;
-                            array4[num5] = (byte)tile2.type;
-                            num5++;
-                            if (tile2.type > 255)
-                            {
-                                array4[num5] = (byte)(tile2.type >> 8);
-                                num5++;
-                                b |= 32;
-                            }
-                            if (tile2.type == 21 && tile2.frameX % 36 == 0 && tile2.frameY % 36 == 0)
-                            {
-                                short num7 = (short)Chest.FindChest(j, i);
-                                if (num7 != -1)
-                                {
-                                    array[(int)num] = num7;
-                                    num += 1;
-                                }
-                            }
-                            if (tile2.type == 88 && tile2.frameX % 54 == 0 && tile2.frameY % 36 == 0)
-                            {
-                                short num8 = (short)Chest.FindChest(j, i);
-                                if (num8 != -1)
-                                {
-                                    array[(int)num] = num8;
-                                    num += 1;
-                                }
-                            }
-                            if (tile2.type == 85 && tile2.frameX % 36 == 0 && tile2.frameY % 36 == 0)
-                            {
-                                short num9 = (short)Sign.ReadSign(j, i, true);
-                                if (num9 != -1)
-                                {
-                                    short[] arg_1FB_0 = array2;
-                                    short expr_1F3 = num2;
-                                    num2 = (short)(expr_1F3 + 1);
-                                    arg_1FB_0[(int)expr_1F3] = num9;
-                                }
-                            }
-                            if (tile2.type == 55 && tile2.frameX % 36 == 0 && tile2.frameY % 36 == 0)
-                            {
-                                short num10 = (short)Sign.ReadSign(j, i, true);
-                                if (num10 != -1)
-                                {
-                                    short[] arg_23C_0 = array2;
-                                    short expr_234 = num2;
-                                    num2 = (short)(expr_234 + 1);
-                                    arg_23C_0[(int)expr_234] = num10;
-                                }
-                            }
-                            if (tile2.type == 378 && tile2.frameX % 36 == 0 && tile2.frameY == 0)
-                            {
-                                int num11 = TETrainingDummy.Find(j, i);
-                                if (num11 != -1)
-                                {
-                                    short[] arg_27C_0 = array3;
-                                    short expr_273 = num3;
-                                    num3 = (short)(expr_273 + 1);
-                                    arg_27C_0[(int)expr_273] = (short)num11;
-                                }
-                            }
-                            if (tile2.type == 395 && tile2.frameX % 36 == 0 && tile2.frameY == 0)
-                            {
-                                int num12 = TEItemFrame.Find(j, i);
-                                if (num12 != -1)
-                                {
-                                    short[] arg_2BC_0 = array3;
-                                    short expr_2B3 = num3;
-                                    num3 = (short)(expr_2B3 + 1);
-                                    arg_2BC_0[(int)expr_2B3] = (short)num12;
-                                }
-                            }
-                            if (Main.tileFrameImportant[(int)tile2.type])
-                            {
-                                array4[num5] = (byte)(tile2.frameX & 255);
-                                num5++;
-                                array4[num5] = (byte)(((int)tile2.frameX & 65280) >> 8);
-                                num5++;
-                                array4[num5] = (byte)(tile2.frameY & 255);
-                                num5++;
-                                array4[num5] = (byte)(((int)tile2.frameY & 65280) >> 8);
-                                num5++;
-                            }
-                            if (tile2.color() != 0)
-                            {
-                                b3 |= 8;
-                                array4[num5] = tile2.color();
-                                num5++;
-                            }
-                        }
-                        if (tile2.wall != 0)
-                        {
-                            b |= 4;
-                            array4[num5] = tile2.wall;
-                            num5++;
-                            if (tile2.wallColor() != 0)
-                            {
-                                b3 |= 16;
-                                array4[num5] = tile2.wallColor();
-                                num5++;
-                            }
-                        }
-                        if (tile2.liquid != 0)
-                        {
-                            if (tile2.lava())
-                            {
-                                b |= 16;
-                            }
-                            else if (tile2.honey())
-                            {
-                                b |= 24;
-                            }
-                            else
-                            {
-                                b |= 8;
-                            }
-                            array4[num5] = tile2.liquid;
-                            num5++;
-                        }
-                        if (tile2.wire())
-                        {
-                            b2 |= 2;
-                        }
-                        if (tile2.wire2())
-                        {
-                            b2 |= 4;
-                        }
-                        if (tile2.wire3())
-                        {
-                            b2 |= 8;
-                        }
-                        int num13;
-                        if (tile2.halfBrick())
-                        {
-                            num13 = 16;
-                        }
-                        else if (tile2.slope() != 0)
-                        {
-                            num13 = (int)(tile2.slope() + 1) << 4;
-                        }
-                        else
-                        {
-                            num13 = 0;
-                        }
-                        b2 |= (byte)num13;
-                        if (tile2.actuator())
-                        {
-                            b3 |= 2;
-                        }
-                        if (tile2.inActive())
-                        {
-                            b3 |= 4;
-                        }
-                        num6 = 2;
-                        if (b3 != 0)
-                        {
-                            b2 |= 1;
-                            array4[num6] = b3;
-                            num6--;
-                        }
-                        if (b2 != 0)
-                        {
-                            b |= 1;
-                            array4[num6] = b2;
-                            num6--;
-                        }
-                        tile = tile2;
-                    }
-                }
-            }
-            if (num4 > 0)
-            {
-                array4[num5] = (byte)(num4 & 255);
-                num5++;
-                if (num4 > 255)
-                {
-                    b |= 128;
-                    array4[num5] = (byte)(((int)num4 & 65280) >> 8);
-                    num5++;
-                }
-                else
-                {
-                    b |= 64;
-                }
-            }
-            array4[num6] = b;
-            writer.Write(array4, num6, num5 - num6);
-            writer.Write(num);
-            for (int k = 0; k < (int)num; k++)
-            {
-                Chest chest = Main.chest[(int)array[k]];
-                writer.Write(array[k]);
-                writer.Write((short)chest.x);
-                writer.Write((short)chest.y);
-                writer.Write(chest.name);
-            }
-            writer.Write(num2);
-            for (int l = 0; l < (int)num2; l++)
-            {
-                Sign sign = Main.sign[(int)array2[l]];
-                writer.Write(array2[l]);
-                writer.Write((short)sign.x);
-                writer.Write((short)sign.y);
-                writer.Write(sign.text);
-            }
-            writer.Write(num3);
-            for (int m = 0; m < (int)num3; m++)
-            {
-                TileEntity.Write(writer, TileEntity.ByID[(int)array3[m]]);
-            }
-        }
-
-        public static void DecompressTileBlock(byte[] buffer, int bufferStart, int bufferLength)
-        {
-            using (MemoryStream memoryStream = new MemoryStream())
-            {
-                memoryStream.Write(buffer, bufferStart, bufferLength);
-                memoryStream.Position = 0L;
-                bool flag = memoryStream.ReadByte() != 0;
-                MemoryStream memoryStream3;
-                if (flag)
-                {
-                    MemoryStream memoryStream2 = new MemoryStream();
-                    using (DeflateStream deflateStream = new DeflateStream(memoryStream, CompressionMode.Decompress, true))
-                    {
-                        deflateStream.CopyTo(memoryStream2);
-                        deflateStream.Close();
-                    }
-                    memoryStream3 = memoryStream2;
-                    memoryStream3.Position = 0L;
-                }
-                else
-                {
-                    memoryStream3 = memoryStream;
-                    memoryStream3.Position = 1L;
-                }
-                using (BinaryReader binaryReader = new BinaryReader(memoryStream3))
-                {
-                    int xStart = binaryReader.ReadInt32();
-                    int yStart = binaryReader.ReadInt32();
-                    short width = binaryReader.ReadInt16();
-                    short height = binaryReader.ReadInt16();
-                    NetMessage.DecompressTileBlock_Inner(binaryReader, xStart, yStart, (int)width, (int)height);
-                }
-            }
-        }
-
-        public static void DecompressTileBlock_Inner(BinaryReader reader, int xStart, int yStart, int width, int height)
-        {
-            Tile tile = null;
-            int num = 0;
-            for (int i = yStart; i < yStart + height; i++)
-            {
-                for (int j = xStart; j < xStart + width; j++)
-                {
-                    if (num != 0)
-                    {
-                        num--;
-                        if (Main.tile[j, i] == null)
-                        {
-                            Main.tile[j, i] = new Tile(tile);
-                        }
-                        else
-                        {
-                            Main.tile[j, i].CopyFrom(tile);
-                        }
-                    }
-                    else
-                    {
-                        byte b2;
-                        byte b = b2 = 0;
-                        tile = Main.tile[j, i];
-                        if (tile == null)
-                        {
-                            tile = new Tile();
-                            Main.tile[j, i] = tile;
-                        }
-                        else
-                        {
-                            tile.ClearEverything();
-                        }
-                        byte b3 = reader.ReadByte();
-                        if ((b3 & 1) == 1)
-                        {
-                            b2 = reader.ReadByte();
-                            if ((b2 & 1) == 1)
-                            {
-                                b = reader.ReadByte();
-                            }
-                        }
-                        bool flag = tile.active();
-                        byte b4;
-                        if ((b3 & 2) == 2)
-                        {
-                            tile.active(true);
-                            ushort type = tile.type;
-                            int num2;
-                            if ((b3 & 32) == 32)
-                            {
-                                b4 = reader.ReadByte();
-                                num2 = (int)reader.ReadByte();
-                                num2 = (num2 << 8 | (int)b4);
-                            }
-                            else
-                            {
-                                num2 = (int)reader.ReadByte();
-                            }
-                            tile.type = (ushort)num2;
-                            if (Main.tileFrameImportant[num2])
-                            {
-                                tile.frameX = reader.ReadInt16();
-                                tile.frameY = reader.ReadInt16();
-                            }
-                            else if (!flag || tile.type != type)
-                            {
-                                tile.frameX = -1;
-                                tile.frameY = -1;
-                            }
-                            if ((b & 8) == 8)
-                            {
-                                tile.color(reader.ReadByte());
-                            }
-                        }
-                        if ((b3 & 4) == 4)
-                        {
-                            tile.wall = reader.ReadByte();
-                            if ((b & 16) == 16)
-                            {
-                                tile.wallColor(reader.ReadByte());
-                            }
-                        }
-                        b4 = (byte)((b3 & 24) >> 3);
-                        if (b4 != 0)
-                        {
-                            tile.liquid = reader.ReadByte();
-                            if (b4 > 1)
-                            {
-                                if (b4 == 2)
-                                {
-                                    tile.lava(true);
-                                }
-                                else
-                                {
-                                    tile.honey(true);
-                                }
-                            }
-                        }
-                        if (b2 > 1)
-                        {
-                            if ((b2 & 2) == 2)
-                            {
-                                tile.wire(true);
-                            }
-                            if ((b2 & 4) == 4)
-                            {
-                                tile.wire2(true);
-                            }
-                            if ((b2 & 8) == 8)
-                            {
-                                tile.wire3(true);
-                            }
-                            b4 = (byte)((b2 & 112) >> 4);
-                            if (b4 != 0 && Main.tileSolid[(int)tile.type])
-                            {
-                                if (b4 == 1)
-                                {
-                                    tile.halfBrick(true);
-                                }
-                                else
-                                {
-                                    tile.slope((byte)(b4 - 1));
-                                }
-                            }
-                        }
-                        if (b > 0)
-                        {
-                            if ((b & 2) == 2)
-                            {
-                                tile.actuator(true);
-                            }
-                            if ((b & 4) == 4)
-                            {
-                                tile.inActive(true);
-                            }
-                        }
-                        b4 = (byte)((b3 & 192) >> 6);
-                        if (b4 == 0)
-                        {
-                            num = 0;
-                        }
-                        else if (b4 == 1)
-                        {
-                            num = (int)reader.ReadByte();
-                        }
-                        else
-                        {
-                            num = (int)reader.ReadInt16();
-                        }
-                    }
-                }
-            }
-            short num3 = reader.ReadInt16();
-            for (int k = 0; k < (int)num3; k++)
-            {
-                short num4 = reader.ReadInt16();
-                short x = reader.ReadInt16();
-                short y = reader.ReadInt16();
-                string name = reader.ReadString();
-                if (num4 >= 0 && num4 < 1000)
-                {
-                    if (Main.chest[(int)num4] == null)
-                    {
-                        Main.chest[(int)num4] = new Chest(false);
-                    }
-                    Main.chest[(int)num4].name = name;
-                    Main.chest[(int)num4].x = (int)x;
-                    Main.chest[(int)num4].y = (int)y;
-                }
-            }
-            num3 = reader.ReadInt16();
-            for (int l = 0; l < (int)num3; l++)
-            {
-                short num5 = reader.ReadInt16();
-                short x2 = reader.ReadInt16();
-                short y2 = reader.ReadInt16();
-                string text = reader.ReadString();
-                if (num5 >= 0 && num5 < 1000)
-                {
-                    if (Main.sign[(int)num5] == null)
-                    {
-                        Main.sign[(int)num5] = new Sign();
-                    }
-                    Main.sign[(int)num5].text = text;
-                    Main.sign[(int)num5].x = (int)x2;
-                    Main.sign[(int)num5].y = (int)y2;
-                }
-            }
-            num3 = reader.ReadInt16();
-            for (int m = 0; m < (int)num3; m++)
-            {
-                TileEntity tileEntity = TileEntity.Read(reader);
-                TileEntity.ByID[tileEntity.ID] = tileEntity;
-                TileEntity.ByPosition[tileEntity.Position] = tileEntity;
-            }
-        }
-
-        public static void RecieveBytes(byte[] bytes, int streamLength, int i = 256)
+						}
+					}
+				IL_2A90:
+					//if (Main.verboseNetplay)
+					//{
+					//	for (int num27 = 0; num27 < num19; num27++)
+					//	{
+					//	}
+					//	for (int num28 = 0; num28 < num19; num28++)
+					//	{
+					//		byte arg_2ABC_0 = packetContents[num28];
+					//	}
+					//}
+					NetMessage.buffer[num].writeLocked = false;
+					if (msgType == 19 && Main.netMode == 1)
+					{
+						NetMessage.SendTileSquare(num, (int)number2, (int)number3, 5);
+					}
+					if (msgType == 2 && Main.netMode == 2)
+					{
+						Netplay.Clients[num].PendingTermination = true;
+					}
+				//}
+
+			}
+		}
+		public static int CompressTileBlock(int xStart, int yStart, short width, short height, byte[] buffer, int bufferStart)
+		{
+			int result;
+			using (MemoryStream memoryStream = new MemoryStream())
+			{
+				using (BinaryWriter binaryWriter = new BinaryWriter(memoryStream))
+				{
+					binaryWriter.Write(xStart);
+					binaryWriter.Write(yStart);
+					binaryWriter.Write(width);
+					binaryWriter.Write(height);
+					NetMessage.CompressTileBlock_Inner(binaryWriter, xStart, yStart, (int)width, (int)height);
+					int num = buffer.Length;
+					if ((long)bufferStart + memoryStream.Length > (long)num)
+					{
+						result = (int)((long)(num - bufferStart) + memoryStream.Length);
+					}
+					else
+					{
+						memoryStream.Position = 0L;
+						MemoryStream memoryStream2 = new MemoryStream();
+						using (DeflateStream deflateStream = new DeflateStream(memoryStream2, CompressionMode.Compress, true))
+						{
+							memoryStream.CopyTo(deflateStream);
+							deflateStream.Flush();
+							deflateStream.Close();
+							deflateStream.Dispose();
+						}
+						if (memoryStream.Length <= memoryStream2.Length)
+						{
+							memoryStream.Position = 0L;
+							buffer[bufferStart] = 0;
+							bufferStart++;
+							memoryStream.Read(buffer, bufferStart, (int)memoryStream.Length);
+							result = (int)memoryStream.Length + 1;
+						}
+						else
+						{
+							memoryStream2.Position = 0L;
+							buffer[bufferStart] = 1;
+							bufferStart++;
+							memoryStream2.Read(buffer, bufferStart, (int)memoryStream2.Length);
+							result = (int)memoryStream2.Length + 1;
+						}
+					}
+				}
+			}
+			return result;
+		}
+		public static void CompressTileBlock_Inner(BinaryWriter writer, int xStart, int yStart, int width, int height)
+		{
+			short[] array = new short[1000];
+			short[] array2 = new short[1000];
+			short[] array3 = new short[1000];
+			short num = 0;
+			short num2 = 0;
+			short num3 = 0;
+			short num4 = 0;
+			int num5 = 0;
+			int num6 = 0;
+			byte b = 0;
+			byte[] array4 = new byte[13];
+			Tile tile = null;
+			for (int i = yStart; i < yStart + height; i++)
+			{
+				for (int j = xStart; j < xStart + width; j++)
+				{
+					Tile tile2 = Main.tile[j, i];
+					if (tile2.isTheSameAs(tile))
+					{
+						num4 += 1;
+					}
+					else
+					{
+						if (tile != null)
+						{
+							if (num4 > 0)
+							{
+								array4[num5] = (byte)(num4 & 255);
+								num5++;
+								if (num4 > 255)
+								{
+									b |= 128;
+									array4[num5] = (byte)(((int)num4 & 65280) >> 8);
+									num5++;
+								}
+								else
+								{
+									b |= 64;
+								}
+							}
+							array4[num6] = b;
+							writer.Write(array4, num6, num5 - num6);
+							num4 = 0;
+						}
+						num5 = 3;
+						byte b3;
+						byte b2 = b = (b3 = 0);
+						if (tile2.active())
+						{
+							b |= 2;
+							array4[num5] = (byte)tile2.type;
+							num5++;
+							if (tile2.type > 255)
+							{
+								array4[num5] = (byte)(tile2.type >> 8);
+								num5++;
+								b |= 32;
+							}
+							if (tile2.type == 21 && tile2.frameX % 36 == 0 && tile2.frameY % 36 == 0)
+							{
+								short num7 = (short)Chest.FindChest(j, i);
+								if (num7 != -1)
+								{
+									array[(int)num] = num7;
+									num += 1;
+								}
+							}
+							if (tile2.type == 88 && tile2.frameX % 54 == 0 && tile2.frameY % 36 == 0)
+							{
+								short num8 = (short)Chest.FindChest(j, i);
+								if (num8 != -1)
+								{
+									array[(int)num] = num8;
+									num += 1;
+								}
+							}
+							if (tile2.type == 85 && tile2.frameX % 36 == 0 && tile2.frameY % 36 == 0)
+							{
+								short num9 = (short)Sign.ReadSign(j, i, true);
+								if (num9 != -1)
+								{
+									short[] arg_1FB_0 = array2;
+									short expr_1F3 = num2;
+									num2 = (short)(expr_1F3 + 1);
+									arg_1FB_0[(int)expr_1F3] = num9;
+								}
+							}
+							if (tile2.type == 55 && tile2.frameX % 36 == 0 && tile2.frameY % 36 == 0)
+							{
+								short num10 = (short)Sign.ReadSign(j, i, true);
+								if (num10 != -1)
+								{
+									short[] arg_23C_0 = array2;
+									short expr_234 = num2;
+									num2 = (short)(expr_234 + 1);
+									arg_23C_0[(int)expr_234] = num10;
+								}
+							}
+							if (tile2.type == 378 && tile2.frameX % 36 == 0 && tile2.frameY == 0)
+							{
+								int num11 = TETrainingDummy.Find(j, i);
+								if (num11 != -1)
+								{
+									short[] arg_27C_0 = array3;
+									short expr_273 = num3;
+									num3 = (short)(expr_273 + 1);
+									arg_27C_0[(int)expr_273] = (short)num11;
+								}
+							}
+							if (tile2.type == 395 && tile2.frameX % 36 == 0 && tile2.frameY == 0)
+							{
+								int num12 = TEItemFrame.Find(j, i);
+								if (num12 != -1)
+								{
+									short[] arg_2BC_0 = array3;
+									short expr_2B3 = num3;
+									num3 = (short)(expr_2B3 + 1);
+									arg_2BC_0[(int)expr_2B3] = (short)num12;
+								}
+							}
+							if (Main.tileFrameImportant[(int)tile2.type])
+							{
+								array4[num5] = (byte)(tile2.frameX & 255);
+								num5++;
+								array4[num5] = (byte)(((int)tile2.frameX & 65280) >> 8);
+								num5++;
+								array4[num5] = (byte)(tile2.frameY & 255);
+								num5++;
+								array4[num5] = (byte)(((int)tile2.frameY & 65280) >> 8);
+								num5++;
+							}
+							if (tile2.color() != 0)
+							{
+								b3 |= 8;
+								array4[num5] = tile2.color();
+								num5++;
+							}
+						}
+						if (tile2.wall != 0)
+						{
+							b |= 4;
+							array4[num5] = tile2.wall;
+							num5++;
+							if (tile2.wallColor() != 0)
+							{
+								b3 |= 16;
+								array4[num5] = tile2.wallColor();
+								num5++;
+							}
+						}
+						if (tile2.liquid != 0)
+						{
+							if (tile2.lava())
+							{
+								b |= 16;
+							}
+							else if (tile2.honey())
+							{
+								b |= 24;
+							}
+							else
+							{
+								b |= 8;
+							}
+							array4[num5] = tile2.liquid;
+							num5++;
+						}
+						if (tile2.wire())
+						{
+							b2 |= 2;
+						}
+						if (tile2.wire2())
+						{
+							b2 |= 4;
+						}
+						if (tile2.wire3())
+						{
+							b2 |= 8;
+						}
+						int num13;
+						if (tile2.halfBrick())
+						{
+							num13 = 16;
+						}
+						else if (tile2.slope() != 0)
+						{
+							num13 = (int)(tile2.slope() + 1) << 4;
+						}
+						else
+						{
+							num13 = 0;
+						}
+						b2 |= (byte)num13;
+						if (tile2.actuator())
+						{
+							b3 |= 2;
+						}
+						if (tile2.inActive())
+						{
+							b3 |= 4;
+						}
+						num6 = 2;
+						if (b3 != 0)
+						{
+							b2 |= 1;
+							array4[num6] = b3;
+							num6--;
+						}
+						if (b2 != 0)
+						{
+							b |= 1;
+							array4[num6] = b2;
+							num6--;
+						}
+						tile = tile2;
+					}
+				}
+			}
+			if (num4 > 0)
+			{
+				array4[num5] = (byte)(num4 & 255);
+				num5++;
+				if (num4 > 255)
+				{
+					b |= 128;
+					array4[num5] = (byte)(((int)num4 & 65280) >> 8);
+					num5++;
+				}
+				else
+				{
+					b |= 64;
+				}
+			}
+			array4[num6] = b;
+			writer.Write(array4, num6, num5 - num6);
+			writer.Write(num);
+			for (int k = 0; k < (int)num; k++)
+			{
+				Chest chest = Main.chest[(int)array[k]];
+				writer.Write(array[k]);
+				writer.Write((short)chest.x);
+				writer.Write((short)chest.y);
+				writer.Write(chest.name);
+			}
+			writer.Write(num2);
+			for (int l = 0; l < (int)num2; l++)
+			{
+				Sign sign = Main.sign[(int)array2[l]];
+				writer.Write(array2[l]);
+				writer.Write((short)sign.x);
+				writer.Write((short)sign.y);
+				writer.Write(sign.text);
+			}
+			writer.Write(num3);
+			for (int m = 0; m < (int)num3; m++)
+			{
+				TileEntity.Write(writer, TileEntity.ByID[(int)array3[m]]);
+			}
+		}
+		public static void DecompressTileBlock(byte[] buffer, int bufferStart, int bufferLength)
+		{
+			using (MemoryStream memoryStream = new MemoryStream())
+			{
+				memoryStream.Write(buffer, bufferStart, bufferLength);
+				memoryStream.Position = 0L;
+				bool flag = memoryStream.ReadByte() != 0;
+				MemoryStream memoryStream3;
+				if (flag)
+				{
+					MemoryStream memoryStream2 = new MemoryStream();
+					using (DeflateStream deflateStream = new DeflateStream(memoryStream, CompressionMode.Decompress, true))
+					{
+						deflateStream.CopyTo(memoryStream2);
+						deflateStream.Close();
+					}
+					memoryStream3 = memoryStream2;
+					memoryStream3.Position = 0L;
+				}
+				else
+				{
+					memoryStream3 = memoryStream;
+					memoryStream3.Position = 1L;
+				}
+				using (BinaryReader binaryReader = new BinaryReader(memoryStream3))
+				{
+					int xStart = binaryReader.ReadInt32();
+					int yStart = binaryReader.ReadInt32();
+					short width = binaryReader.ReadInt16();
+					short height = binaryReader.ReadInt16();
+					NetMessage.DecompressTileBlock_Inner(binaryReader, xStart, yStart, (int)width, (int)height);
+				}
+			}
+		}
+		public static void DecompressTileBlock_Inner(BinaryReader reader, int xStart, int yStart, int width, int height)
+		{
+			Tile tile = null;
+			int num = 0;
+			for (int i = yStart; i < yStart + height; i++)
+			{
+				for (int j = xStart; j < xStart + width; j++)
+				{
+					if (num != 0)
+					{
+						num--;
+						if (Main.tile[j, i] == null)
+						{
+							Main.tile[j, i] = new Tile(tile);
+						}
+						else
+						{
+							Main.tile[j, i].CopyFrom(tile);
+						}
+					}
+					else
+					{
+						byte b2;
+						byte b = b2 = 0;
+						tile = Main.tile[j, i];
+						if (tile == null)
+						{
+							tile = new Tile();
+							Main.tile[j, i] = tile;
+						}
+						else
+						{
+							tile.ClearEverything();
+						}
+						byte b3 = reader.ReadByte();
+						if ((b3 & 1) == 1)
+						{
+							b2 = reader.ReadByte();
+							if ((b2 & 1) == 1)
+							{
+								b = reader.ReadByte();
+							}
+						}
+						bool flag = tile.active();
+						byte b4;
+						if ((b3 & 2) == 2)
+						{
+							tile.active(true);
+							ushort type = tile.type;
+							int num2;
+							if ((b3 & 32) == 32)
+							{
+								b4 = reader.ReadByte();
+								num2 = (int)reader.ReadByte();
+								num2 = (num2 << 8 | (int)b4);
+							}
+							else
+							{
+								num2 = (int)reader.ReadByte();
+							}
+							tile.type = (ushort)num2;
+							if (Main.tileFrameImportant[num2])
+							{
+								tile.frameX = reader.ReadInt16();
+								tile.frameY = reader.ReadInt16();
+							}
+							else if (!flag || tile.type != type)
+							{
+								tile.frameX = -1;
+								tile.frameY = -1;
+							}
+							if ((b & 8) == 8)
+							{
+								tile.color(reader.ReadByte());
+							}
+						}
+						if ((b3 & 4) == 4)
+						{
+							tile.wall = reader.ReadByte();
+							if ((b & 16) == 16)
+							{
+								tile.wallColor(reader.ReadByte());
+							}
+						}
+						b4 = (byte)((b3 & 24) >> 3);
+						if (b4 != 0)
+						{
+							tile.liquid = reader.ReadByte();
+							if (b4 > 1)
+							{
+								if (b4 == 2)
+								{
+									tile.lava(true);
+								}
+								else
+								{
+									tile.honey(true);
+								}
+							}
+						}
+						if (b2 > 1)
+						{
+							if ((b2 & 2) == 2)
+							{
+								tile.wire(true);
+							}
+							if ((b2 & 4) == 4)
+							{
+								tile.wire2(true);
+							}
+							if ((b2 & 8) == 8)
+							{
+								tile.wire3(true);
+							}
+							b4 = (byte)((b2 & 112) >> 4);
+							if (b4 != 0 && Main.tileSolid[(int)tile.type])
+							{
+								if (b4 == 1)
+								{
+									tile.halfBrick(true);
+								}
+								else
+								{
+									tile.slope((byte)(b4 - 1));
+								}
+							}
+						}
+						if (b > 0)
+						{
+							if ((b & 2) == 2)
+							{
+								tile.actuator(true);
+							}
+							if ((b & 4) == 4)
+							{
+								tile.inActive(true);
+							}
+						}
+						b4 = (byte)((b3 & 192) >> 6);
+						if (b4 == 0)
+						{
+							num = 0;
+						}
+						else if (b4 == 1)
+						{
+							num = (int)reader.ReadByte();
+						}
+						else
+						{
+							num = (int)reader.ReadInt16();
+						}
+					}
+				}
+			}
+			short num3 = reader.ReadInt16();
+			for (int k = 0; k < (int)num3; k++)
+			{
+				short num4 = reader.ReadInt16();
+				short x = reader.ReadInt16();
+				short y = reader.ReadInt16();
+				string name = reader.ReadString();
+				if (num4 >= 0 && num4 < 1000)
+				{
+					if (Main.chest[(int)num4] == null)
+					{
+						Main.chest[(int)num4] = new Chest(false);
+					}
+					Main.chest[(int)num4].name = name;
+					Main.chest[(int)num4].x = (int)x;
+					Main.chest[(int)num4].y = (int)y;
+				}
+			}
+			num3 = reader.ReadInt16();
+			for (int l = 0; l < (int)num3; l++)
+			{
+				short num5 = reader.ReadInt16();
+				short x2 = reader.ReadInt16();
+				short y2 = reader.ReadInt16();
+				string text = reader.ReadString();
+				if (num5 >= 0 && num5 < 1000)
+				{
+					if (Main.sign[(int)num5] == null)
+					{
+						Main.sign[(int)num5] = new Sign();
+					}
+					Main.sign[(int)num5].text = text;
+					Main.sign[(int)num5].x = (int)x2;
+					Main.sign[(int)num5].y = (int)y2;
+				}
+			}
+			num3 = reader.ReadInt16();
+			for (int m = 0; m < (int)num3; m++)
+			{
+				TileEntity tileEntity = TileEntity.Read(reader);
+				TileEntity.ByID[tileEntity.ID] = tileEntity;
+				TileEntity.ByPosition[tileEntity.Position] = tileEntity;
+			}
+		}
+		public static void RecieveBytes(byte[] bytes, int streamLength, int i = 256)
         {
 			
             try
@@ -2571,290 +1995,278 @@
             }
 			
         }
-
-        public static void CheckBytes(int bufferIndex = 256)
-        {
-            lock (NetMessage.buffer[bufferIndex])
-            {
-                int num = 0;
-                int i = NetMessage.buffer[bufferIndex].totalData;
-                while (i >= 2)
-                {
-                    int num2 = (int)BitConverter.ToUInt16(NetMessage.buffer[bufferIndex].readBuffer, num);
-                    if (i < num2)
-                    {
-                        break;
-                    }
-                    NetMessage.buffer[bufferIndex].GetData(num + 2, num2 - 2);
-                    i -= num2;
-                    num += num2;
-                }
-                if (i != NetMessage.buffer[bufferIndex].totalData)
-                {
-                    for (int j = 0; j < i; j++)
-                    {
-                        NetMessage.buffer[bufferIndex].readBuffer[j] = NetMessage.buffer[bufferIndex].readBuffer[j + num];
-                    }
-                    NetMessage.buffer[bufferIndex].totalData = i;
-                }
-                NetMessage.buffer[bufferIndex].checkBytes = false;
-            }
-        }
-
-        public static void BootPlayer(int plr, string msg)
-        {
-            NetMessage.SendData(2, plr, -1, msg, 0, 0f, 0f, 0f, 0, 0, 0);
-        }
-
-        public static void SendObjectPlacment(int whoAmi, int x, int y, int type, int style, int alternative, int random, int direction)
-        {
-            int remoteClient;
-            int ignoreClient;
-            if (Main.netMode == 2)
-            {
-                remoteClient = -1;
-                ignoreClient = whoAmi;
-            }
-            else
-            {
-                remoteClient = whoAmi;
-                ignoreClient = -1;
-            }
-            NetMessage.SendData(79, remoteClient, ignoreClient, "", x, (float)y, (float)type, (float)style, alternative, random, direction);
-        }
-
-        public static void SendTemporaryAnimation(int whoAmi, int animationType, int tileType, int xCoord, int yCoord)
-        {
-            NetMessage.SendData(77, whoAmi, -1, "", animationType, (float)tileType, (float)xCoord, (float)yCoord, 0, 0, 0);
-        }
-
-        public static void SendTileRange(int whoAmi, int tileX, int tileY, int xSize, int ySize)
-        {
-            int number;
-            if (xSize < ySize)
-            {
-                number = ySize;
-            }
-            else
-            {
-                number = xSize;
-            }
-            NetMessage.SendData(20, whoAmi, -1, "", number, (float)tileX, (float)tileY, 0f, 0, 0, 0);
-        }
-
-        public static void SendTileSquare(int whoAmi, int tileX, int tileY, int size)
-        {
-            int num = (size - 1) / 2;
-            NetMessage.SendData(20, whoAmi, -1, "", size, (float)(tileX - num), (float)(tileY - num), 0f, 0, 0, 0);
-        }
-
-        public static void SendTravelShop()
-        {
-            if (Main.netMode == 2)
-            {
-                NetMessage.SendData(72, -1, -1, "", 0, 0f, 0f, 0f, 0, 0, 0);
-            }
-        }
-
-        public static void SendAnglerQuest()
-        {
-            if (Main.netMode != 2)
-            {
-                return;
-            }
-            for (int i = 0; i < 255; i++)
-            {
-                if (Netplay.Clients[i].State == 10)
-                {
-                    NetMessage.SendData(74, i, -1, Main.player[i].name, Main.anglerQuest, 0f, 0f, 0f, 0, 0, 0);
-                }
-            }
-        }
-
-        public static void SendSection(int whoAmi, int sectionX, int sectionY, bool skipSent = false)
-        {
-            if (Main.netMode != 2)
-            {
-                return;
-            }
-            try
-            {
-                if (sectionX >= 0 && sectionY >= 0 && sectionX < Main.maxSectionsX && sectionY < Main.maxSectionsY)
-                {
-                    if (!skipSent || !Netplay.Clients[whoAmi].TileSections[sectionX, sectionY])
-                    {
-                        Netplay.Clients[whoAmi].TileSections[sectionX, sectionY] = true;
-                        int number = sectionX * 200;
-                        int num = sectionY * 150;
-                        int num2 = 150;
-                        for (int i = num; i < num + 150; i += num2)
-                        {
-                            NetMessage.SendData(10, whoAmi, -1, "", number, (float)i, 200f, (float)num2, 0, 0, 0);
-                        }
-                        for (int j = 0; j < 200; j++)
-                        {
-                            if (Main.npc[j].active && Main.npc[j].townNPC)
-                            {
-                                int sectionX2 = Netplay.GetSectionX((int)(Main.npc[j].position.X / 16f));
-                                int sectionY2 = Netplay.GetSectionY((int)(Main.npc[j].position.Y / 16f));
-                                if (sectionX2 == sectionX && sectionY2 == sectionY)
-                                {
-                                    NetMessage.SendData(23, whoAmi, -1, "", j, 0f, 0f, 0f, 0, 0, 0);
-                                }
-                            }
-                        }
-                    }
-                }
-            }
-            catch (Exception ex)
-            {
+		public static void CheckBytes(int bufferIndex = 256)
+		{
+			lock (NetMessage.buffer[bufferIndex])
+			{
+				int num = 0;
+				int i = NetMessage.buffer[bufferIndex].totalData;
+				while (i >= 2)
+				{
+					int num2 = (int)BitConverter.ToUInt16(NetMessage.buffer[bufferIndex].readBuffer, num);
+					if (i < num2)
+					{
+						break;
+					}
+					NetMessage.buffer[bufferIndex].GetData(num + 2, num2 - 2);
+					i -= num2;
+					num += num2;
+				}
+				if (i != NetMessage.buffer[bufferIndex].totalData)
+				{
+					for (int j = 0; j < i; j++)
+					{
+						NetMessage.buffer[bufferIndex].readBuffer[j] = NetMessage.buffer[bufferIndex].readBuffer[j + num];
+					}
+					NetMessage.buffer[bufferIndex].totalData = i;
+				}
+				NetMessage.buffer[bufferIndex].checkBytes = false;
+			}
+		}
+		public static void BootPlayer(int plr, string msg)
+		{
+			NetMessage.SendData(2, plr, -1, msg, 0, 0f, 0f, 0f, 0, 0, 0);
+		}
+		public static void SendObjectPlacment(int whoAmi, int x, int y, int type, int style, int alternative, int random, int direction)
+		{
+			int remoteClient;
+			int ignoreClient;
+			if (Main.netMode == 2)
+			{
+				remoteClient = -1;
+				ignoreClient = whoAmi;
+			}
+			else
+			{
+				remoteClient = whoAmi;
+				ignoreClient = -1;
+			}
+			NetMessage.SendData(79, remoteClient, ignoreClient, "", x, (float)y, (float)type, (float)style, alternative, random, direction);
+		}
+		public static void SendTemporaryAnimation(int whoAmi, int animationType, int tileType, int xCoord, int yCoord)
+		{
+			NetMessage.SendData(77, whoAmi, -1, "", animationType, (float)tileType, (float)xCoord, (float)yCoord, 0, 0, 0);
+		}
+		public static void SendTileRange(int whoAmi, int tileX, int tileY, int xSize, int ySize)
+		{
+			int number;
+			if (xSize < ySize)
+			{
+				number = ySize;
+			}
+			else
+			{
+				number = xSize;
+			}
+			NetMessage.SendData(20, whoAmi, -1, "", number, (float)tileX, (float)tileY, 0f, 0, 0, 0);
+		}
+		public static void SendTileSquare(int whoAmi, int tileX, int tileY, int size)
+		{
+			int num = (size - 1) / 2;
+			NetMessage.SendData(20, whoAmi, -1, "", size, (float)(tileX - num), (float)(tileY - num), 0f, 0, 0, 0);
+		}
+		public static void SendTravelShop()
+		{
+			if (Main.netMode == 2)
+			{
+				NetMessage.SendData(72, -1, -1, "", 0, 0f, 0f, 0f, 0, 0, 0);
+			}
+		}
+		public static void SendAnglerQuest()
+		{
+			if (Main.netMode != 2)
+			{
+				return;
+			}
+			for (int i = 0; i < 255; i++)
+			{
+				if (Netplay.Clients[i].State == 10)
+				{
+					NetMessage.SendData(74, i, -1, Main.player[i].name, Main.anglerQuest, 0f, 0f, 0f, 0, 0, 0);
+				}
+			}
+		}
+		public static void SendSection(int whoAmi, int sectionX, int sectionY, bool skipSent = false)
+		{
+			if (Main.netMode != 2)
+			{
+				return;
+			}
+			try
+			{
+				if (sectionX >= 0 && sectionY >= 0 && sectionX < Main.maxSectionsX && sectionY < Main.maxSectionsY)
+				{
+					if (!skipSent || !Netplay.Clients[whoAmi].TileSections[sectionX, sectionY])
+					{
+						Netplay.Clients[whoAmi].TileSections[sectionX, sectionY] = true;
+						int number = sectionX * 200;
+						int num = sectionY * 150;
+						int num2 = 150;
+						for (int i = num; i < num + 150; i += num2)
+						{
+							NetMessage.SendData(10, whoAmi, -1, "", number, (float)i, 200f, (float)num2, 0, 0, 0);
+						}
+						for (int j = 0; j < 200; j++)
+						{
+							if (Main.npc[j].active && Main.npc[j].townNPC)
+							{
+								int sectionX2 = Netplay.GetSectionX((int)(Main.npc[j].position.X / 16f));
+								int sectionY2 = Netplay.GetSectionY((int)(Main.npc[j].position.Y / 16f));
+								if (sectionX2 == sectionX && sectionY2 == sectionY)
+								{
+									NetMessage.SendData(23, whoAmi, -1, "", j, 0f, 0f, 0f, 0, 0, 0);
+								}
+							}
+						}
+					}
+				}
+			}
+			catch (Exception ex)
+			{
 #if DEBUG
-                Console.WriteLine(ex);
-                System.Diagnostics.Debugger.Break();
+				Console.WriteLine(ex);
+				System.Diagnostics.Debugger.Break();
 
 #endif
-            }
-        }
-
-        public static void greetPlayer(int plr)
-        {
-            if (ServerApi.Hooks.InvokeNetGreetPlayer(plr))
-                return;
-
-            if (Main.motd == "")
-            {
-                NetMessage.SendData(25, plr, -1, Lang.mp[18] + " " + Main.worldName + "!", 255, 255f, 240f, 20f, 0, 0, 0);
-            }
-            else
-            {
-                NetMessage.SendData(25, plr, -1, Main.motd, 255, 255f, 240f, 20f, 0, 0, 0);
-            }
-            string text = "";
-            for (int i = 0; i < 255; i++)
-            {
-                if (Main.player[i].active)
-                {
-                    if (text == "")
-                    {
-                        text += Main.player[i].name;
-                    }
-                    else
-                    {
-                        text = text + ", " + Main.player[i].name;
-                    }
-                }
-            }
-            NetMessage.SendData(25, plr, -1, "Current players: " + text + ".", 255, 255f, 240f, 20f, 0, 0, 0);
-        }
-
-        public static void sendWater(int x, int y)
-        {
-            if (Main.netMode == 1)
-            {
-                NetMessage.SendData(48, -1, -1, "", x, (float)y, 0f, 0f, 0, 0, 0);
-                return;
-            }
-            for (int i = 0; i < 256; i++)
-            {
-                if ((NetMessage.buffer[i].broadcast || Netplay.Clients[i].State >= 3) && Netplay.Clients[i].Socket.IsConnected())
-                {
-                    int num = x / 200;
-                    int num2 = y / 150;
-                    if (Netplay.Clients[i].TileSections[num, num2])
-                    {
-                        NetMessage.SendData(48, i, -1, "", x, (float)y, 0f, 0f, 0, 0, 0);
-                    }
-                }
-            }
-        }
-
-        public static void syncPlayers()
-        {
-            bool flag = false;
-            for (int i = 0; i < 255; i++)
-            {
-                int num = 0;
-                if (Main.player[i].active)
-                {
-                    num = 1;
-                }
-                if (Netplay.Clients[i].State == 10)
-                {
-                    if (Main.autoShutdown && !flag && Netplay.Clients[i].Socket.GetRemoteAddress().IsLocalHost())
-                    {
-                        flag = true;
-                    }
-                    NetMessage.SendData(14, -1, i, "", i, (float)num, 0f, 0f, 0, 0, 0);
-                    NetMessage.SendData(4, -1, i, Main.player[i].name, i, 0f, 0f, 0f, 0, 0, 0);
-                    NetMessage.SendData(13, -1, i, "", i, 0f, 0f, 0f, 0, 0, 0);
-                    NetMessage.SendData(16, -1, i, "", i, 0f, 0f, 0f, 0, 0, 0);
-                    NetMessage.SendData(30, -1, i, "", i, 0f, 0f, 0f, 0, 0, 0);
-                    NetMessage.SendData(45, -1, i, "", i, 0f, 0f, 0f, 0, 0, 0);
-                    NetMessage.SendData(42, -1, i, "", i, 0f, 0f, 0f, 0, 0, 0);
-                    NetMessage.SendData(50, -1, i, "", i, 0f, 0f, 0f, 0, 0, 0);
-                    for (int j = 0; j < 59; j++)
-                    {
-                        NetMessage.SendData(5, -1, i, Main.player[i].inventory[j].name, i, (float)j, (float)Main.player[i].inventory[j].prefix, 0f, 0, 0, 0);
-                    }
-                    for (int k = 0; k < Main.player[i].armor.Length; k++)
-                    {
-                        NetMessage.SendData(5, -1, i, Main.player[i].armor[k].name, i, (float)(59 + k), (float)Main.player[i].armor[k].prefix, 0f, 0, 0, 0);
-                    }
-                    for (int l = 0; l < Main.player[i].dye.Length; l++)
-                    {
-                        NetMessage.SendData(5, -1, i, Main.player[i].dye[l].name, i, (float)(58 + Main.player[i].armor.Length + 1 + l), (float)Main.player[i].dye[l].prefix, 0f, 0, 0, 0);
-                    }
-                    for (int m = 0; m < Main.player[i].miscEquips.Length; m++)
-                    {
-                        NetMessage.SendData(5, -1, i, "", i, (float)(58 + Main.player[i].armor.Length + Main.player[i].dye.Length + 1 + m), (float)Main.player[i].miscEquips[m].prefix, 0f, 0, 0, 0);
-                    }
-                    for (int n = 0; n < Main.player[i].miscDyes.Length; n++)
-                    {
-                        NetMessage.SendData(5, -1, i, "", i, (float)(58 + Main.player[i].armor.Length + Main.player[i].dye.Length + Main.player[i].miscEquips.Length + 1 + n), (float)Main.player[i].miscDyes[n].prefix, 0f, 0, 0, 0);
-                    }
-                    if (!Netplay.Clients[i].IsAnnouncementCompleted)
-                    {
-                        Netplay.Clients[i].IsAnnouncementCompleted = true;
-                    }
-                }
-                else
-                {
-                    num = 0;
-                    NetMessage.SendData(14, -1, i, "", i, (float)num, 0f, 0f, 0, 0, 0);
-                    if (Netplay.Clients[i].IsAnnouncementCompleted)
-                    {
-                        Netplay.Clients[i].IsAnnouncementCompleted = false;
-                        Netplay.Clients[i].Name = "Anonymous";
-                    }
-                }
-            }
-            bool flag2 = false;
-            for (int num5 = 0; num5 < 200; num5++)
-            {
-                if (Main.npc[num5].active && Main.npc[num5].townNPC && NPC.TypeToNum(Main.npc[num5].type) != -1)
-                {
-                    if (!flag2 && Main.npc[num5].type == 368)
-                    {
-                        flag2 = true;
-                    }
-                    int num6 = 0;
-                    if (Main.npc[num5].homeless)
-                    {
-                        num6 = 1;
-                    }
-                    NetMessage.SendData(60, -1, -1, "", num5, (float)Main.npc[num5].homeTileX, (float)Main.npc[num5].homeTileY, (float)num6, 0, 0, 0);
-                }
-            }
-            if (flag2)
-            {
-                NetMessage.SendTravelShop();
-            }
-            NetMessage.SendAnglerQuest();
-            if (Main.autoShutdown && !flag)
-            {
-                WorldFile.saveWorld();
-                Netplay.disconnect = true;
-            }
-        }
-    }
+			}
+		}
+		public static void greetPlayer(int plr)
+		{
+			if (ServerApi.Hooks.InvokeNetGreetPlayer(plr))
+				return;
+
+			if (Main.motd == "")
+			{
+				NetMessage.SendData(25, plr, -1, Lang.mp[18] + " " + Main.worldName + "!", 255, 255f, 240f, 20f, 0, 0, 0);
+			}
+			else
+			{
+				NetMessage.SendData(25, plr, -1, Main.motd, 255, 255f, 240f, 20f, 0, 0, 0);
+			}
+			string text = "";
+			for (int i = 0; i < 255; i++)
+			{
+				if (Main.player[i].active)
+				{
+					if (text == "")
+					{
+						text += Main.player[i].name;
+					}
+					else
+					{
+						text = text + ", " + Main.player[i].name;
+					}
+				}
+			}
+			NetMessage.SendData(25, plr, -1, "Current players: " + text + ".", 255, 255f, 240f, 20f, 0, 0, 0);
+		}
+		public static void sendWater(int x, int y)
+		{
+			if (Main.netMode == 1)
+			{
+				NetMessage.SendData(48, -1, -1, "", x, (float)y, 0f, 0f, 0, 0, 0);
+				return;
+			}
+			for (int i = 0; i < 256; i++)
+			{
+				if ((NetMessage.buffer[i].broadcast || Netplay.Clients[i].State >= 3) && Netplay.Clients[i].Socket.IsConnected())
+				{
+					int num = x / 200;
+					int num2 = y / 150;
+					if (Netplay.Clients[i].TileSections[num, num2])
+					{
+						NetMessage.SendData(48, i, -1, "", x, (float)y, 0f, 0f, 0, 0, 0);
+					}
+				}
+			}
+		}
+		public static void syncPlayers()
+		{
+			bool flag = false;
+			for (int i = 0; i < 255; i++)
+			{
+				int num = 0;
+				if (Main.player[i].active)
+				{
+					num = 1;
+				}
+				if (Netplay.Clients[i].State == 10)
+				{
+					if (Main.autoShutdown && !flag && Netplay.Clients[i].Socket.GetRemoteAddress().IsLocalHost())
+					{
+						flag = true;
+					}
+					NetMessage.SendData(14, -1, i, "", i, (float)num, 0f, 0f, 0, 0, 0);
+					NetMessage.SendData(4, -1, i, Main.player[i].name, i, 0f, 0f, 0f, 0, 0, 0);
+					NetMessage.SendData(13, -1, i, "", i, 0f, 0f, 0f, 0, 0, 0);
+					NetMessage.SendData(16, -1, i, "", i, 0f, 0f, 0f, 0, 0, 0);
+					NetMessage.SendData(30, -1, i, "", i, 0f, 0f, 0f, 0, 0, 0);
+					NetMessage.SendData(45, -1, i, "", i, 0f, 0f, 0f, 0, 0, 0);
+					NetMessage.SendData(42, -1, i, "", i, 0f, 0f, 0f, 0, 0, 0);
+					NetMessage.SendData(50, -1, i, "", i, 0f, 0f, 0f, 0, 0, 0);
+					for (int j = 0; j < 59; j++)
+					{
+						NetMessage.SendData(5, -1, i, Main.player[i].inventory[j].name, i, (float)j, (float)Main.player[i].inventory[j].prefix, 0f, 0, 0, 0);
+					}
+					for (int k = 0; k < Main.player[i].armor.Length; k++)
+					{
+						NetMessage.SendData(5, -1, i, Main.player[i].armor[k].name, i, (float)(59 + k), (float)Main.player[i].armor[k].prefix, 0f, 0, 0, 0);
+					}
+					for (int l = 0; l < Main.player[i].dye.Length; l++)
+					{
+						NetMessage.SendData(5, -1, i, Main.player[i].dye[l].name, i, (float)(58 + Main.player[i].armor.Length + 1 + l), (float)Main.player[i].dye[l].prefix, 0f, 0, 0, 0);
+					}
+					for (int m = 0; m < Main.player[i].miscEquips.Length; m++)
+					{
+						NetMessage.SendData(5, -1, i, "", i, (float)(58 + Main.player[i].armor.Length + Main.player[i].dye.Length + 1 + m), (float)Main.player[i].miscEquips[m].prefix, 0f, 0, 0, 0);
+					}
+					for (int n = 0; n < Main.player[i].miscDyes.Length; n++)
+					{
+						NetMessage.SendData(5, -1, i, "", i, (float)(58 + Main.player[i].armor.Length + Main.player[i].dye.Length + Main.player[i].miscEquips.Length + 1 + n), (float)Main.player[i].miscDyes[n].prefix, 0f, 0, 0, 0);
+					}
+					if (!Netplay.Clients[i].IsAnnouncementCompleted)
+					{
+						Netplay.Clients[i].IsAnnouncementCompleted = true;
+					}
+				}
+				else
+				{
+					num = 0;
+					NetMessage.SendData(14, -1, i, "", i, (float)num, 0f, 0f, 0, 0, 0);
+					if (Netplay.Clients[i].IsAnnouncementCompleted)
+					{
+						Netplay.Clients[i].IsAnnouncementCompleted = false;
+						Netplay.Clients[i].Name = "Anonymous";
+					}
+				}
+			}
+			bool flag2 = false;
+			for (int num5 = 0; num5 < 200; num5++)
+			{
+				if (Main.npc[num5].active && Main.npc[num5].townNPC && NPC.TypeToNum(Main.npc[num5].type) != -1)
+				{
+					if (!flag2 && Main.npc[num5].type == 368)
+					{
+						flag2 = true;
+					}
+					int num6 = 0;
+					if (Main.npc[num5].homeless)
+					{
+						num6 = 1;
+					}
+					NetMessage.SendData(60, -1, -1, "", num5, (float)Main.npc[num5].homeTileX, (float)Main.npc[num5].homeTileY, (float)num6, 0, 0, 0);
+				}
+			}
+			if (flag2)
+			{
+				NetMessage.SendTravelShop();
+			}
+			NetMessage.SendAnglerQuest();
+			if (Main.autoShutdown && !flag)
+			{
+				WorldFile.saveWorld();
+				Netplay.disconnect = true;
+			}
+		}
+	}
 }