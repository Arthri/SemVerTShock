--- conflicted
+++ resolved
@@ -683,26 +683,25 @@
 		private static string nextLoadPlayer()
 		{
 			int num = 1;
-            while (File.Exists(string.Concat(
+            while (File.Exists(Path.Combine(
                 Main.PlayerPath,
-                "/player",
-                num.ToString(),
+                "player" +
+                num.ToString() +
                 ".plr")))
 			{
 				num++;
 			}
             return Path.Combine(
                 Main.PlayerPath,
-                "/player",
-                num.ToString(),
+                "player" +
+                num.ToString() +
                 ".plr");
 		}
 		private static string nextLoadWorld()
 		{
 			int num = 1;
-            while (File.Exists(string.Concat(
+            while (File.Exists(Path.Combine(
                 Main.WorldPath,
-<<<<<<< HEAD
                 "world" + num.ToString() + ".wld")))
 			{
 				num++;
@@ -710,19 +709,6 @@
             return Path.Combine(
 		        Main.WorldPath,
 		        "world" + num.ToString() + ".wld");
-=======
-                "/world",
-                num.ToString(),
-                ".wld")))
-			{
-				num++;
-			}
-            return string.Concat(
-                Main.WorldPath,
-                "/world",
-                num.ToString(),
-                ".wld");
->>>>>>> 0be21e4c
 		}
 		public void autoCreate(string newOpt)
 		{
