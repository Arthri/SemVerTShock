--- conflicted
+++ resolved
@@ -1800,13 +1800,8 @@
 		static Main()
 		{
 			Main.curRelease = 156;
-<<<<<<< HEAD
-			Main.versionNumber = "v1.3.0.7";
-			Main.versionNumber2 = "v1.3.0.7";
-=======
 			Main.versionNumber = "v1.3.0.8";
 			Main.versionNumber2 = "v1.3.0.8";
->>>>>>> e131d4e1
 			Main.destroyerHB = new Vector2(0f, 0f);
 			Main.drawBackGore = false;
 			Main.expertLife = 2f;
