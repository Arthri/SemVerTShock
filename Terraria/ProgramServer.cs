using System;
using System.Diagnostics;
using System.IO;
using System.Reflection;
using System.Runtime.CompilerServices;
using System.Runtime.InteropServices;
using Terraria.Social;
using TerrariaApi.Server;

namespace Terraria
{
	internal class ProgramServer
	{
		private static bool isClosing;

		private static ProgramServer.HandlerRoutine _handleRoutine;

		private static Main Game;

		static ProgramServer()
		{
			ProgramServer.isClosing = false;
		}

		public ProgramServer()
		{
		}

		private static bool ConsoleCtrlCheck(ProgramServer.CtrlTypes ctrlType)
		{
			switch (ctrlType)
			{
				case ProgramServer.CtrlTypes.CTRL_C_EVENT:
				{
					ProgramServer.isClosing = true;
					if (ProgramServer.isClosing)
					{
						SocialAPI.Shutdown();
					}
					return true;
				}
				case ProgramServer.CtrlTypes.CTRL_BREAK_EVENT:
				{
					ProgramServer.isClosing = true;
					if (ProgramServer.isClosing)
					{
						SocialAPI.Shutdown();
					}
					return true;
				}
				case ProgramServer.CtrlTypes.CTRL_CLOSE_EVENT:
				{
					ProgramServer.isClosing = true;
					if (ProgramServer.isClosing)
					{
						SocialAPI.Shutdown();
					}
					return true;
				}
				case ProgramServer.CtrlTypes.CTRL_BREAK_EVENT | ProgramServer.CtrlTypes.CTRL_CLOSE_EVENT:
				{
					if (ProgramServer.isClosing)
					{
						SocialAPI.Shutdown();
					}
					return true;
				}
				case ProgramServer.CtrlTypes.CTRL_LOGOFF_EVENT:
				case ProgramServer.CtrlTypes.CTRL_SHUTDOWN_EVENT:
				{
					ProgramServer.isClosing = true;
					if (ProgramServer.isClosing)
					{
						SocialAPI.Shutdown();
					}
					return true;
				}
				default:
				{
					if (ProgramServer.isClosing)
					{
						SocialAPI.Shutdown();
					}
					return true;
				}
			}
		}

		private static void InnerStart(string[] args)
		{
			try
			{
				Program.LaunchParameters = Utils.ParseArguements(args);
				ProgramServer.Game = new Main();
				string str = null;
				int num = 0;
				SocialMode socialMode = SocialMode.None;
				while (num < (int)args.Length)
				{
					if (args[num].ToLower() == "-steam")
					{
						socialMode = SocialMode.Steam;
					}
<<<<<<< HEAD
					if (args[num].ToLower() == "-worldname")
					{
						num++;
						ProgramServer.Game.SetWorldName(args[num]);
					}
					if (args[num].ToLower() == "-world")
					{
						num++;

						ProgramServer.Game.SetWorld(args[num]);
					}
					if (args[num].ToLower() == "-motd")
					{
						num++;
						ProgramServer.Game.NewMOTD(args[num]);
					}
					if (args[num].ToLower() == "-banlist")
					{
						num++;
						Netplay.BanFilePath = args[num];
					}
					if (args[num].ToLower() == "-autoshutdown")
					{
						ProgramServer.Game.autoShut();
					}
					if (args[num].ToLower() == "-secure")
					{
						Netplay.spamCheck = true;
					}
					if (args[num].ToLower() == "-autocreate")
					{
						num++;
						string str1 = args[num];
						ProgramServer.Game.autoCreate(str1);
					}
					if (args[num].ToLower() == "-loadlib")
					{
						num++;
						string str2 = args[num];
						ProgramServer.Game.loadLib(str2);
					}
=======
>>>>>>> 5804be89
					num++;
				}
				SocialAPI.Initialize(new SocialMode?(socialMode));
				if (str != null)
				{
					ProgramServer.Game.SetWorld(str);
				}
				try
				{
					Console.WriteLine("TerrariaAPI Version: " + ServerApi.ApiVersion + " (Protocol {0} ({1}))", Terraria.Main.versionNumber2, Terraria.Main.curRelease);
					Console.WriteLine("SendQ edition");
					ServerApi.Initialize(args, Game);
				}
				catch (Exception ex)
				{
					ServerApi.LogWriter.ServerWriteLine(
						"Startup aborted due to an exception in the Server API initialization:\n" + ex, TraceLevel.Error);

					Console.ReadLine();
					return;
				}
				ProgramServer.Game.DedServ();
				ServerApi.DeInitialize();
			}
			catch (Exception exception1)
			{
				ServerApi.LogWriter.ServerWriteLine("Server crashed due to an unhandled exception:\n" + exception1, TraceLevel.Error);
			}
		}

		private static void Main(string[] args)
		{
			ProgramServer._handleRoutine = new ProgramServer.HandlerRoutine(ProgramServer.ConsoleCtrlCheck);
			//ProgramServer.SetConsoleCtrlHandler(ProgramServer._handleRoutine, true);
			ProgramServer.InnerStart(args);
		}

		public enum CtrlTypes
		{
			CTRL_C_EVENT = 0,
			CTRL_BREAK_EVENT = 1,
			CTRL_CLOSE_EVENT = 2,
			CTRL_LOGOFF_EVENT = 5,
			CTRL_SHUTDOWN_EVENT = 6
		}

		public delegate bool HandlerRoutine(ProgramServer.CtrlTypes CtrlType);
	}
}<|MERGE_RESOLUTION|>--- conflicted
+++ resolved
@@ -101,50 +101,6 @@
 					{
 						socialMode = SocialMode.Steam;
 					}
-<<<<<<< HEAD
-					if (args[num].ToLower() == "-worldname")
-					{
-						num++;
-						ProgramServer.Game.SetWorldName(args[num]);
-					}
-					if (args[num].ToLower() == "-world")
-					{
-						num++;
-
-						ProgramServer.Game.SetWorld(args[num]);
-					}
-					if (args[num].ToLower() == "-motd")
-					{
-						num++;
-						ProgramServer.Game.NewMOTD(args[num]);
-					}
-					if (args[num].ToLower() == "-banlist")
-					{
-						num++;
-						Netplay.BanFilePath = args[num];
-					}
-					if (args[num].ToLower() == "-autoshutdown")
-					{
-						ProgramServer.Game.autoShut();
-					}
-					if (args[num].ToLower() == "-secure")
-					{
-						Netplay.spamCheck = true;
-					}
-					if (args[num].ToLower() == "-autocreate")
-					{
-						num++;
-						string str1 = args[num];
-						ProgramServer.Game.autoCreate(str1);
-					}
-					if (args[num].ToLower() == "-loadlib")
-					{
-						num++;
-						string str2 = args[num];
-						ProgramServer.Game.loadLib(str2);
-					}
-=======
->>>>>>> 5804be89
 					num++;
 				}
 				SocialAPI.Initialize(new SocialMode?(socialMode));
