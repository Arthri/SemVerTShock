name: CI (Build)

on:
  push:

  pull_request:

jobs:
  build:
    runs-on: ubuntu-latest

    steps:
      - uses: actions/checkout@v3
        with:
          submodules: 'recursive'

      - uses: actions/setup-dotnet@v3

      - name: Install msgfmt
        run: sudo apt-get install -y gettext

<<<<<<< HEAD
      - name: Build TShockAPI.sln
        run: dotnet build TShockAPI.sln

      - name: Build TShock.Server.Packing
        run: dotnet build TShock.Server.Packing/Tshock.Server.Packing.nuproj
=======
      - name: Build TShock.sln
        run: dotnet build TShock.sln
>>>>>>> e53081d5
<|MERGE_RESOLUTION|>--- conflicted
+++ resolved
@@ -19,13 +19,8 @@
       - name: Install msgfmt
         run: sudo apt-get install -y gettext
 
-<<<<<<< HEAD
-      - name: Build TShockAPI.sln
-        run: dotnet build TShockAPI.sln
+      - name: Build TShock.sln
+        run: dotnet build TShock.sln
 
       - name: Build TShock.Server.Packing
-        run: dotnet build TShock.Server.Packing/Tshock.Server.Packing.nuproj
-=======
-      - name: Build TShock.sln
-        run: dotnet build TShock.sln
->>>>>>> e53081d5
+        run: dotnet build TShock.Server.Packing/Tshock.Server.Packing.nuproj