# TShock for Terraria

This is the rolling changelog for TShock for Terraria. Changes listed under "upcoming changes" are only available in experimental builds.

<!-- ## How to add a changelog entry
ATTENTION MORTALS
PLEASE READ ALL OF THE INSTRUCTIONS HERE
IT IS SUPER ANNOYING TO HAVE TO FIX THE CHANGELOG EVERY SINGLE TIME BECAUSE NOBODY READS THESE
ATTENTION MORTALS
PLEASE READ ALL OF THE INSTRUCTIONS HERE
IT IS SUPER ANNOYING TO HAVE TO FIX THE CHANGELOG EVERY SINGLE TIME BECAUSE NOBODY READS THESE
ATTENTION MORTALS
PLEASE READ ALL OF THE INSTRUCTIONS HERE
IT IS SUPER ANNOYING TO HAVE TO FIX THE CHANGELOG EVERY SINGLE TIME BECAUSE NOBODY READS THESE
ATTENTION MORTALS
PLEASE READ ALL OF THE INSTRUCTIONS HERE
IT IS SUPER ANNOYING TO HAVE TO FIX THE CHANGELOG EVERY SINGLE TIME BECAUSE NOBODY READS THESE
ATTENTION MORTALS
PLEASE READ ALL OF THE INSTRUCTIONS HERE
IT IS SUPER ANNOYING TO HAVE TO FIX THE CHANGELOG EVERY SINGLE TIME BECAUSE NOBODY READS THESE
ATTENTION MORTALS
PLEASE READ ALL OF THE INSTRUCTIONS HERE
IT IS SUPER ANNOYING TO HAVE TO FIX THE CHANGELOG EVERY SINGLE TIME BECAUSE NOBODY READS THESE
ATTENTION MORTALS
PLEASE READ ALL OF THE INSTRUCTIONS HERE
IT IS SUPER ANNOYING TO HAVE TO FIX THE CHANGELOG EVERY SINGLE TIME BECAUSE NOBODY READS THESE
ATTENTION MORTALS
PLEASE READ ALL OF THE INSTRUCTIONS HERE
IT IS SUPER ANNOYING TO HAVE TO FIX THE CHANGELOG EVERY SINGLE TIME BECAUSE NOBODY READS THESE
ATTENTION MORTALS
PLEASE READ ALL OF THE INSTRUCTIONS HERE
IT IS SUPER ANNOYING TO HAVE TO FIX THE CHANGELOG EVERY SINGLE TIME BECAUSE NOBODY READS THESE
ATTENTION MORTALS
PLEASE READ ALL OF THE INSTRUCTIONS HERE
IT IS SUPER ANNOYING TO HAVE TO FIX THE CHANGELOG EVERY SINGLE TIME BECAUSE NOBODY READS THESE
ATTENTION MORTALS
PLEASE READ ALL OF THE INSTRUCTIONS HERE
IT IS SUPER ANNOYING TO HAVE TO FIX THE CHANGELOG EVERY SINGLE TIME BECAUSE NOBODY READS THESE
ATTENTION MORTALS
PLEASE READ ALL OF THE INSTRUCTIONS HERE
IT IS SUPER ANNOYING TO HAVE TO FIX THE CHANGELOG EVERY SINGLE TIME BECAUSE NOBODY READS THESE
ATTENTION MORTALS
PLEASE READ ALL OF THE INSTRUCTIONS HERE
IT IS SUPER ANNOYING TO HAVE TO FIX THE CHANGELOG EVERY SINGLE TIME BECAUSE NOBODY READS THESE
ATTENTION MORTALS
PLEASE READ ALL OF THE INSTRUCTIONS HERE
IT IS SUPER ANNOYING TO HAVE TO FIX THE CHANGELOG EVERY SINGLE TIME BECAUSE NOBODY READS THESE
ATTENTION MORTALS
PLEASE READ ALL OF THE INSTRUCTIONS HERE
IT IS SUPER ANNOYING TO HAVE TO FIX THE CHANGELOG EVERY SINGLE TIME BECAUSE NOBODY READS THESE
ATTENTION MORTALS
PLEASE READ ALL OF THE INSTRUCTIONS HERE
IT IS SUPER ANNOYING TO HAVE TO FIX THE CHANGELOG EVERY SINGLE TIME BECAUSE NOBODY READS THESE
ATTENTION MORTALS
PLEASE READ ALL OF THE INSTRUCTIONS HERE
IT IS SUPER ANNOYING TO HAVE TO FIX THE CHANGELOG EVERY SINGLE TIME BECAUSE NOBODY READS THESE
ATTENTION MORTALS
PLEASE READ ALL OF THE INSTRUCTIONS HERE
IT IS SUPER ANNOYING TO HAVE TO FIX THE CHANGELOG EVERY SINGLE TIME BECAUSE NOBODY READS THESE
ATTENTION MORTALS
PLEASE READ ALL OF THE INSTRUCTIONS HERE
IT IS SUPER ANNOYING TO HAVE TO FIX THE CHANGELOG EVERY SINGLE TIME BECAUSE NOBODY READS THESE
ATTENTION MORTALS
PLEASE READ ALL OF THE INSTRUCTIONS HERE
IT IS SUPER ANNOYING TO HAVE TO FIX THE CHANGELOG EVERY SINGLE TIME BECAUSE NOBODY READS THESE
ATTENTION MORTALS
PLEASE READ ALL OF THE INSTRUCTIONS HERE
IT IS SUPER ANNOYING TO HAVE TO FIX THE CHANGELOG EVERY SINGLE TIME BECAUSE NOBODY READS THESE
Use past tense when adding new entries; sign your name off when you add or change something. This should primarily be things like user changes, not necessarily codebase changes unless it's really relevant or large.

* Put your entry in terms of what you changed in the past mood. For example: "Changed the world by adding new grommets."
  * Not "fix" or "change".
  * The entry must start with a verb.
  * End your sentence with a period.
  * Write in complete sentences that are understandable by anyone who does not have experience programming, unless the change is related to programming.
  * Do not insert tabs into this file, under any circumstances, ever.
  * Do not forget to sign every line you change with your name. (@hakusaro)
  * If there is no section called "Upcoming changes" below this line, please add one with `## Upcoming changes` as the first line, and then a bulleted item directly after with the first change. -->

## Upcoming changes
<<<<<<< HEAD
* Fixed item giving potentially dropping too many items. (@PotatoCider, @punchready)
* Excluded GeoIP.dat from release bundle. (@SignatureBeef)
* Added `TownSlimeRed` to `FishableNpcIDs` list, allowing it to be fished up. (@drunderscore)
* Bump to Terraria 1.4.4.8 via OTAPI 3.1.18. (@hakusaro, @SignatureBeef)
  * In this version of Terraria, `Main.maxBuffTypes` and other `maxWhateverTypes` fields have been removed. Their replacements are in `Terraria.ID.whateverID.Count`. TShock calls to these fields have been swapped in order to bring forward compatibility with Terraria 1.4.4.8.
* In OTAPI 3.1.17, fixed [the crystal shard not growing](https://github.com/Pryaxis/TShock/issues/2796). (@sgkoishi)
* Added permission for summoning Mechdusa, Deerclops and slime pet. (@sgkoishi, #2808)
* Changed login to only restrict CC'd players during login whilst SSC is enabled. (@drunderscore)
  * This change allows the config option `RequireLogin` to function usefully again when SSC is not enabled.
* Changed `PlayerData.RestoreCharacter` to remove all buffs. (@drunderscore)
  * Before this change, it was theoretically possible to smuggle buffs onto servers with SSC enabled, by using buff indexes past `22`.
=======
* Fixed item giving potentially dropping too many items (@PotatoCider, @punchready)
* Excluded GeoIP.dat from release bundle (@SignatureBeef)
* Added `TownSlimeRed` to `FishableNpcIDs` list, allowing it to be fished up (@drunderscore)
* Allowed Torch God's Favor to place different types of torches and campfires (@sgkoishi, #2811)
* Allowed Crystal Shard to grow (@sgkoishi, @cc004, SignatureBeef/Open-Terraria-API#96)
>>>>>>> 51a8ee86

## TShock 5.0.0
* Reduced load/save console spam. (@SignatureBeef, @YehnBeep)
* Replaced SQLite library with Microsoft.Data.Sqlite for arm64 support. (@SignatureBeef)
* Initial support for MonoMod hooks on Raspberry Pi (arm64). (@kevzhao2)
* Ported to OTAPI3 and .NET6. (@SignatureBeef)
* Introduced a new module framework for TShock developers. (@SignatureBeef)
* Fixed a secondary crash when server init fails and log services were not initialised. (@SignatureBeef)
* Added preliminary support for Terraria 1.4.4.4. (@SignatureBeef)
* GrassSpreadEventArgs Color property has been changed from a Byte to a TileColorCache type. (@SignatureBeef)
* SetDefaultsEventArgs now includes a nullable ItemVariant instance. (@SignatureBeef)
* Use a string interpolation and escape single quotes when escaping tables. (@drunderscore)
* Removed obsolete resource files `TShockAPI/Resources.resx` and `TShockAPI/Resources.Designer.cs`. (@Arthri)
* Fixed hardcore and mediumcore not banning on death when settings are enabled. This also alters the TSPlayer.Ban method to remove the force option which is no longer needed. (@SignatureBeef)
* Plugins and ./bin dependencies are now loaded relative to the launcher, this improves the use of startup files. (@SignatureBeef)
* Added preliminary support for Terraria 1.4.4.5. (@drunderscore)
  * For clarity sake, we're listing the individual changes to Terraria's version, despite the fact that this version only supports the latest one.
* Don't allow players to sync loadout index whilst disabled. (@drunderscore)
* Fixed painting wall/tile being rejected from hand of creation. (@Rozen4334)
* Added a second `Utils.TryParseTime` method for parsing large, positive time spans. (@punchready)
* Fixed `/tempgroup` breaking on durations greater than roughly 24 days. (@punchready)
* Fixed player not being checked for permissions to use the Shellphone (Ocean), Shellphone (Underworld) and Shellphone (Spawn). (@hufang360)
* Updated to OTAPI 3.1.10-alpha, which allows FreeBSD .NET 6 to use Re-Logic's Linux platform. (@SignatureBeef)
* Updated Github CI to not tarball files for Windows only. (@PotatoCider)
* Allow Blood Butcherer and Shimmer buffs to be applied to NPCs by players. (@drunderscore)
* In OTAPI 3.1.11-alpha, chest stacking was fixed. (@SignatureBeef)
* In OTAPI 3.1.12-alpha, "server world deletions" were fixed. (@SignatureBeef)
* Fixed NetTile errors by implementing new packet read/write data. (@SignatureBeef)
* Fixed Inferno Fork causing kick from rejected abnormal buff. (@Stealownz)
* Prevented Server Broadcast from executing without a message. (@PackmanDude, @punchready)
* Added `LiquidType.Shimmer`. (@drunderscore)
* Made Bouncer allow Bottomless Honey Bucket usage. (@drunderscore)
* Made Bouncer reject Shimmer placement without bucket or whilst banned. (@drunderscore)
* Fixed Bouncer rejecting Explosive Bunny critter release when using the Bunny Cannon, if the player had since stopped selecting the Explosive Bunny. (@drunderscore)
* Allowed breaking of tiles that are in `BreakableWhenPlacing` set. This will allow you to place tiles over other tiles (like piles) properly, without being rejected. (@drunderscore)
* Allowed the Axe of Regrowth and the Rubblemaker to pass Bouncer checks. (@drunderscore)
  * The Axe of Regrowth places a `Saplings` where a tree used to be, which previously failed.
  * The Rubblemaker places rubble (which are echo piles), of varying styles, which previously failed.
* Fixed `HandlePlayerAddBuff` data handler always being marked as `Handled`, and therefore never allowing the `PlayerAddBuff` to be sent to anyone. (@drunderscore)
* Improved `OnPlayerBuff` logic to properly handle players adding buffs to other players. (@drunderscore)
  * Check if the target ID is within bounds as the first thing to check.
  * Check if the buff type being applied is within bounds.
  * Introduce `AddPlayerBuffWhitelist` (replacing `WhitelistBuffMaxTime`), which allows us to specify the maximum amount of ticks a buff can be applied for, and if it can be applied without the target being in PvP.
  * When rejecting from `OnPlayerBuff`, instead of sending a `PlayerAddBuff` packet with the rejected buff (essentially a no-op, as the sender implicitly applies the buff to the target, and causes desync as the buff was rejected), send a `PlayerBuff` to re-sync the target's buffs, without the buff we just rejected.
* Added new tile provider. Use `-constileation` or `-c` to use it. Constileation is an alternative tile provider to Tiled and HeapTile. (@SignatureBeef)
* Fixed an exploit with grass mowing not removing hanging vines. (@punchready)
* Added `-additionalplugins` command line argument to load additional plugins. (@pontaoski)
* Added localization support for console spam reduction. (@KawaiiYuyu)
* Added an internationalization system. The base for the i18n system was built by Janet Blackquill ([@pontaoski](https://github.com/pontaoski)). A small donation in her honor was made to the [KDE project](https://kde.org/) as a thankyou for this work. This also includes the `TSHOCK_LANGUAGE` environment variable. Setting `TSHOCK_LANGUAGE=tok` will enable a small number of [Toki Pona](https://tokipona.org/) translations as a proof-of-concept. (@pontaoski)
* Added support for Terraria 1.4.4.6, through OTAPI 3.1.5. (@SignatureBeef)
* Added GeoIP.dat back to the included list of files. (@SignatureBeef)
* Allow loadouts to properly sync by allowing the `SyncLoadout` packet during early connection. (@drunderscore)
* Introduced support for loadouts, and saving the current loadout index to SSC. Both `NetItem` and `PlayerData` were modified to support this. (@drunderscore)
* Introduced checking of loadout slots for hacked item stacks. (@drunderscore)
* Fixed players being kicked after using the Flamethrower to apply the `OnFire3` debuff for `1200` ticks. (@BashGuy10)
* Fixed being kicked for using the new sponge types on liquid. (@BashGuy10)
* Fixed SSC not saving `ateArtisanBread`, `usedAegisCrystal`, `usedAegisFruit`, `usedArcaneCrystal`, `usedGalaxyPearl`, `usedGummyWorm`, `usedAmbrosia`, `unlockedSuperCart`, and `enabledSuperCart` data flags. (@hufang360)
* Allowed flask buffs to be applied on town npc due to the Flymeal. Add a permission could skip the buff detection. (@KawaiiYuyu)
* Dockerized TShock. (@PotatoCider)
* Changed the log system to log the command itself without arguments if the command is not `DoLog`. (@sgkoishi, [#2779](https://github.com/Pryaxis/TShock/issues/2779))
* Added ability for items given to players to be inserted directly into their inventory instead of spawned as an item drop. (@pontaoski)
* Added support of `-lang` and `-language` flags for our i18n system. (@KawaiiYuyu)
* Added support for Terraria 1.4.4.7 (OTAPI 3.1.16). (@drunderscore)
* Added support for various languages, most notably Chinese (99% complete), Russian (57% complete), Indonesian (53% complete), and Spanish (21% complete). Thank you to the lovely contributors who were responsible for this [on Crowdin](https://crowdin.com/project/tshock):
  * RidnRaven (ridwankun2)
  * okaythisisepic
  * xml3344 has stopped making trouble (1212122222)
  * Axeel (AxeelAnder)
  * SGKoishi
  * Leader-txt (Leader_txt)
  * Esteban Delgado (Kojirremer)
  * Cai233
  * Anzhelika (AnzhelikaO)
  * VariolaX
  * hufang 360 (hufang360)
  * AgaSpace (Zoom L1) (agaspacel1)
  * Killia0 (Killia)
  * EMRE ÇELİK (emre0447)
  * Marcus Persson (squidistaken)
  * StarCloud-cy
  * HDSeventh (hdseventh)
  * JJJJGGGG12345
  * xml3344
  * Seele Vollerei (aaa1115910)
  * 问心|MiaoVPS (WenXin_MiaoVPS)
  * avlensa
  * Sykhasamann (Syks)
  * AndPlay
  * TruffleToad
  * kuaizhi
  * Simone Caporale (caporalesimone)
  * josefcorosado
  * kuukiman
  * Kronex (Kronex6)
  * Jifeng
  * Janet Blackquill (pontaoski)
  * Yuiinar (Yuiinars)
  * Muteduanxing

## TShock 4.5.18
* Fixed `TSPlayer.GiveItem` not working if the player is in lava. (@PotatoCider)
* Only allow using Teleportation Potions, Magic Conch, and Demon Conch whilst holding them. (@drunderscore)
* Updated server startup language to be more clear when encountering a fatal startup error. Now, the server gives more context as to what happened so that there's a better chance of people being able to help themselves. (@hakusaro)
* Added `-worldevil <type>` command line argument. (@NotGeri)
* Added PlayerHasBuildPermission hook to PlayerHooks. (@AnzhelikaO, @Killia0)
* Fixed an exploit in which the Ice Block deletion allowance from the Ice Rod bypassed region protection, allowing for deleting all tiles in a protected region and/or replacing them with Ice Blocks. (@punchready)
* Changed SendTileRect handling from a denylist to an allowlist with stricter checks. This prevents essentially all exploits involving this packet. Most notably this stops people from placing arbitrary tiles with arbitrary framing values, which are the root of most exploits. (@punchready)
* Removed the config options `TileRectangleSizeThreshold` and `KickOnTileRectangleSizeThresholdBroken` because they are made obsolete by the new system, which will only allow valid rectangle sizes (at a maximum of only 4 by 4 tiles in 1.4.3.6). (@punchready)
* Bumped Newtonsoft Json to 13.0.1. (@dependabot)
* Allow the Cool Whip to apply `CoolWhipNPCDebuff` for `240` ticks, fixing abnormal NPC buff add rejects in Bouncer. (@drunderscore)

## TShock 4.5.17
* Fixed duplicate characters (twins) after repeatedly logging in as the same character due to connection not being immediately closed during `NetHooks_NameCollision`. (@PotatoCider)
* Fixed mobs not dropping picked up coins. (@PotatoCider)

## TShock 4.5.16
* Added preliminary support for Terraria 1.4.3.6. (@SignatureBeef, @hakusaro)

## TShock 4.5.15
* Added preliminary support for Terraria 1.4.3.5. (@SignatureBeef, @hakusaro)

## TShock 4.5.14
* Improved the `/grow` command to reduce code duplication, use `TileID` constants for less ambiguous types. (@drunderscore)
* Fixed item dupe via /logout & NPC. (@Terrarxxn)
* Added preliminary support for Terraria 1.4.3.4. Note that this has the side-effect of adding `IEntitySource` as the first parameter to `Item.NewItem` and `NPC.NewNPC`, and in `TSAPI`, `NpcLootDropEventArgs` passes `IEntitySource` as `Source`. If you're updating a plugin, you can either make something that implements with `IEntitySource` or just use `new EntitySource_DebugCommand()` [like TShock does](https://github.com/Pryaxis/TShock/commit/1b96ed8992110c5bbcc2ef952cc98459ea194dee). (@SignatureBeef, @Patrikkk, @hakusaro)

## TShock 4.5.13
* Added hook `GetDataHandlers.OnReleaseNpc` to handling ReleaseNPC packet and a bouncer to stops unregistered and logged out players on SSC servers from releasing critters NPC. The bouncer has additional filter to stops players who tried to release different critter using crafted packet, e.g. using bunny item to release golden bunny. (@tru321)
* Added filter in `GetDataHandlers.HandleCatchNpc` that stops unregistered and logged out players on SSC servers to catch critters. (@tru321)
* Fixed rejection check inside of `HandlePaintTile` to account for the Paint Sprayer (or Architect Gizmo Pack) being inside your inventory, rather than on an accessory slot. (@drunderscore)
* Added the lanterns night event to the `/worldevent` command. (@0x3fcf1bbd)
* Marked `TSPlayer.SendTileSquare` as deprecated, and created `TSPlayer.SendTileSquareCentered` that sends a tile square centered around the passed coordinates. (@0x3fcf1bbd)
* Added coordinates clamping to `TSPlayer.SendTileRect` so as to avoid OOBs. (@0x3fcf1bbd)
* Removed extraneous space causing build commands in README to fail. (@EtherTyper)

## TShock 4.5.12
* Fixed the ability to spawn Zenith projectile with non-original items. (@AgaSpace)
* Added hook `GetDataHandlers.OnNpcTalk` for NpcTalk and a handler for it that stops unregistered and logged out players from interacting with NPCs, preventing them from smuggling or duplicating items via NPC item slots. (@tru321)
* Fixed the ability to create custom messages with your death (or the death of another player) (@AgaSpace)
* Added the `OnSignRead` handler in `GetDataHandler`, and added the `SignRead` event. Added check to ensure the sign being read is within world bounds `(x >= 0 && y >= 0 && x < Main.maxTilesX && y < Main.maxTilesY)`. (@drunderscore)
* Added check to `HandleNpcTalk` to ensure the passed NPC index is within bounds (>= -1 && < `Main.maxNPCs`). (@drunderscore)

## TShock 4.5.11
* Add the new allowed buff TentacleSpike to NPC buff cheat detection bouncer. (@sgkoishi)
* Changed hook `GetDataHandlers.OnNewProjectile` so that it passes the projectile's AI (by updating `NewProjectileEventArgs` and parsing this during the TShock hook) to support processing projectile AI in bouncer. (@AgaSpace)
* Fixed an issue where certain projectiles could be sent to the server with uncapped size parameters, which resulted in large disruptive client artifacts that could be used to grief players. (@AgaSpace, @Arthri)
* Added the currently running value of `Main.GameMode` to `/worldmode` as "Mode". (@hakusaro)

## TShock 4.5.10
* Changed the server behavior when `SIGINT` is received. When `SIGINT` is trapped, the server will attempt to shut down safely. When it is trapped a second time in a session, it will immediately exit. (`SIGINT` is typically triggered via CTRL + C.) This means that it is possible to corrupt your world if you force shutdown at the wrong time (e.g., while the world is saving), but hopefully you expect this to happen if you hit CTRL + C twice in a session and you read the warning. (@hakusaro, @Onusai)

## TShock 4.5.9
* Added the ability to change a `TSPlayer`'s PVP mode. (@AgaSpace)
* Added protocol level support for Terraria 1.4.3.2. (@DeathCradle, @Patrikkk)

## TShock 4.5.8
* Removed `TShockAPI/DB/DBTools.cs`. This appears to have been dead code and not used by anything. (@hakusaro, @DeathCradle)
* Fixed the `/firework` command not sending fireworks when specified without a firework color. The firework command now correctly sends red fireworks to a target if a color is not specified. (@hakusaro, @Kojirremer)
* Fixed bad XML of TShock code documentation. (@Arthri)
* Fixed Bouncer exploits allowing for invalid tiles' placement. These tiles(specifically torches) caused clients to crash. The fixed exploits are listed below. (@Arthri, @QuiCM)
  - [Biome Torch Correction](https://github.com/Pryaxis/TShock/blob/3ba1e7419d63535eeb8b5634ec668448499f71df/TShockAPI/Bouncer.cs#L310). Previously, it used unrelated values to validate biome torches, and unintentionally passed on invalid tiles. It's now fixed to use the correct values and block invalid torches. As well as a new right booster track correction/check, to allow right booster tracks to be placed. Right booster track is an extraneous place style because it depends on the direction the player is facing. The new check takes that into consideration so that the place style isn't considered mismatched and rejected.
  - [Max Place Styles](https://github.com/Pryaxis/TShock/blob/3ba1e7419d63535eeb8b5634ec668448499f71df/TShockAPI/Bouncer.cs#L385). Previously, it rejects only if both `MaxPlaceStyles` and `ExtraneousPlaceStyles` contains an entry for a tile, and unintentionally passed on invalid tiles. `ExtraneousPlaceStyles` only contains special max placeStyles, not all placeables unlike `MaxPlaceStyles`. It's now corrected to take from `ExtraneousPlaceStyles` first, then fallback to `MaxPlaceStyles` if there's no entry for that tile, and then finally -1 if there's no entry in either.

## TShock 4.5.7
* Fixed the `/respawn` command to permit respawning players from the console. (@hakusaro, @Kojirremer)
* Removed the old password hashing system, which predated `bcrypt` hashes and allowed specifying the hash algorithm in the config file. This also removes the config option for setting the hash algorithm (`HashAlgorithm`). This is because it helps clear the way for .NET5/6 and OTAPI 3, and because `bcrypt` has been the default since TShock 4.3 in 2015. (@hakusaro)
* Updated to OTAPI 2.0.0.46, which adds support for Terraria Protocol 1.4.3.1. (@Patrikkk, @DeathCradle)
* **Change warning: a release of TShock for .NET 5 and OTAPI 3 may be imminent.**

## TShock 4.5.6
* Updated Linux guide. (@NezbednikSK)
* Fixed SendTileRectHandler not sending tile rect updates like Pylons/Mannequins to other clients. (@Stealownz)
* Introduced `SoftcoreOnly` config option to allow only softcore characters to connect. (@drunderscore)
* Fixed some typos that have been in the repository for over a lustrum. (@Killia0)
* Added a `tshock.npc.summonboss` permission check for Lunatic Cultist, players who do not have this permission will not be able to kill Cultist Archers/Devotees to summon the Lunatic Cultist. (@moisterrific)
* Added more usage examples for the `ban` command under `ban help examples` to explain how users can ban: offline players by account, offline players by IP, and online players by player index - useful for banning hard to type character names. (@moisterrific)
* Changed `/login` and `/register` to provide login help depending on if UUID login is enabled or disabled, and whether or not a player can login via any username or not. In addition, the message parameters will now be differentiated by colour instead of `<>` (@moisterrific, @hakusaro)
* Added a new `DisablePrimeBombs` config option (`false` by default). Highly recommended to set this to `true` in order to prevent griefing on servers doing a `for the worthy` play-through, since the prime bombs on this seed can destroy most tiles and bypass region protection. (@moisterrific)
* Added a new `/respawn` command that lets you respawn yourself or another player. Respawning yourself requires the `tshock.respawn` permission and respawning others requires the `tshock.respawn.other` permission. The full command syntax is `/respawn [player]`. (@moisterrific)
* Added a notification message and silent command support for permanently changing a target player's user group. Now players who received a group change will be notified of their new group if they are currently online. (@moisterrific, @QuiCM)
* Changed the TSPlayer IP method to return the loopback IP if RealPlayer is false. (@Rozen4334)
* Fixed a bug that caused sundials to be ignored all the time, instead of only when the player has no permission or time is frozen. (@Rozen4334)
* Added colours and usage examples (similiar to how the new ban system looks) for many more commands. (@moisterrific)
* Changed `RespawnSeconds` and `RespawnBossSeconds` from `10` to `0` to respect the game's default respawn timers. (@moisterrific)
* Updated Open Terraria API (OTAPI) and TSAPI for preliminary support of Terraria 1.4.3.0. This functionally changes OTAPI and points to 2.0.0.45 from 2.0.0.43 in previous versions. Developer note: `SendData` takes an extra arg in this version of Terraria but that's slated to be removed in a Terraria hotfix. This is vestigial and OTAPI "hacks that out" to preserve plugin compatibility. That's why it'll differ from the source code. (@Patrikkk, @DeathCradle, honorable mention: @Moneylover3246)
* Added Deerclops to `/spawnboss` command. (@hakusaro, @HiddenStriker)
* Fixed [GHSA-6w5v-hxr3-m2wx](https://github.com/Pryaxis/TShock/security/advisories/GHSA-6w5v-hxr3-m2wx). (@Yoraiz0r, @Arthri)
* Fixed an issue where player build permissions would reject gem lock changes, even if `RegionProtectGemLocks` was disabled in the config file. Now, players will be permitted to use gem locks if they don't have build permission in a region, but `RegionProtectGemLocks` is disabled. If `RegionProtectGemLocks` is enabled, players will be unable to use gem locks in a build region. (@hakusaro, @Kojirremer, @Arthri)
* Fixed an issue where `/god [player]` would tell `[player]` that they were in godmode regardless of whether or not they were or not. (@hakusaro, @Kojirremer)
* In `TSAPI`: Updated `PacketTypes` to support `SetMiscEventValues` (140), `RequestLucyPopup` (141), and `SyncProjectileTrackers` (142). (@hakusaro)
* Added `DisableDefaultIPBan` to the config file. If set to `true`, the server will not automatically IP ban players when banning them. This is useful if you run an intercepting proxy in front of TShock, and all players share the same IP. (@hakusaro, and Telegram user xmzzhh233)
* Blank passwords will be upgraded to `bcrypt` hashes automatically. Previously, blank passwords were not upgraded to bcrypt hashes. This is in preparation to remove the old password hashing system and related fallback components in the next release. Most users have been using bcrypt hashes for the past...few years. (@hakusaro)

## TShock 4.5.5
* Changed the world autosave message so that it no longer warns of a "potential lag spike." (@hakusaro)
* Added `/slay` as an alias for `/kill` to be more consistent with other server mods. (@hakusaro)
* Added `/god` as an alias for `/godmode` to be more consistent with other server mods. (@hakusaro)
* Fixed ridiculous typo in `Amethyst Gemtree` text. (@hakusaro)
* Fixed `CTRL + C` / interactive console interrupt not safely shutting down the server. Now, interrupts will cause a safe shutdown (saving the world and disconnecting all players before fully shutting down). Previously, interrupts caused an unsafe shutdown (not saving the world). (@hakusaro)
* Changed "success message" color to `Color.LimeGreen` instead of `Color.Green`. `Color.Green` looks ugly. `Color.LimeGreen` looks less ugly but isn't as offensively bright as pure green. (@hakusaro)
* Changed the default respawn timer to 10 seconds, so as to not desynchronize from the game by default. (@hakusaro)
* Fixed `/home` allowing players to bypass the respawn timer. (@hakusaro, @moisterrific, @Arthri)
* Added the config option `SuppressPermissionFailureNotices`. When set to `true`, the server will not send warning messages to players when they fail a build permission check from `TSPlayer.HasBuildPermission` (even if `shouldWarnPlayer` is set to true. (@hakusaro)
* Fixed `/warp send` failing a nullcheck if the warp didn't exist. The previous behavior may have always been buggy or broken. In other words, sending someone to a warp that doesn't exist should result in a nicer error. (@hakusaro, @punchready)
* Fixed `/group del` allowing server operators to delete the default group that guests are put into. This is a really critical group and the server doesn't behave correctly when it happens. As a result, it's better to prevent this from happening than not. Additionally, `GroupManagerException`s will be thrown if this is attempted programmatically. Finally, if the exception is thrown in response to `/group del` (or if any other exception is thrown that the command handler can handle), the stack trace will no longer be present. Fixes [#2165](https://github.com/Pryaxis/TShock/issues/2165). (@hakusaro, @DeveloperLuxo, @Rozen4334, @moisterrific, @bartico6, @Quinci135)
* Removed the old `ConfigFile` class. If you are updating a plugin, you should use `TShock.Config.Settings` instead of the accessor you were using. This is typically a really easy change. For most plugin authors, updating to the new config format is as simple as changing the reference to the old static config to point to the new location. If you were using this for your own configs, you should swap to using a `IConfigFile` (see `TShockAPI.Configuration.ConfigFile`). (@hakusaro, @bartico6)
* Added `Main.worldPathName` to `/worldinfo` command. Now, if you need to see what the location on disk for your world file is, you can simply run `/worldinfo` to find out. This is particularly helpful on Linux and macOS, where the world path isn't obvious. (@hakusaro)
* Correct rejection message in LandGolfBallInCupHandler to output the proper expected player id. (@drunderscore)
* Clarified the error mesage that the console is presented if a rate-limit is reached over REST to indicate that "tokens" actually refers to rate-limit tokens, and not auth tokens, and added a hint as to what config setting determines this. (@hakusaro, @patsore)
* Fixed an issue where, when the console was redirected, input was disabled and commands didn't work, in TSAPI. You can now pass `-disable-commands` to disable the input thread, but by default, it will be enabled. Fixes [#1450](https://github.com/Pryaxis/TShock/issues/1450). (@DeathCradle, @QuiCM)
* Added `summonboss` permission check for Empress of Light. Players who do not have this permission will be unable to kill Prismatic Lacewings. Also added support for the `AnonymousBossInvasions` config option, if this is set to `false` it will now broadcast the name of the player who summoned her. (@moisterrific)
* Added `ForceTime` config setting check for Enchanted Sundial usage. If `ForceTime` is set to anything other than `normal`, Sundial use will be rejected as this would lead to very janky game behavior. Additionally, players with `cfgreload` permission will be advised  to change it back to `normal` in order to use sundial. (@moisterrific, @bartico6)
* Added `%onlineplayers%` and `%serverslots%` placeholders for MOTD. The default MOTD message was also updated to use this. (@moisterrific, @bartico6)
* Fixed Bouncer inconsistently using `TilePlacementValid` when validating tile coordinates, which could cause a DoS attack due to unexpectedly large world framing. The list below shows the corrected methods within Bouncer. This was assigned [GHSA-jq4j-v8pr-jv7j](https://github.com/Pryaxis/TShock/security/advisories/GHSA-jq4j-v8pr-jv7j). (@drunderscore)
  * `OnTileEdit`: The check was moved to be the first, and will no longer `SendTileSquare` upon failure.
  * `OnPlaceObject`: The check was moved to be the first, and will no longer `SendTileSquare` upon failure.
  * `OnPlaceTileEntity`: The check was newly added.
  * `OnPlaceItemFrame`: The check was newly added.
  * `OnFoodPlatterTryPlacing`: The check was newly added.
* Fixed errors on startup not being reported to console. (@bartico6)
* The server now correctly disconnects players with missing groups instead of throwing an exception, stalling the connection (@bartico6)
* The server now rejects login attempts from players who would end up with a missing group. (@bartico6)

## TShock 4.5.4
* Fixed ridiculous typo in `GetDataHandlers` which caused TShock to read the wrong field in the packet for `usingBiomeTorches`. (@hakusaro, @Arthri)
* Fixed torchgod settings to include whether or not torchgod has been fought by the player before and respect `usingBiomeTorches` setting. (@Quinci135)
* Fixed /worldmode not synchronising data to players after updating the world state (@bartico6, @Arthri)
* Added `OnSendNetData` hook to TSAPI, which enables developers to intercept traffic being sent from the server to clients using the new NetPacket protocol. (@Stealownz)
* Fixed false positive `OnNPCAddBuff` detection when throwing rotten eggs at town NPCs while wearing Frost armor set. (@moisterrific)
* Moved the emoji player index check into a new class of handlers called `IllegalPerSe`, which is designed to help isolate parts of TShock and make it so that "protocol violations" are treated separately from heuristic based anti-cheat checks. (@hakusaro)
* Changed `TSPlayer.FindByNameOrID` so that it will continue searching for players and return a list of many players whem ambiguous matches exist in all cases. Specifically, this avoids a scenario where a griefer names themselves `1` and is difficult to enact justice on, because their name will not be found by the matching system used to kick players. To help with ambiguity, this method now processes requests with prefixes `tsi:` and `tsn:`. `tsi:[number]` will process the search as looking for an exact player by ID. `tsn:` will process the search as looking for an exact name, case sensitive. In both cases, the system will return an exact result in the "old-style" result, i.e., a `List<TSPlayer>` with exactly one result. For example, `/kick tsid:1` will match the player with the ID `1`. `/kick tsn:1` will match the username `1`. In addition, players who attempt to join the server with the name prefixes `tsn:` and `tsi:` will be rejected for having invalid names. (@hakusaro, @Onusai)
* Added warnings for conditions where a password is set at runtime but can be bypassed. The thinking is that if a user sets a password when they're booting the server, that's what they expect to be the password. The only thing is that sometimes, other config options can basically defeat this as a security feature. The goal is just to communicate more and make things clearer. The server also warns users when UUID login is enabled, because it can be confusing and insecure. (@hakusaro, @Onusai)
* Fixed Torch God's Favor biome torch placement being rejected by the server. (@moisterrific)
* Changed backups created by the backup manager to use ISO8601-style timestamps. I say "style" because it's impossible to implement ISO8601 or RFC3389 dates in a filename on most modern filesystems. So instead of the proper ISO separators, we've got dashes and dots. (@hakusaro, change sponsored by @drunderscore)
* Added hook for `OnDoorUse` (`DoorUse`) and associated `DoorUseEventArgs` fired when a door is used. Also added `GetDataHandlers.DoorAction` enum for determining the action of a door. (@hakusaro)
* Disallowed loading of the AutoRegister plugin version 1.2.0 or lower. Versions of this plugin at or equal to 1.2.0 use low entropy material to create passwords. This effectively means that it's possible for any user to be easily impersonated on a server running AutoRegister by simply convincing a user to join a malicious server, even when UUID login is disabled. This was assigned [GHSA-w3h6-j2gm-qf7q](https://github.com/Pryaxis/Plugins/security/advisories/GHSA-w3h6-j2gm-qf7q). (@hakusaro)
* Disallowed loading of another plugin due to [security issue GHSA-qj59-99v9-3gww](https://github.com/Pryaxis/Plugins/security/advisories/GHSA-qj59-99v9-3gww). Due to the importance of this issue and severity, information is not available in the changelog. Information will be available [June 8th, 2021, at 12:00 MDT](https://time.is/1200PM_8_June_2021_in_Littleton?GHSA-qj59-99v9-3gww_information_release). (@hakusaro)

## TShock 4.5.3
* Added permissions for using Teleportation Potions, Magic Conch, and Demon Conch. (@drunderscore)
  * `tshock.tp.tppotion`, `tshock.tp.magicconch`, and `tshock.tp.demonconch` respectively.
* Updated HealOtherPlayer damage check to make more sense by respecting `ignoredamagecap` permission. (@moisterrific)
* Added preliminary support for Terraria 1.4.2.3 (@moisterrific, @Moneylover3246, @DeathCradle)
* Added celebration mk2 explosive to explosives ItemID set in TSAPI. Solves #2304. (@Quinci135)
* TShock now writes its log files to the `logs` folder inside the `tshock` folder by default, as opposed to just the `tshock` folder. (@QuiCM)
* The default MOTD is now prettier. The MOTD format can now contain `%specifier%` to send the command specifier. (@moisterrific)
* The buff commands now support `-1` as a time option to set buffs that last 415 days (the maximum buff time the game supports). (@moisterrific)
* TShock defaults to saving backups every 10 minutes, and defaults to keeping backups for 4 hours. (@hakusaro)
* Updated SSC bypass messaging. Now, when you connect, you're told if you're bypassing SSC. Console logging has been improved to warn when players are not being saved due to the bypass SSC permission. To turn this warning off, change `WarnPlayersAboutBypassPermission` to `false` in the `sscconfig.json` file. (@hakusaro)
* Fix oversight & exploit allowing specially crafted SendTileRectangle packets to perform large-scale world griefing. In addition, `NetTile.Slope` is now the native value (byte), and accessor methods `Slope1`, `Slope2`, and `Slope3` can be used to get the old style of values out. `HalfBrick` and `Actuator` were removed from `NetTile` because these were initialized to zero and never changed or used. (@bartico6)
* Warning: a bug introduced in a prior TShock release may cause your SSC config file to be reset after applying this update. Please backup your config file prior to installing TShock 4.5.3+ if you use SSC. (@cardinal-system)

## TShock 4.5.2
* Added preliminary support for Terraria 1.4.2.2. (@hakusaro)
* Removed `/ungodme` and godmode warning (no longer necessary). Also, godmode now supports silent commands. (@hakusaro)
* Added permission 'tshock.rest.broadcast' to the /v2/server/broadcast REST endpoint. (@TheBambino)

## TShock 4.5.1
* Fixed server crash from `/v2/players/list` & other parameterised REST endpoints. (@QuiCM, reported by @ATFGK)
* Added handling to the PlayerChat hook event. (@QuiCM - Thanks for the suggestion @Arthri)
* Changed the spawnboss command to support silent command specifiers. (@QuiCM, suggested by @nojomyth-dev)
* Updated /godmode to use Journey Mode's Godmode power instead of healing on damage. (requested by @tlworks, backported by @bartico6, implemented preemptive bugfix for creative powers mentioned by @Stealownz)
* Fixed /r attempting to send messages to players that have since disconnected. (@bartico6, reported by @Arthri)
* Added ban ticket ID to ban messages (@QuiCM, suggested by @Bippity)
* Refactored /wallow command. /reply no longer bypasses /wallow (@QuiCM)

## TShock 4.5.0.1
* Fixed conversion from old to new ban system for MySQL hosted ban databases. (@DeathCradle, @ATFGK)
* Fixed wrong identifier used for UUID bans. (@DeathCradle, @ATFGK)
* Fixed conversion from sqlite bans due to locking issue. (@DeathCradle, @Kojirremer)

## TShock 4.5.0
* Updated OTAPI and TSAPI to Terraria 1.4.2.1. (@Stealownz, @DeathCradle)
* Updated TShock with preliminary protocol support for Terraria 1.4.2.1. (@Stealownz)

## TShock 4.4.0 (Pre-release 16)
* Patched protocol issue. Thanks to Off (@tlworks) and @bartico6 for contributions, including packet captures, packet analysis, exploit proof-of-concept testing, patch testing, and detailed reproduction steps. (@hakusaro)
* Disabled debug by default. (@hakusaro)
* Changed "WinVer" field in `/serverinfo` to "Operating System". (@Terrabade)
* Rewritten `/grow`, added every default tree type & changed the default help response. (@Nova4334)
  * Added a new permission: `tshock.world.growevil` to prevent players to grow evil biome trees, these trees spawn with evil biome blocks below them.
* Introduced `/wallow` to disable or enable recieving whispers from other players. (@Nova4334)
* Removed stoned & webbed from disabled status (@QuiCM)
* Fix -forceupdate flag not forcing updates (@Quake)

## TShock 4.4.0 (Pre-release 15)
* Overhauled Bans system. Bans are now based on 'identifiers'. (@QuiCM)
  * The old Bans table (`Bans`) has been deprecated. New bans will go in `PlayerBans`. Old bans will be converted automatically to the new system.
  * All old ban routes in REST are now redirected. Please use `/v3/bans/*` for REST-based ban management.
  * TShock recognizes and acts upon 4 main identifiers: UUID, IP, Player Name, Account name. This can be extended by plugins. New identifiers can be added to the `ban help identifiers` output by registering them in `TShockAPI.DB.Identifier.Register(string, string)`
  * By default, bans are no longer removed upon expiry or 'deletion'. Instead, they remain in the system. A new ban for an indentifier can be added once an existing ban has expired.
* Server Console now understands Terraria color codes (e.g., `[c/FF00FF:Words]`) and prints the colored text to the console. Note that console colors are limited and thus only approximations. (@QuiCM)
* Fixed a bug in `/sudo` that prevented quoted arguments being forwarded properly. Example: `/sudo /user group "user name" "user group"` should now work correctly. (@QuiCM)
* Shutting down the server should now correctly display the shutdown message to players rather than 'Lost connection'. (@QuiCM)
* For developers: TShock now provides `IConfigFile<TSettings>` and `ConfigFile<TSettings>` under the `TShockAPI.Configuration` namespace. No more needing to copy/pasting the same Read/Write code for your plugin configs. (@QuiCM)
  * `ConfigFile<TSettings>` implements `Read` and `Write` for you.
  * Check `TShockConfig` and `ServerSideConfig` for examples on how to use.
* Added URI un-escaping on all inputs into REST. (@QuiCM)
* Attempt to fix platinum coin pickup dupe. (Thanks @Quinci135)

## TShock 4.4.0 (Pre-release 14)
* Terraria v1.4.1.2 (Thanks @Patrikkk and @DeathCradle <3)
* Added Torch God's Favor support in SSC. (@Stealownz)
* SendTileSquare is now SendTileRect and can now send rectangles instead of squares. This is a breaking change (@QuiCM)
* Destroying protected tiles underneath a tile object no longer causes the tile object to disappear for the client (@QuiCM)
* 'RegionProtectGemLocks' config option now works correctly. Gems can now be placed in Gem Locks while this option is enabled (@QuiCM)

## TShock 4.4.0 (Pre-release 13)
* Terraria v1.4.1.1
* Added Gravedigger's Shovel support. (@Zennos)
* You can now start up multiple TShock servers at once without getting a startup error. (@ZakFahey)
* Updated bouncer to include new Magma Stone, Frost Armor, and Spinal Tap inflicted npc debuffs to bouncer. (@Quinci135)

## TShock 4.4.0 (Pre-release 12)
* Fixed various bugs related to Snake Charmer's Flute. (@rustly)  
  * The entirety of the snake now places.  
  * The old snake now removes when placing a new snake.
  * Players are no longer disabled for breaking TilePlace/TileKill thresholds when modifying snakes.  
* Prevented players from seeing the npc spawnrate change permission error on join. (@rustly)
* Installed new sprinklers!
* Organized parameters by category and relevance in the `config.json` file. (@kubedzero)
* Fixed multiple holes in Bouncer OnTileData. (@Patrikkk, @hakusaro)
  * Issue where players could replace tiles with banned tiles without permission. 
  * Including replace action in TilePlace threshold incrementation, so players cannot bypass the threshold while replacing tiles/walls.
  * Including check for maxTileSets when player is replacing tiles, so players cannot send invalid tile data through the replace tile action.
  * Including a check for ReplaceWall when the tile is a Breakable/CutTile.
* Adding checks in Bouncer OnNewProjectile (@Patrikkk):
  * For valid golf club and golf ball creation.
  * Renamed stabProjectile to directionalProjectile for a more accurate naming.
  * Adding staff projectiles to the directionalProjectiles Dictionary to include staffs in the valid projectile creation check.
  * Adding GolfBallItemIDs list in Handlers.LandGolfBallInCupHandler.cs
* Fixed an issue in the SendTileSquare handler that was rejecting valid tile objects. (@QuiCM)
* Fixed the issue where players were unable to place regular ropes because of the valid placement being caught in Bouncer OnTileEdit. (@Patrikkk)
* Added pet license usage permissions to `trustedadmin` and `owner` groups. Do note that this has a high network usage and can be easily be abused so it is not recommended to give out this permission to lower level groups. (@moisterrific) 
* Removed checks that prevented people placing personal storage tiles in SSC as the personal storage is synced with the server. (@Patrikkk)
* Cleaned up a check in Bouner OnTileEdit where it checks for using the respective item when placing a tile to make it clearer. This change also fixed the issue in a previous commit where valid replace action was caught. Moved the check for max tile/wall types to the beginning of the method. (@Patrikkk)
* Improved clarity for insufficient permission related error messages. (@moisterrific)
* Removed redundant Boulder placement check that prevented placing chests on them, as it is no longer possible to place a chest on a boulder, so nothing crashes the server. "1.2.3: Boulders with Chests on them no longer crash the game if the boulder is hit." (@kevzhao2, @Patrikkk)
* `/itemban` - `/projban` - `/tileban` - Added a `default:` case to the commands so an invalid subcommand promts the player to enter the help subcommand to get more information on valid subcommands. (@Patrikkk)
* `/world` - Renamed to /worldinfo to be more accurate to it's function. Command now displays the world's `Seed`. Reformatted the world information so each line isn't repeatedly starting with "World". (@Patrikkk)
* `/who` - Changed the display format of the online players when the `-i` flag is used. From `PlayerName (ID: 0, ID: 0)` to `PlayerName (Index: 0, Account ID: 0)` for clarification. (@Patrikkk)
* Added DisplayDollItemSync event. An event that is called when a player modifies the slot of a DisplayDoll (Mannequin). This event provides information about the current item in the displaydoll, as well as the item that the player is about to set. (@Patrikkk)
* Added DisplayDollItemSyncHandler, which checks for building permissions of the player at the position of the DisplayDoll. (If they do not have permissions, it means they are hacking as they could not even open the doll in the first place.) (@Patrikkk)
* Added RequestTileEntity packet handling. (@Patrikkk)
  * Implemented the OnRequestTileEntityInteraction even hook in GetDataHandler. (@Patrikkk)
  * Created RequestTileEntityInteractionHandler which checks for building permissions when the player is attempting to open a display doll (Mannequin) or a Hat Rack. This now prevents players from opening a Mannequin or a Hat Rack if they have no building permissions at the position of these tile entities. As of 1.4.0.5, these are the only two items that use this packet. (@Patrikkk)

## TShock 4.4.0 (Pre-release 11)
* Added new permission `tshock.tp.pylon` to enable teleporting via Teleportation Pylons (@QuiCM)
* Added new permission `tshock.journey.research` to enable sharing research via item sacrifice (@QuiCM)
* Add Emoji event to GetDataHandler. This packet is received when a player tries to display an emote. (@Patrikkk)
  * Added EmojiHandler to handle an exploit. Adding `tshock.sendemoji` permission and checks. Added this permission to guest group by default. (@Patrikkk)
* Handled SyncCavernMonsterType packet to prevent an exploit where players could modify the server's cavern monster types and make the server spawn any NPCs - including bosses - onto other players. (@Patrikkk)
* Added LandGolfBallInCup event which is accessible for developers to work with, as well as LandGolfBallInCup handler to handle exploits where players could send direct packets to trigger and imitate golf ball cup landing anywhere in the game world. Added two public lists in Handlers.LandGolfBallInCupHandler: GolfBallProjectileIDs and GolfClubItemIDs. (@Patrikkk)
* Added SyncTilePicking event. This is called when a player damages a tile. Implementing SyncTilePickingHandler and patching tile damaging related exploits. (Preventing player sending invalid world position data which disconnects other players.)
* Fixed the issue where mobs could not be fished out during bloodmoon because of Bouncer checks. (@Patrikkk)
  * Fixed the issue where certain fishing rods could not fish out NPCs due to a Bouncer check. (@Patrikkk)
* Update for OTAPI 2.0.0.37 and Terraria 1.4.0.5. (@hakusaro, @Patrikkk)
* Added additional config options for automatically kicking clients from the server upon breaking anti-cheat thresholds. (@moisterrific)
* Added pylon teleportation permission to default group, added `/spawn` permission to admin group, added the new journey mode research permission to trustedadmin, and moved all previous journey mode permissions from owner to trustedadmin. (@moisterrific)

## TShock 4.4.0 (Pre-release 10)
* Fixed all rope coils. (@Olink)
* Fixed a longstanding issue with SendTileSquare that could result in desyncs and visual errors. (@QuiCM)
* Fixed placement issues with Item Frames, Teleportation Pylons, etc. (@QuiCM)
* Fixed doors, and they are good now for real probably. (@QuiCM, @Hakusaro, @Olink)
* Bumped default max damage received cap to 42,000 to accommodate the Empress of Light's instant kill death amount. (@hakusaro, @moisterrific, @Irethia, @Ayrawei)
* Updated `/spawnboss` command to include Empress of Light, Queen Slime, and other additional bosses that have a health bar. (@moisterrific)

## TShock 4.4.0 (Pre-release 9)
* Fixed pet licenses. (@Olink)
* Added initial support for Journey mode in SSC worlds. (@Olink)
* Made TShock database MySQL 8 compatible by escaping column names in our IQueryBuilder code. (Name `Groups` is a reserved element in this version, which is used in our `Region` table.) (@Patrikkk)
* Reintroduced `-worldselectpath` per feedback from @fjfnaranjo. This command line argument should be used to specify the place where the interactive server startup will look for worlds to show on the world select screen. The original version of this argument, `-worldpath`, was removed because several game service providers have broken configurations that stop the server from running with an unhelpful error. This specific configuration was `-world` and `-worldpath`. In the new world, you can do the following:
  * `-worldselectpath` should be used if you want to customize the server interactive boot world list (so that you can select from a number of worlds in non-standard locations).
  * `-world` will behave as an absolute path to the world to load. This is the most common thing you want if you're starting the server and have a specific world in mind.
  * `-worldselectpath` and `-worldname` should work together enabling you to select from a world from the list that you specify. This is *not* a world file name, but a world name as described by Terraria.
  * `-worldselectpath` is identical to the old `-worldpath`. If you specify `-worldselectpath` and `-world` without specifying an absolute path the server will crash for sure.
  * Thank you again to @fjfnaranjo for supplying a [detailed feature request](https://github.com/Pryaxis/TShock/issues/1914) explaining precisely why this option should be available. Without this, we would have had no context as to why this feature was useful or important. Thank you, @fjfnaranjo!
  * This change was implemented by (@QuiCM, @hakusaro).
* Updated Bouncer to include Sparkle Slime debuff that can be applied to town NPCs. (@moisterrific)
* Updated `/spawnboss` command to include Empress of Light, Queen Slime, and other additional bosses that have a health bar. (@moisterrific)
* Added journey mode permissions to owner group by default. (@moisterrific)
* Fixed kick on hardcore death / kick on mediumcore death / ban on either from taking action against journey mode players. (@hakusaro)
* Attempted to fix the problem with the magic mirror spawn problems. You should be able to remove your spawn point in SSC by right clicking on a bed now. (@hakusaro, @AxeelAnder)
* Added HandleFoodPlatterTryPlacing event, which is called whenever a player places a food in a plate. Add antihack to bouncer, to prevent removing food from plates if the region is protected; To prevent placement if they are not in range; To prevent placement if the item is not placed from player hand. (@Patrikkk)
* Fixed an offset error in NetTile that impacted `SendTileSquare`. It was being read as a `byte` and not a `ushort`. (@QuiCM)
* Fixed coins not dropping after being picked up by npcs. The ExtraValue packet was not being read correctly. (@Olink)
* Removed packet monitoring from debug logs. To achieve the same results, install @QuiCM's packet monitor plugin (it does better things). (@hakusaro)
* Updated packet monitoring in send tile square handler for Bouncer debugging. (@hakusaro)
* Added `/sync`, activated with `tshock.synclocalarea`. This is a default guest permission. When the command is issued, the server will resync area around the player in the event of a desync issue. (@hakusaro)
  * If your doors disappear, this command will allow a player to resync without having to disconnect from the server.
  * The default group that gets this permission is `Guest` for the time being.
  * To add this command to your guest group, give them `tshock.synclocalarea`, with `/group addperm guest tshock.synclocalarea`.
  * This command may be removed at any time in the future (and will likely be removed when send tile square handling is fixed).
* Add FishOutNPC event handler, which is called whenever a player fishes out an NPC using a fishing rod. Added antihack to Bouncer, to prevent unathorized and invalid mob spawning, by checking player action, NPC IDs and range. (@Patrikkk, @moisterrific)
* Fixed smart door automatic door desync and deletion issue. (@hakusaro)

## TShock 4.4.0 (Pre-release 8)
* Update for OTAPI 2.0.0.36 and Terraria 1.4.0.4. (@hakusaro, @Patrikkk, @DeathCradle)
* Fixed /wind command. (@AxeelAnder)
* Fixed NPC debuff issue when attempting to fight bosses resulting in kicks. (@AxeelAnder)
* Fixed players are unable to remove an NPC. Change `byte NPCHomeChangeEventArgs.Homeless` to `HouseholdStatus NPCHomeChangeEventArgs.HouseholdStatus`. (@AxeelAnder)
* Fixed lava, wet, honey, and dry bombs;  
  and lava, wet, honey, and dry grenades;  
  and lava, wet, honey, and dry rockets;  
  and lava, wet, honey, and dry mines. (@Olink)
* Fix Bloody Tear displaying the wrong text when used. (@Olink)
* Fix the visibility toggle for the last two accessory slots. (@Olink)
* Adding Journey mode user account permissions. Journey mode must be enabled for these to have any effect. (@Patrikkk)
  * `tshock.journey.time.freeze`
  * `tshock.journey.time.set`
  * `tshock.journey.time.setspeed`
  * `tshock.journey.godmode`
  * `tshock.journey.wind.strength`
  * `tshock.journey.wind.freeze`
  * `tshock.journey.rain.strength`
  * `tshock.journey.rain.freeze`
  * `tshock.journey.placementrange`
  * `tshock.journey.setdifficulty`
  * `tshock.journey.biomespreadfreeze`
  * `tshock.journey.setspawnrate`
* Changed default thresholds for some changes in the config file to accommodate new items & changes to Terraria. (@hakusaro)
* Store projectile type in `ProjectileStruct RecentlyCreatedProjectiles` to identify the recently created projectiles by type. Make `RecentlyCreatedProjectiles` and `ProjectileStruct` public for developers to access from plugins.

## TShock 4.4.0 (Pre-release 7 (Entangled))
* Fixed bed spawn issues when trying to remove spawn point in SSC. (@Olink)
* Fixed Snake Flute. (@Olink)
* Fixed lava absorbant sponge not capturing lava. `LiquidSetEventArgs` now returns a `LiquidType` instead of a byte type. (@hakusaro)
* Fixed bottomless lava bucket from not being able to create lava. (@hakusaro)
  * Ban a lava bucket to ban lava on the server entirely, until we figure out a better way to handle liquids.
* Fixed scarab bombs not detonating on pick style tiles. (@hakusaro)
* Fixed dirt bombs not creating dirt. (@hakusaro)
* Added a ridiculous amount of debug information. If you're experiencing any problems with 1.4 items being caught by the TShock anticheat system, please turn on DebugLogs in your config file and capture log data. It'll be extremely helpful in narrowing down precisely how to fix your problem. (@hakusaro)
* Released with entangled support for 1.4.0.4 based on @Patrikkk local build and latest snapshot gen-dev. (@hakusaro)

## TShock 4.4.0 (Pre-release 6)
* Updates to OTAPI 2.0.0.35 (@DeathCradle).

## TShock 4.4.0 (Pre-release 5)
* Update player spawn related things to 1.4. `Terraria.Player.Spawn` method now has a required argument, `PlayerSpawnContext context`. (@AxeelAnder)
* Make sqlite db path configurable. (@AxeelAnder)
* Terraria 1.4.0.3 experimental support. (@Patrikkk)
* Updated changelog. (@hakusaro)

## TShock 4.4.0 (Pre-release 4)
* Debug logging now provides ConsoleDebug and ILog has been updated to support the concept of debug logs. Debug logs are now controlled by `config.json` instead of by preprocessor debug flag. (@hakusaro)
* Removed `/confuse` command and Terraria player data resync from @Zidonuke. (@hakusaro)
* Attempted to fix the player desync issue by changing `LastNetPosition` logic and disabling a check in Bouncer that would normally reject player update packets from players. (@QuiCM, @hakusaro)

## TShock 4.4.0 (Pre-release 3)
* Fixed `/worldmode` command to correctly target world mode. (@Ristellise)
* The following commands have been removed: `tbloodmoon`, `invade`, `dropmeteor`. `fullmoon`, `sandstorm`, `rain`, `eclipse`
* The following command has been added to replace them: `worldevent`. This command requires the `tshock.world.events` permission.
  * `worldevent` can be used as so: `worldevent [event type] [sub type] [wave (if invasion event)]`
  * Valid event types are `meteor`, `fullmoon`, `bloodmoon`, `eclipse`, `invasion`, `sandstorm`, `rain`
  * Valid sub types are `goblins`, `snowmen`, `pirates`, `pumpkinmoon`, `frostmoon` for invasions, and `slime` for rain.

* A new set of permissions has been added under the node `tshock.world.events`:
  * `tshock.world.events.bloodmoon`: Enables access to the `worldevent bloodmoon` command
  * `tshock.world.events.fullmoon`: Enables access to the `worldevent fullmoon` command
  * `tshock.world.events.invasion`: Enables access to the `worldevent invasion` command
  * `tshock.world.events.eclipse`: Enables access to the `worldevent eclipse` command
  * `tshock.world.events.sandstorm`: Enables access to the `worldevent sandstorm` command
  * `tshock.world.events.rain`: Enables access to the `worldevent rain` command
  * `tshock.world.events.meteor`: Enables access to the `worldevent meteor` command

Please note that the permissions previously tied to the removed commands are also still used to confirm access to the new commands, so if you have existing configurations no one should have any new or lost access.

## TShock 4.4.0 (Pre-release 2)
* Replaced `/expert` with `/worldmode` command. (@QuiCM)
* Fixed NPC buff anticheat issue conflicting with Terraria gameplay changes (whips). (@Patrikkk)

## TShock 4.4.0 (Pre-release 1)
* Added confused debuff to Bouncer for confusion applied from Brain of Confusion
* API: Added return in OnNameCollision if hook has been handled. (@Patrikkk)
* API: Added hooks for item, projectile and tile bans (@deadsurgeon42)
* API: Changed `PlayerHooks` permission hook mechanisms to allow negation from hooks (@deadsurgeon42)
* API: New WorldGrassSpread hook which shold allow corruption/crimson/hallow creep config options to work (@DeathCradle)
* Fixed a missing case in UserManager exception handling, which caused a rather cryptic console error instead of the intended error message (@deadsurgeon42)
* Fixed saving when one player is one the server and another one joins (@MarioE)
* Fixed /spawnmob not spawning negative IDs (@MarioE)
* Validated tile placement on PlaceObject; clients can no longer place frames, paintings etc with dirt blocks (@bartico6, @ProfessorXZ)
* Updated to new stat tracking system with more data so we can actually make informed software decisions (Jordan Coulam)
* Fixed /time display at the end of Terraria hours (@koneko-nyan)
* Added a warning notifying users of the minimum memory required to run TShock (@bartico6)
* Added /group rename to allow changing group names (@ColinBohn, @ProfessorXZ)
* Added /region rename and OnRegionRenamed hook (@koneko-nyan, @deadsurgeon42)
* Rebuilt /ban add. New syntax is /ban add <target> [time] [reason] where target is the target online player, offline player, or IP; where time is the time format or 0 for permanent; and where [reason] is the reason. (@hakusaro)
* Removed /ban addip and /ban addtemp. Now covered under /ban add. (@hakusaro)
* Added /su, which temporarily elevates players with the tshock.su permission to super admin. In addition added, a new group, owner, that is suggested for new users to setup TShock with as opposed to superadmin. Finally, /su is implemented such that a 10 minute timeout will occur preventing people from just camping with it on. (@hakusaro)
* Added /sudo, which runs a command as the superadmin group. If a user fails to execute a command but can sudo, they'll be told that they can override the permission check with sudo. Much better than just telling them to run /su and then re-run the command. (@hakusaro)
* Fixed /savessc not bothering to save ssc data for people who bypass ssc. (@hakusaro)
* Default permission sets for new databases are more modern. (@hakusaro)
* Added the ability to ban by account name instead of just banning a character name assuming its an account name. (@hakusaro)
* Fixed a bug in the CommandLineParser which caused some command lines to fail (@QuicM)
* Renamed TShock.DB.User to TShock.DB.UserAccount, including all the related methods, classes and events. (@Ryozuki)
* Update OTAPI to 2.0.0.31, which also updates Newtonsoft.Json to 10.0.3 (@Ryozuki)
* Fixed DumpItems() from trying to dump older versions of certain items (negative item IDs). (@Zaicon)
* Added the `/dump-reference-data` command, which when run, runs Utils.Dump() and outputs Terraria reference data to the server folder. (@hakusaro)
* Added DateTime datatype support for both MySQL and SQLite. (@Ryozuki)
* Fixed builds to not require a specific version of OTAPI and to not fail when in Release mode (@bartico6)
* Update Assembly Company to Pryaxis (@Ryozuki)
* Removed `/restart` command. (@hakusaro)
* Removed `Permissions.updateplugins` permission. (@hakusaro)
* Removed REST `/v3/server/restart/` route and `/server/restart/` route. (@hakusaro)
* The "auth system" is now referred to as the initial setup system (what it actually is). This is better verbiage for basically all situations. Who really wants to turn off the "authentication system?" In addition, the system now makes it more clear what the point of it is, rather than that it grants permissions. (@hakusaro)
* `GetDataHandlers.SendTileSquare` hook now sends a `TSPlayer` and a `MemoryStream` of raw data. (@hakusaro)
* Added `GetDataHandlers.HealOtherPlayer` hook. (@hakusaro)
* Added `GetDataHandlers.PlaceObject` hook. (@hakusaro)
* `GetDataHandlers.KillMe` now sends a `TSPlayer` and a `PlayerDeathReason`. (@hakusaro)
* Added `GetDataHandlers.ProjectileKill` hook. (@hakusaro)
* Removed `TShock.CheckProjectilePermission`. (@hakusaro)
* Added `TSPlayer` object to `GetDataHandlers.LiquidSetEventArgs`. (@hakusaro)
* Removed `TShock.StartInvasion` for public use (moved to Utils and marked internal). (@hakusaro)
* Fixed invasions started by TShock not reporting size correctly and probably not working at all. (@hakusaro)
* Removed `GetDataHandlers.TileKill` and replaced it with `GetDataHandlers.PlaceChest` as the packet originally designated as tile kill is now only used for chests. (@hakusaro)
* Added `TSPlayer` to `GetDataHandlers.NPCHome`. (@hakusaro)
* Added `TSPlayer` to `GetDataHandlers.ChestItemChanged`. (@hakusaro)
* Fixed chest item changes not triggering any range checks, tile checks, or correct chest checks. (@hakusaro)
* Added `TSPlayer` to `GetDataHandlers.PlayerBuff`. (@hakusaro)
* Added `TSPlayer` and `PlayerDeathReason` to `GetDataHandlers.PlayerDamage`. (@hakusaro)
* Added `TSPlayer` to `GetDataHandlers.NPCStrike`. (@hakusaro)
* Added `TSPlayer` to `GetDataHandlers.PlayerAnimation`. (@hakusaro)
* Added `GetDataHandlers.MassWireOperation` hook and related arguments. (@hakusaro)
* Added `GetDataHandlers.PlaceTileEntity` hook and related arguments. (@hakusaro)
* Added `TSPlayer` to `GetDataHandlers.GemLockToggle`. (@hakusaro)
* Added `GetDataHandlers.PlaceItemFrame` hook and related arguments. (@hakusaro)
* Added `TSPlayer.IsBouncerThrottled()`. (@hakusaro)
* Added `TSPlayer.IsBeingDisabled()` and removed `TShock.CheckIgnores(TSPlayer)`. (@hakusaro)
* Added `TSPlayer.CheckIgnores()` and removed `TShock.CheckIgnores(TSPlayer)`. (@hakusaro)
* Hooks inside TShock can now be registered with their `Register` method and can be prioritized according to the TShock HandlerList system. (@hakusaro)
* Fix message requiring login not using the command specifier set in the config file. (@hakusaro)
* Move `TShock.CheckRangePermission()` to `TSPlayer.IsInRange` which **returns the opposite** of what the previous method did (see updated docs). (@hakusaro)
* Move `TShock.CheckSpawn` to `Utils.IsInSpawn`. (@hakusaro)
* Replace `TShock.CheckTilePermission` with `TSPlayer.HasBuildPermission`, `TSPlayer.HasPaintPermission`, and `TSPlayer.HasModifiedIceSuccessfully` respectively. (@hakusaro)
* Fix stack hack detection being inconsistent between two different check points. Moved `TShock.HackedInventory` to `TSPlayer.HasHackedItemStacks`. Added `GetDataHandlers.GetDataHandledEventArgs` which is where most hooks will inherit from in the future. (@hakusaro)
* All `GetDataHandlers` hooks now inherit from `GetDataHandledEventArgs` which includes a `TSPlayer` and a `MemoryStream` of raw data. (@hakusaro)
* Removed _all obsolete methods in TShock marked obsolete prior to this version (all of them)_ (@hakusaro).
* Removed broken noclip detection and attempted prevention. TShock wasn't doing a good job at stopping noclip. It's always worse to claim that you do something that you can't/don't do, so removing this is better than keeping broken detection in. (@hakusaro)
* Replaced `Utils.FindPlayer` with `TSPlayer.FindByNameOrID` to more appropriately be object orientated. (@hakusaro)
* Moved `Utils.Kick()` to `TSPlayer` since its first argument was a `TSPlayer` object. (@hakusaro)
* Removed `Utils.ForceKick()`. (@hakusaro)
* Removed `Utils.GetPlayerIP()`. (@hakusaro)
* Moved `Utils.Ban()` to `TSPlayer.Ban()`. (@hakusaro)
* Moved `Utils.SendMultipleMatchError()` to `TSPlayer.SendMultipleMatchError`. (@hakusaro)
* Removed `Utils.GetPlayers()`. Iterate over the TSPlayers on the server and make your own list.
* Removed `Utils.HasBanExpired()` and replaced with `Bans.RemoveBanIfExpired()`. (@hakusaro)
* Removed `Utils.SendFileToUser()` and replaced with `TSPlayer.SendFileTextAsMessage()`. (@hakusaro)
* Removed `Utils.GetGroup()` also have you seen `Groups.GetGroupByName()`? (@hakusaro)
* `Utils.MaxChests()` is now `Utils.HasWorldReachedMaxChests()`. (@hakusaro)
* `Utils.GetIPv4Address()` is now `Utils.GetIPv4AddressFromHostname()`. (@hakusaro)
* Fixed the disappearing problem when placing tile entities. (@mistzzt)
* Removed the stat tracking system. (@hakusaro)
* Fixed erroneous kicks and bans when using `KickOnMediumcoreDeath` and `BanOnMediumcoreDeath` options. (@DankRank)
* Removed `TSPlayer.InitSpawn` field. (@DankRank)
* `OnPlayerSpawn`'s player ID field is now `PlayerId`. (@DankRank)
* Fixed null reference console spam in non-SSC mode (@QuiCM)
* `Utils.TryParseTime` can now take spaces (e.g., `3d 5h 2m 3s`) (@QuiCM)
* Enabled banning unregistered users (@QuiCM)
* Added filtering and validation on packet 96 (Teleport player through portal) (@QuiCM)
* Update tracker now uses TLS (@pandabear41)
* When deleting an user account, any player logged in to that account is now logged out properly (@Enerdy)
* Add NPCAddBuff data handler and bouncer (@AxeelAnder)
* Improved config file documentation (@Enerdy)
* Add PlayerZone data handler and bouncer (@AxeelAnder)
* Update sqlite binaries to 32bit 3.27.2 for Windows (@hakusaro)
* Fix banned armour checks not clearing properly (thanks @tysonstrange)
* Added warning message on invalid group comand (@hakusaro, thanks to IcyPhoenix, nuLLzy & Cy on Discord)
* Moved item bans subsystem to isolated file/contained mini-plugin & reorganized codebase accordingly. (@hakusaro)
* Moved bouncer checks for item bans in OnTileEdit to item bans subsystem. (@hakusaro)
* Compatibility with Terraria 1.4.0.2 (@AxeelAnder, @Patrikkk)
  * Multiple fields got slightly renamed.
  * Modifying ToggleExpert command. Main.expertMode is no longer settable. Using a Main.GameMode int property comparsion.
  * GameCulture no longer has static fields to get local language. Using methods to return/compare language.
  * Added permission "tshock.npc.spawnpets" which restricts pet spawns. This can cause high network load, so it's restricted. (@hakusaro)
  * Updated OnTeleport to support new args per protocol changes. (@hakusaro)
  * Disabled anticheat checks for projectile updates due to issues with game changes. (@hakusaro)
  * This update has been brought to you by: Patrikkk, Icy, Chris, Death, Axeel, Zaicon, hakusaro, and Yoraiz0r! <3

## TShock 4.3.26
* Removed the stat tracking system. (@hakusaro)
* Updated SQLite binaries. (@hakusaro)
* Removed server-sided healing when disabled. (@QuiCM)
* Patched an exploit that allowed users to kill town NPCs (@QuiCM)
* [API] Added a patch for the 0-length crash (@QuiCM)

## TShock 4.3.25
* Fixed a critical exploit in the Terraria protocol that could cause massive unpreventable world corruption as well as a number of other problems. Thanks to @bartico6 for reporting. Fixed by the efforts of @QuiCM, @hakusaro, and tips in the right directioon from @bartico6.

## TShock 4.3.24
* Updated OpenTerraria API to 1.3.5.3 (@DeathCradle)
* Updated Terraria Server API to 1.3.5.3 (@QuiCM, @hakusaro)
* Updated TShock core components to 1.3.5.3 (@hakusaro)
* Terraria Server API version tick: 2.1
* Added OnNpcKilled hook to Server API: 2.2 (@tylerjwatson)
* Added CreateCombatTextExtended to PacketTypes. This packet allows for the same functionality that packet 82 (CreateCombatText) used to have. (@QuiCM)
* Updated ServerBroadcast hook to provide a NetworkText object. (@tylerjwatson)
* Fixed levers and things not updating properly. (@deathcradle)
* Deprecated PacketTypes.ChatText. Chat is now handled using the NetTextModule and packet 82. (@QuiCM, @Hakusaro)
* Removed the -lang command-line flag from TShock. It is now a vanilla feature. (@hakusaro)

## TShock 4.3.23
* Added evil type option during world creation (@mistzzt)
* Bans can be sorted. TShock's default sorting will retrieve bans sorted from newest to oldest based on the date the ban was added (@QuiCM)
* Resolved issues with mob and item spawning. Thanks to @OnsenManju for your investigative work :) (@QuiCM)
* Patched a crashing exploit (@Simon311)

## TShock 4.3.22
* Compatibility with Terraria 1.3.4.4
* API: Version tick 2.0
* API: Reduced RAM usage by ~80MB (Large server) (@deathcradle)
* API: Added TSPlayer.KillPlayer() (@QuiCM)
* API: Added TSPlayer.Logout() (@ProfessorXZ)
* Fixed connections after max slot is reached (@DeathCradle)
* Fixed server crashes caused by client disconnections when attempting to read closed sockets (@Enerdy)
* Added some code to make trapdoors work better (@DogooFalchion)
* AllowCutTilesAndBreakables config option now correctly allows flowers/vines/herbs to be cut in regions without breaking walls (@QuiCM)
* REST: `/v3/players/read` now includes a `muted` field (@QuiCM)
* REST: Token creation is now more secure (Thanks to @Plazmaz for reporting the issue!)
* REST: Deprecated the RestRequestEvent. If you use this event, please let us know.
* REST: ALL endpoints now have a base route (eg you can use `/server/motd` instead of `/v3/server/motd`). These base routes will never change, but will provide an `upgrade` field describing any newer routes
* REST: Added `/v3/world/autosave` and `/v3/world/bloodmoon` which use GET parameter style arguments. I.e., `/v3/world/autosave?state=[true|false]` & `/v3/world/bloodmoon?state=[true|false]`. The state argument is optional
* Fixed fishing quests not saving/loading correctly when login before join, UUID login, and SSC were enabled together (@DogooFalchion)

## TShock 4.3.21
* Compatibility with Terraria 1.3.4.3 (@Patrikkk, @Zaicon).
* API: Version tick 1.26.
* API: Deprecated PlayerDamage and PlayerKillMe packets (now uses PlayerHurtV2 and PlayerDeathV2).
* API: Main.rand now uses UnifiedRandom instead of Random. This WILL break any existing plugin that uses Main.rand.
* Fixed HealOtherPlayer packet exploit (@Simon311).
* Added associated config option for HealOtherPlayer exploit prevention (@Simon311).
* Added `/accountinfo` command to get account information for a given TShock account (@Simon311).
* Removed TShock color parsing from MOTDs (@QuiCM).
* Fixed butterfly statues spawning catchable butterflies (@DogooFalchion).
* Implemented some missing balance changes lost in prior version patches (@DogooFalchion).
* Added alias for server shutdown command: stop (@nicatronTg).
* Removed the old REST model. This includes the following endpoints:
 * `/status`
 * `/v2/players/read`
 * `/v2/server/rawcmd` (@QuiCM).
* Fixed `/user group` always giving an unhelpful error messaging telling you to check the console, even if we knew exactly why it failed (@nicatronTg).
* Removed _all obsolete methods in TShock marked obsolete prior to this version (all of them)_ (@nicatronTg).
* Fixed issue where registration + login would fail because KnownIps had 0 items and .Last() doesn't work on collections with 0 items (@DogooFalchion, @nicatronTg, @Simon311).
* Added `/uploadssc [player]` which allows someone to upload SSC data for [player] and store it on the server. Adds `tshock.ssc.upload` and `tshock.ssc.upload.others` permission nodes to match (@DogooFalchion).
* Added hardened stone to the whitelist of tiles editable by players (@DogooFalchion).
* Added conversion system to send convert old MOTD format into smart text, while preserving initial line starting values to keep byte optimization for background colors Thanks to (@QuiCM, @Simon311, and especially @DogooFalchion) for the hard work on this issue.

## TShock 4.3.20
* Security improvement: The auth system is now automatically disabled if a superadmin exists in the database (@Enerdy).
* Removed the `auth-verify` command since `auth` now serves its purpose when necessary (@Enerdy).
* Security: `/"` exploit can no longer break chat mute filters (@Simon311).
* Fixed an issue where sometimes players could connect briefly during server shutdown, leading to errors (@Simon311).
* Fixed wyverns despawning & not behaving like normal (@QuiCM).
* Fixed major security issue where InvokeClientConnect could be exploited to do terrible, terrible things (@Simon311, @nicatronTg, @popstarfreas, @ProfessorXZ, @QuiCM).

## TShock 4.3.19
* Compatibility with Terraria 1.3.3.3 (@Simon311)
* API: Version tick 1.25
* API: Resolved some issues with the ItemForceIntoChest hook (@QuiCM, @Patrikkk)
* API: Resolved some shonky code that caused Vitamins and other Ankh Shield related items to drop at strange rates or not at all (@ProfessorXZ, @QuiCM, @nicatronTg)
* Fixed magical ice blocks not working correctly (@ProfessorXZ)

## TShock 4.3.18

* Compatibility with Terraria 1.3.3.2
* API: Version tick 1.24
* API: Fixed chat line breaks when using chat tags and long strings of text (@ProfessorXZ)
* API: Added ItemForceIntoChest hook (@QuiCM)
* API: Included the player's registration date in REST's players/read endpoints (@ProfessorXZ)
* The setdungeon command correctly uses tshock.world.setdungeon as its permission (@OnsenManju)
* Fixed clients being able to "Catch" and remove NPCs (@ProfessorXZ)
* Fixed clients being able to remove other players' portals (@ProfessorXZ)
* Fixed possible client crashes caused by invalid item netIDs (@ProfessorXZ)
* Fixed players being able to bypass permission checks when placing Tile Entities (@ProfessorXZ)
* Fixed players being able to bypass permission checks when placing items in Item Frames (@ProfessorXZ)
* Fixed a bug involving Item Frames which allowed players to duplicate items (@ProfessorXZ)
* Fixed an issue allowing clients to teleport NPCs to arbitrary locations (@ProfessorXZ)
* Fixed a bug where players would get teleported to their previous location after dismounting the Unicorn Mount (@ProfessorXZ)
* Players can no longer quick stack items into region protected chests (@ProfessorXZ)
* Rope placement is no longer blocked by range checks (@ProfessorXZ)
* The Drill Containment Unit breaks blocks properly now (@ProfessorXZ)
* Fixed item duplications caused by range checks and invalid netIDs (@ProfessorXZ)
* Fixed Expert mode coin duplication (@ProfessorXZ)
* Players are no longer able to place liquids using LoadNetModule packet (@ProfessorXZ)
* Explosives are no longer blocked by range checks (@ProfessorXZ)
* Players can no longer bypass tile checks by using the Tile packet (@ProfessorXZ)
* Fixed a bug where players couldn't hammer a Junction Box without "allowclientsideworldedit" permission (@Patrikkk)
* Fixed the client's UI not being draw when setting wind speed to abnormal values (@ProfessorXZ)
* Added a command to start and stop sandstorms (@QuiCM)

## TShock 4.3.17

* Compatibility with Terraria 1.3.2.1
* Updated superadmin behaviour to conform to expected behaviour (@QuiCM, @Patrikk)
* Fixed a crash involving teleporters and dressers (@QuiCM)
* Fixed pressure plates (@Enerdy, @Patrikk)
* Fixed a deadlock in wiring (@Wolfje)
* Fixed a crash in wiring (@Patrikk)
* Improved network syncing on client joins (@Patrikk)
* The Presserator can now place actuators (@ProfessorXZ)
* Resolved a region error when removing unlisted users from regions (@QuiCM)
* Added a `SetDungeon` command to set the dungeon position (@webmilio)
* The currently running world name is now part of the server application's title (@webmilio)
* Gem locks can now be region protected (@mistzzt)
* Players can now place sensors (@mistzzt)
* Repackaged GeoIP with TShock so that GeoIP works (@Enerdy)
* Added permissions to use sundials and start/stop parties (@Patrikk)
* Added an announcement box hook (@mistzzt)
* Added the ability to choose what type of world (crimson/corruption) you generate (@NoNiMad)

## TShock 4.3.16

* Terraria 1.3.1 wiring bugfixes
* Terraria 1.3.1.1 compatibility

## TShock 4.3.15

* This release is actually 4.3.14, but was ticked extra due to a version issue on gen-dev prior to master push.
* Update to 1.3.1

## TShock 4.3.13

* Fixed an issue preventing TShock from starting on certain mono versions (@Wolfje)
* Fixed a deadlock in Wiring (@Wolfje)
* Fixed character styles/gender not being saved properly on first login while SSC is on (@QuiCM)
* Added a PlayerPermission hook fired whenever a permission check involving said player occurs (when the new TSPlayer.HasPermission method is called) (@Enerdy)
* Resolved an issue where martian invasions and eclipses would have empty messages if AnonymousBossInvasions was set to true (@QuiCM)
* Added an optional `slime` parameter to the `rain` command, allowing slime rain to be started and stopped. New syntax is `rain [slime] <start/stop>` (@QuiCM)
* Fixed performance issues due to concurrent dictionary access in TSPlayer (@CoderCow)
* Added an ID property to Regions (@QuiCM)
* Fixed an issue where region sizes were calculated incorrectly (@QuiCM)
* Fixed a bug in RegionManager preventing regions adding correctly (@pink_panther)
* Fixed another bug in RegionManager preventing regions adding correctly (@QuiCM)
* Fixed a routing issue with the `/v2/token/create` REST endpoint
* Removed the `/token/create` REST endpoint. `/v2/token/create` should be used instead.

## TShock 4.3.12

* Fixed issues with TSPlayer.SetTeam not working (@QuiCM)
* Fixed /butcher not killing bosses in expert difficulty (@QuiCM)
* API: Deprecated PacketBufferer (now obviated by SendQ) (@QuiCM)
* API: Building on Windows no longer breaks traps (@Wolfje)
* Fixed bombs, dynamite, and sticky bombs (@Wolfje)
* Removed spammy messages from OnSecondUpdate that confused some server owners (@Wolfje)
* Rewrote some stat tracker code to send actually relevant data to the stats server (@Cleant / George from Multiplay UK)
* Added an opt-out command line switch to disable the stat tracker (--stats-optout) (@Cleant / George from Multiplay UK)
* Added a unique provider token which can be passed to the stat tracker (--provider-token [token]) for tracking servers from the same GSP. (@Cleant / George from Multiplay UK)

## TShock 4.3.11

* This release is actually 4.3.10, but was ticked extra due to a version issue on gen-dev prior to master push.

## TShock 4.3.10

This version features a drop-in tile replacement system by @Wolfje that reduces RAM requirements
by up to 70% on all worlds and CPU requirements up to 10% in the running process.

* Large worlds: from 700MB-1GB -> ~325MB
* Medium worlds: from 500MB -> ~200MB
* Small worlds: from 400MB -> ~125MB

Other notable changes include:

* API: **Drop-in tile storage replacement system** (@Wolfje)
* API: Fixed some possible packet leaks in sendq (@Wolfje)
* API: APIVersion 1.22
* API: Added crash protection around malicious and/or invalid packets (@Wolfje)
* API: Fixed worlds not loading sometimes (@tysonstrange)
* API: Fixed living leaf walls not working as housing
* Fixed an issue preventing some players from joining when the world is saving (@Wolfje)
* Fixed an issue adding a ban on a player who has previously been banned (@Wolfje)
* Fixed /invade martian (@Wolfje)
* Fixed target dummies not working properly (@QuiCM)
* Added a config option (DisableSecondUpdateLogs) to prevent log spam from OnSecondUpdate() (@QuiCM)
* Added RESTful API login rate limiting (@George)
* Added config options (MaximumRequestsPerInterval, RequestBucketDecreaseIntervalMinutes, LimitOnlyFailedLoginRequests) for rate limiting (@George)
* **DEPRECATION**: Deprecated Disable(string, bool) and added Disable(string, DisableFlags). Please update your plugins accordingly (@QuiCM)
* Fixed Halloween and Christmas events not working properly (@TomyLobo)
* Fixed the demon heart's extra accessory slot not working correctly in SSC (@QuiCM)
* Fixed gender-changing potions not working correctly in SSC (@hastinbe)
* Fixed IP bans not working correctly (@hastinbe)
* Fixed /reload not using the correct permission (@QuiCM)
* Fixed TSPlayer.ActiveChest not being tracked correctly resulting in item dupes while disabled (@QuiCM)
* /reload now reloads tile and projectile bans

## TShock 4.3.8
* API: Update to Terraria 1.3.0.8 (@Patrikkk)
* **API: Added a crash reporter which collects memory dumps on Windows** (@Wolfje)
* API: New commandline param: `-crashdir` - Writes crash reports to the specified directory (@Wolfje)
* API: Sendq now doesn't disconnect people when it cant send a packet (@Wolfje)
* API: Fixed more crashes on disconnect in sendq (@Wolfje)
* API: Now ignores unknown server packets (@Wolfje)
* API: Potentially removed arithmetic overflows in server (@Wolfje)

### Using the Crash Reporter

TShock now has a crash reporter built in which writes crash logs to the `crashes` directory
in the event of a catastrophic failure.  **To change where TShock writes its crash logs,
specify the `-crashdir` parameter on the command line**.

1. In the event of a crash, look for a file called `crash_xxxx.zip` in the `crashes` directory
2. Upload the file somewhere, beware the crash file may be quite large (>100MB), anywhere like google drive, dropbox or mega will be fine
3. Post a link to the crash with reproduction steps in the TShock support forum

Alternatively, if you do not want to report the crash, just delete the file.

## TShock 4.3.7

* Auth system kicks players if system is disabled. (@nicatronTg)
* Fixed /login permitting multiple logins without a logout in between. (@nicatronTg)
* Allow[Hallow/Corruption/Crimson]Creep in config now work. (@QuiCM)
* API: Treasure bags are now named properly. (@QuiCM)
* API: Clients no longer close on disconnect. (@Wolfje)
* API: Add server broadcast hook. (@Patrikk)
* API: Fixed pressure plate hook triggering multiple times. (@Patrikk)
* API: Fixed issues with SendQ writes failing. (@Wolfje)
* API: Version tick to 1.21

## TShock 4.3.6

* API: NPCs shoot the right way (@QuiCM)
* API: The server config file works correctly with priority and port (@Patrikkk)
* API: Removed support for favorites and removed JSON dependencies. (@Enerdy)
* API: Removed support for clouds. (@Enerdy)
* API: Fixed a whole lot of bugs with wiring, and in general re-wrote some core bits that were bugged. (@QuiCM)
* API: Fixed projectile AI bugs. (@AndrioCelos)
* API: Fixed world saving problems. (WhiteXZ)
* API: Fixed server not accepting more connections once max slots was filled. (@QuiCM)
* API: Removed startup parameters and moved them to TShock. (@Cleant)
* API: Item.SetDefaults() no longer kills some tools. (@Enerdy)
* API: Restored chat bubbles. (@QuiCM)
* API: Updated to 1.3.0.6. (@Enerdy & @Patrikkk)
* API: Lots and I mean lots of network improvements in the SendQ department. (@tylerjwatson)
* API: Added NpcLootDrop and DropBossBag hooks. (@Patrikkk)
* API: Fixed hook: NpcTriggerPressurePlate (@Patrikkk)
* API: Fixed hook: ProjectileTriggerPressurePlate (@Patrikkk)
* API: Fixed hook: ItemSetDefaultsString (@Patrikkk)
* API: Fixed hook: ItemSetDefaultsInt (@Patrikkk)
* API: Fixed hook: ItemNetDefaults (@Patrikkk)
* API: Fixed hook: GameStatueSpawn (@Patrikkk)
* API: Fixed hook: NpcNetDefaults (@Patrikkk)
* API: Fixed hook: NpcNetSetDefaultsString (@Patrikkk)
* API: Fixed hook: NpcNetSetDefaultsInt (@Patrikkk)
* API: Fixed hook: NpcSpawn (@Patrikkk)
* API: Fixed hook: NpcTransformation (@Patrikkk)
* API: Fixed hook: NpcStrike (@Patrikkk)
* API: Updated AssemblyInfo to 1.3.0.6. (@nicatronTg)
* API: Moved to .NET Framework 4.5. (@tylerjwatson)
* API: Dedicated server input thread doesn't run if input is redirected/piped. (@tylerjwatson)
* API: Wiring.cs methods are now public. (@Stealownz)
* API: Added PlayerTriggerPressurePlate hook. (@Patrikkk)
* API: API Version Tick to 1.20.
* The config option disabling the DCU has been deprecated and will be removed in a future release. (@nicatronTg)
* Fixed bubble tile triggering noclip checks. (@Enerdy)
* Updated projectile handling in GetDataHandlers. (@QuiCM)
* Fixed issue #992. (@QuiCM)
* Teleport handler now handles wormholes. (@QuiCM)
* Fixed tall gates and trap doors (issue #998). (@QuiCM)
* Added monoliths to orientable tiles (issue #999). (@QuiCM)
* Fixed vortex stealth armor (issue #964). (@QuiCM)
* Added moon lord to spawn boss. (@QuiCM)
* Fixed serverpassword syntax error error message. (@JordyMoos)
* Fixed issue #1019. (@QuiCM)
* Fix: Region protection prevents placement of objects. (@Patrikkk)
* Moved all startup parameters to TShock. (@Cleant)
* Fix: Target dummies are no longer butchered. (@Denway)
* Added projectile 465 to the ignore list, which fixes some other issues. (@Enerdy)
* Fix: Logging out is now safe with SSC (/logout) (issue #1037). (@QuiCM)
* API/TShock: Removed -world parameter from TShock, put it back in the API. (@tylerjwatson)

## TShock 4.3.5

* Fix HandleSpawnBoss, and as a result the spawnboss command and boss spawning items. (@Ijwu)
* Rewrite SendQ for more network stack improvements (@tylerjwatson)
* Update to Terraria 1.3.0.5 (@Patrikkk)

## TShock 4.3.4

* Fix invasion progress messages (@QuiCM)
* Completely rewrite SendQ to have less deadlocks (@tylerjwatson)

## TShock 4.3.3

* Fix dihydrogen monoxide (@tylerjwatson)
* Whitelist another boss projectile (@Patrikkk, @QuiCM)

## TShock 4.3.2

* Fixed the issue where using the Super Absorbent Sponge would disable users (@QuiCM)
* Fixed an issue in NetGetData where e.Length - 1 would be -1 (@QuiCM)
* Fixed /who -i and /userinfo (@Enerdy)
* API: OnRegionEntered hook now returns the region entered (@Patrikkk)
* Support for Terraria 1.3.0.4 (@nicatronTg)
* Fixed dressers being unbreakable. (@nicatronTg)
* Fixed wall placement mechanics (@nicatronTg, @Ijwu, @QuiCM)
* Fixed Moon Lord projectiles disabling players (@k0rd, @nicatronTg)
* Fixed several potential crashes in server (@Patrikkk)
* Fixed -autocreate command line argument (@QuiCM, @nicatronTg)
* Added more world data to world load menu (@QuiCM)
* Moved server password to TShock config (@Enerdy)
* Fixed world delete in server (@benjiro)
* Fixed disappearing NPCs (@QuiCM)
* Added much more performant code, SendQ, to server module. Reduces downstream network overhead by at least 40% (@tylerjwatson)
* API: Updated TSPlayer.Disable to use new buffs (@Enerdy)
* Updated default max damage & projectile damage to 1,175 (based on 625 people)
* Fixed support for SSC (@QuiCM)

## TShock 4.3.1

* Fixed a bug where /user group failing would output no error. (@nicatronTg)
* Fixed a bug where /user group would fail. @(Enerdy)
* Added the ability to disable backup autosave messages. (@nicatronTg)
* Fixed /buff malfunctioning when entering an invalid buff name. (@Enerdy)
* Fixed projectiles 435-438 (martian invasion) freezing everyone under certain conditions. (@Enerdy)
* DisableTombstones now works properly with the new golden gravestones. (@Enerdy)
* REST module now properly catches exceptions during Start(). (@Patrikkk)
* Added /expert command to toggle expert mode. (@QuiCM)
* Fixed pirate invasions. (@patrik)
* Fixed worldinfo packet. (@QuiCM)
* Fixed server passwords. (@Enerdy)

## TShock 4.3.0.0

* API: Modifed NetItem so that it's actually useful. (@MarioE)
* Updated prebuilts (SQLite, JSON, MySQL) to latest versions. (@nicatronTg)
* Added a minimum password length to prevent blank passwords. (@nicatronTg)
* Modified item ban checks to provide which item is disabling a player in the logs. (@Enerdy)
* API: Modified TSPlayer to store a user, and deprecated calls to TSPlayer.User.ID. (@QuiCM)
* Modified chat color specs in config file to be int arrays rather than floats. (@nicatronTg)
* Modified verbiage for ```/auth``` and ```/auth-verify``` to make it clearer how they operate. (@nicatronTg)
* API: Added fuzzy name searching for users. (@QuiCM)
* API: Fixed ```OnPlayerLogout``` not being fired when a player disconnects. (@nicatronTg)
* API: Deprecated ```ValidString``` and ```SanitizeString``` methods in Utils. (@nicatronTg)
* Added BCrypt password hashing and related systems for it. BCrypt replaces the old system using non-password hashing algorithms for storing passwords. It breaks implementations of the login code that were manually recreated, but is otherwise seamless in transition. (@nicatronTg)
* API: Added ```User.VerifyPassword(string password)``` which verifies if the user's password matches their stored hash. It automatically upgrades a users' password to BCrypt if called and the password stored is not a BCrypt hash. (@nicatronTg)
* API: Deprecated ```Utils.HashPassword``` and related password hashing functions as those are no longer needed for plugin access. (@nicatronTg)
* Fixed ```UseServerName``` config option so that it correctly sends the config server name any time that Main.WorldName is used. (@Olink)
* Fixed a bug where people could ban themselves. (@nicatronTg)
* Fixed a bug where banning a player who never logged in caused problems. (@nicatronTg)
* Terraria 1.3.0.3 support.<|MERGE_RESOLUTION|>--- conflicted
+++ resolved
@@ -78,7 +78,6 @@
   * If there is no section called "Upcoming changes" below this line, please add one with `## Upcoming changes` as the first line, and then a bulleted item directly after with the first change. -->
 
 ## Upcoming changes
-<<<<<<< HEAD
 * Fixed item giving potentially dropping too many items. (@PotatoCider, @punchready)
 * Excluded GeoIP.dat from release bundle. (@SignatureBeef)
 * Added `TownSlimeRed` to `FishableNpcIDs` list, allowing it to be fished up. (@drunderscore)
@@ -90,13 +89,11 @@
   * This change allows the config option `RequireLogin` to function usefully again when SSC is not enabled.
 * Changed `PlayerData.RestoreCharacter` to remove all buffs. (@drunderscore)
   * Before this change, it was theoretically possible to smuggle buffs onto servers with SSC enabled, by using buff indexes past `22`.
-=======
 * Fixed item giving potentially dropping too many items (@PotatoCider, @punchready)
 * Excluded GeoIP.dat from release bundle (@SignatureBeef)
 * Added `TownSlimeRed` to `FishableNpcIDs` list, allowing it to be fished up (@drunderscore)
 * Allowed Torch God's Favor to place different types of torches and campfires (@sgkoishi, #2811)
 * Allowed Crystal Shard to grow (@sgkoishi, @cc004, SignatureBeef/Open-Terraria-API#96)
->>>>>>> 51a8ee86
 
 ## TShock 5.0.0
 * Reduced load/save console spam. (@SignatureBeef, @YehnBeep)
