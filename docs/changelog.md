--- conflicted
+++ resolved
@@ -84,11 +84,8 @@
 * Improved rejection message and code duplication in `OnPlayerBuff` (@drunderscore)
   * This will make it so Bouncer rejections regarding `PlayerAddBuff` will now always include the sender index, buff type, receiver index, and time in ticks, allowing much faster triage of buff whitelist issues.
 * Allowed Digging Molecart and bomb fish to break tiles and place tracks (@sgkoishi)
-<<<<<<< HEAD
 * Add built-in package management capabilities for plugins
-=======
 * Fixed Super Sponge unable to absorb shimmer. (@sgkoishi, #2833)
->>>>>>> 536c4d25
 
 ## TShock 5.1.3
 * Added support for Terraria 1.4.4.9 via OTAPI 3.1.20. (@SignatureBeef)
