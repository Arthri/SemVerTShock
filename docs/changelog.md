# TShock for Terraria

This is the rolling changelog for TShock for Terraria. Changes listed under "upcoming changes" are only available in experimental builds.

<!-- ## How to add a changelog entry
Use past tense when adding new entries; sign your name off when you add or change something. This should primarily be things like user changes, not necessarily codebase changes unless it's really relevant or large.

* Put your entry in terms of what you changed in the past mood. For example: "Changed the world by adding new grommets."
  * Not "fix" or "change".
  * The entry must start with a verb.
  * End your sentence with a period.
  * Write in complete sentences that are understandable by anyone who does not have experience programming, unless the change is related to programming.
  * Do not insert tabs into this file, under any circumstances, ever.
  * Do not forget to sign every line you change with your name. (@hakusaro)
  * If there is no section called "Upcoming changes" below this line, please add one with `## Upcoming changes` as the first line, and then a bulleted item directly after with the first change. -->

## Upcoming changes
* Fixed item giving potentially dropping too many items (@PotatoCider, @punchready)
* Excluded GeoIP.dat from release bundle (@SignatureBeef)
<<<<<<< HEAD
* Allowed Torch God's Favor to place different types of torches and campfires (@sgkoishi, #2811)
* Allowed Crystal Shard to grow (@sgkoishi, @cc004, SignatureBeef/Open-Terraria-API#96)
=======
* Added `TownSlimeRed` to `FishableNpcIDs` list, allowing it to be fished up (@drunderscore)
>>>>>>> f7553fde

## TShock 5.0.0
* Reduced load/save console spam. (@SignatureBeef, @YehnBeep)
* Replaced SQLite library with Microsoft.Data.Sqlite for arm64 support. (@SignatureBeef)
* Initial support for MonoMod hooks on Raspberry Pi (arm64). (@kevzhao2)
* Ported to OTAPI3 and .NET6. (@SignatureBeef)
* Introduced a new module framework for TShock developers. (@SignatureBeef)
* Fixed a secondary crash when server init fails and log services were not initialised. (@SignatureBeef)
* Added preliminary support for Terraria 1.4.4.4. (@SignatureBeef)
* GrassSpreadEventArgs Color property has been changed from a Byte to a TileColorCache type. (@SignatureBeef)
* SetDefaultsEventArgs now includes a nullable ItemVariant instance. (@SignatureBeef)
* Use a string interpolation and escape single quotes when escaping tables. (@drunderscore)
* Removed obsolete resource files `TShockAPI/Resources.resx` and `TShockAPI/Resources.Designer.cs`. (@Arthri)
* Fixed hardcore and mediumcore not banning on death when settings are enabled. This also alters the TSPlayer.Ban method to remove the force option which is no longer needed. (@SignatureBeef)
* Plugins and ./bin dependencies are now loaded relative to the launcher, this improves the use of startup files. (@SignatureBeef)
* Added preliminary support for Terraria 1.4.4.5. (@drunderscore)
  * For clarity sake, we're listing the individual changes to Terraria's version, despite the fact that this version only supports the latest one.
* Don't allow players to sync loadout index whilst disabled. (@drunderscore)
* Fixed painting wall/tile being rejected from hand of creation. (@Rozen4334)
* Added a second `Utils.TryParseTime` method for parsing large, positive time spans. (@punchready)
* Fixed `/tempgroup` breaking on durations greater than roughly 24 days. (@punchready)
* Fixed player not being checked for permissions to use the Shellphone (Ocean), Shellphone (Underworld) and Shellphone (Spawn). (@hufang360)
* Updated to OTAPI 3.1.10-alpha, which allows FreeBSD .NET 6 to use Re-Logic's Linux platform. (@SignatureBeef)
* Updated Github CI to not tarball files for Windows only. (@PotatoCider)
* Allow Blood Butcherer and Shimmer buffs to be applied to NPCs by players. (@drunderscore)
* In OTAPI 3.1.11-alpha, chest stacking was fixed. (@SignatureBeef)
* In OTAPI 3.1.12-alpha, "server world deletions" were fixed. (@SignatureBeef)
* Fixed NetTile errors by implementing new packet read/write data. (@SignatureBeef)
* Fixed Inferno Fork causing kick from rejected abnormal buff. (@Stealownz)
* Prevented Server Broadcast from executing without a message. (@PackmanDude, @punchready)
* Added `LiquidType.Shimmer`. (@drunderscore)
* Made Bouncer allow Bottomless Honey Bucket usage. (@drunderscore)
* Made Bouncer reject Shimmer placement without bucket or whilst banned. (@drunderscore)
* Fixed Bouncer rejecting Explosive Bunny critter release when using the Bunny Cannon, if the player had since stopped selecting the Explosive Bunny. (@drunderscore)
* Allowed breaking of tiles that are in `BreakableWhenPlacing` set. This will allow you to place tiles over other tiles (like piles) properly, without being rejected. (@drunderscore)
* Allowed the Axe of Regrowth and the Rubblemaker to pass Bouncer checks. (@drunderscore)
  * The Axe of Regrowth places a `Saplings` where a tree used to be, which previously failed.
  * The Rubblemaker places rubble (which are echo piles), of varying styles, which previously failed.
* Fixed `HandlePlayerAddBuff` data handler always being marked as `Handled`, and therefore never allowing the `PlayerAddBuff` to be sent to anyone. (@drunderscore)
* Improved `OnPlayerBuff` logic to properly handle players adding buffs to other players. (@drunderscore)
  * Check if the target ID is within bounds as the first thing to check.
  * Check if the buff type being applied is within bounds.
  * Introduce `AddPlayerBuffWhitelist` (replacing `WhitelistBuffMaxTime`), which allows us to specify the maximum amount of ticks a buff can be applied for, and if it can be applied without the target being in PvP.
  * When rejecting from `OnPlayerBuff`, instead of sending a `PlayerAddBuff` packet with the rejected buff (essentially a no-op, as the sender implicitly applies the buff to the target, and causes desync as the buff was rejected), send a `PlayerBuff` to re-sync the target's buffs, without the buff we just rejected.
* Added new tile provider. Use `-constileation` or `-c` to use it. Constileation is an alternative tile provider to Tiled and HeapTile. (@SignatureBeef)
* Fixed an exploit with grass mowing not removing hanging vines. (@punchready)
* Added `-additionalplugins` command line argument to load additional plugins. (@pontaoski)
* Added localization support for console spam reduction. (@KawaiiYuyu)
* Added an internationalization system. The base for the i18n system was built by Janet Blackquill ([@pontaoski](https://github.com/pontaoski)). A small donation in her honor was made to the [KDE project](https://kde.org/) as a thankyou for this work. This also includes the `TSHOCK_LANGUAGE` environment variable. Setting `TSHOCK_LANGUAGE=tok` will enable a small number of [Toki Pona](https://tokipona.org/) translations as a proof-of-concept. (@pontaoski)
* Added support for Terraria 1.4.4.6, through OTAPI 3.1.5. (@SignatureBeef)
* Added GeoIP.dat back to the included list of files. (@SignatureBeef)
* Allow loadouts to properly sync by allowing the `SyncLoadout` packet during early connection. (@drunderscore)
* Introduced support for loadouts, and saving the current loadout index to SSC. Both `NetItem` and `PlayerData` were modified to support this. (@drunderscore)
* Introduced checking of loadout slots for hacked item stacks. (@drunderscore)
* Fixed players being kicked after using the Flamethrower to apply the `OnFire3` debuff for `1200` ticks. (@BashGuy10)
* Fixed being kicked for using the new sponge types on liquid. (@BashGuy10)
* Fixed SSC not saving `ateArtisanBread`, `usedAegisCrystal`, `usedAegisFruit`, `usedArcaneCrystal`, `usedGalaxyPearl`, `usedGummyWorm`, `usedAmbrosia`, `unlockedSuperCart`, and `enabledSuperCart` data flags. (@hufang360)
* Allowed flask buffs to be applied on town npc due to the Flymeal. Add a permission could skip the buff detection. (@KawaiiYuyu)
* Dockerized TShock. (@PotatoCider)
* Changed the log system to log the command itself without arguments if the command is not `DoLog`. (@sgkoishi, [#2779](https://github.com/Pryaxis/TShock/issues/2779))
* Added ability for items given to players to be inserted directly into their inventory instead of spawned as an item drop. (@pontaoski)
* Added support of `-lang` and `-language` flags for our i18n system. (@KawaiiYuyu)
* Added support for Terraria 1.4.4.7 (OTAPI 3.1.16). (@drunderscore)
* Added support for various languages, most notably Chinese (99% complete), Russian (57% complete), Indonesian (53% complete), and Spanish (21% complete). Thank you to the lovely contributors who were responsible for this [on Crowdin](https://crowdin.com/project/tshock):
  * RidnRaven (ridwankun2)
  * okaythisisepic
  * xml3344 has stopped making trouble (1212122222)
  * Axeel (AxeelAnder)
  * SGKoishi
  * Leader-txt (Leader_txt)
  * Esteban Delgado (Kojirremer)
  * Cai233
  * Anzhelika (AnzhelikaO)
  * VariolaX
  * hufang 360 (hufang360)
  * AgaSpace (Zoom L1) (agaspacel1)
  * Killia0 (Killia)
  * EMRE ÇELİK (emre0447)
  * Marcus Persson (squidistaken)
  * StarCloud-cy
  * HDSeventh (hdseventh)
  * JJJJGGGG12345
  * xml3344
  * Seele Vollerei (aaa1115910)
  * 问心|MiaoVPS (WenXin_MiaoVPS)
  * avlensa
  * Sykhasamann (Syks)
  * AndPlay
  * TruffleToad
  * kuaizhi
  * Simone Caporale (caporalesimone)
  * josefcorosado
  * kuukiman
  * Kronex (Kronex6)
  * Jifeng
  * Janet Blackquill (pontaoski)
  * Yuiinar (Yuiinars)
  * Muteduanxing

## TShock 4.5.18
* Fixed `TSPlayer.GiveItem` not working if the player is in lava. (@PotatoCider)
* Only allow using Teleportation Potions, Magic Conch, and Demon Conch whilst holding them. (@drunderscore)
* Updated server startup language to be more clear when encountering a fatal startup error. Now, the server gives more context as to what happened so that there's a better chance of people being able to help themselves. (@hakusaro)
* Added `-worldevil <type>` command line argument. (@NotGeri)
* Added PlayerHasBuildPermission hook to PlayerHooks. (@AnzhelikaO, @Killia0)
* Fixed an exploit in which the Ice Block deletion allowance from the Ice Rod bypassed region protection, allowing for deleting all tiles in a protected region and/or replacing them with Ice Blocks. (@punchready)
* Changed SendTileRect handling from a denylist to an allowlist with stricter checks. This prevents essentially all exploits involving this packet. Most notably this stops people from placing arbitrary tiles with arbitrary framing values, which are the root of most exploits. (@punchready)
* Removed the config options `TileRectangleSizeThreshold` and `KickOnTileRectangleSizeThresholdBroken` because they are made obsolete by the new system, which will only allow valid rectangle sizes (at a maximum of only 4 by 4 tiles in 1.4.3.6). (@punchready)
* Bumped Newtonsoft Json to 13.0.1. (@dependabot)
* Allow the Cool Whip to apply `CoolWhipNPCDebuff` for `240` ticks, fixing abnormal NPC buff add rejects in Bouncer. (@drunderscore)

## TShock 4.5.17
* Fixed duplicate characters (twins) after repeatedly logging in as the same character due to connection not being immediately closed during `NetHooks_NameCollision`. (@PotatoCider)
* Fixed mobs not dropping picked up coins. (@PotatoCider)

## TShock 4.5.16
* Added preliminary support for Terraria 1.4.3.6. (@SignatureBeef, @hakusaro)

## TShock 4.5.15
* Added preliminary support for Terraria 1.4.3.5. (@SignatureBeef, @hakusaro)

## TShock 4.5.14
* Improved the `/grow` command to reduce code duplication, use `TileID` constants for less ambiguous types. (@drunderscore)
* Fixed item dupe via /logout & NPC. (@Terrarxxn)
* Added preliminary support for Terraria 1.4.3.4. Note that this has the side-effect of adding `IEntitySource` as the first parameter to `Item.NewItem` and `NPC.NewNPC`, and in `TSAPI`, `NpcLootDropEventArgs` passes `IEntitySource` as `Source`. If you're updating a plugin, you can either make something that implements with `IEntitySource` or just use `new EntitySource_DebugCommand()` [like TShock does](https://github.com/Pryaxis/TShock/commit/1b96ed8992110c5bbcc2ef952cc98459ea194dee). (@SignatureBeef, @Patrikkk, @hakusaro)

## TShock 4.5.13
* Added hook `GetDataHandlers.OnReleaseNpc` to handling ReleaseNPC packet and a bouncer to stops unregistered and logged out players on SSC servers from releasing critters NPC. The bouncer has additional filter to stops players who tried to release different critter using crafted packet, e.g. using bunny item to release golden bunny. (@tru321)
* Added filter in `GetDataHandlers.HandleCatchNpc` that stops unregistered and logged out players on SSC servers to catch critters. (@tru321)
* Fixed rejection check inside of `HandlePaintTile` to account for the Paint Sprayer (or Architect Gizmo Pack) being inside your inventory, rather than on an accessory slot. (@drunderscore)
* Added the lanterns night event to the `/worldevent` command. (@0x3fcf1bbd)
* Marked `TSPlayer.SendTileSquare` as deprecated, and created `TSPlayer.SendTileSquareCentered` that sends a tile square centered around the passed coordinates. (@0x3fcf1bbd)
* Added coordinates clamping to `TSPlayer.SendTileRect` so as to avoid OOBs. (@0x3fcf1bbd)
* Removed extraneous space causing build commands in README to fail. (@EtherTyper)

## TShock 4.5.12
* Fixed the ability to spawn Zenith projectile with non-original items. (@AgaSpace)
* Added hook `GetDataHandlers.OnNpcTalk` for NpcTalk and a handler for it that stops unregistered and logged out players from interacting with NPCs, preventing them from smuggling or duplicating items via NPC item slots. (@tru321)
* Fixed the ability to create custom messages with your death (or the death of another player) (@AgaSpace)
* Added the `OnSignRead` handler in `GetDataHandler`, and added the `SignRead` event. Added check to ensure the sign being read is within world bounds `(x >= 0 && y >= 0 && x < Main.maxTilesX && y < Main.maxTilesY)`. (@drunderscore)
* Added check to `HandleNpcTalk` to ensure the passed NPC index is within bounds (>= -1 && < `Main.maxNPCs`). (@drunderscore)

## TShock 4.5.11
* Add the new allowed buff TentacleSpike to NPC buff cheat detection bouncer. (@sgkoishi)
* Changed hook `GetDataHandlers.OnNewProjectile` so that it passes the projectile's AI (by updating `NewProjectileEventArgs` and parsing this during the TShock hook) to support processing projectile AI in bouncer. (@AgaSpace)
* Fixed an issue where certain projectiles could be sent to the server with uncapped size parameters, which resulted in large disruptive client artifacts that could be used to grief players. (@AgaSpace, @Arthri)
* Added the currently running value of `Main.GameMode` to `/worldmode` as "Mode". (@hakusaro)

## TShock 4.5.10
* Changed the server behavior when `SIGINT` is received. When `SIGINT` is trapped, the server will attempt to shut down safely. When it is trapped a second time in a session, it will immediately exit. (`SIGINT` is typically triggered via CTRL + C.) This means that it is possible to corrupt your world if you force shutdown at the wrong time (e.g., while the world is saving), but hopefully you expect this to happen if you hit CTRL + C twice in a session and you read the warning. (@hakusaro, @Onusai)

## TShock 4.5.9
* Added the ability to change a `TSPlayer`'s PVP mode. (@AgaSpace)
* Added protocol level support for Terraria 1.4.3.2. (@DeathCradle, @Patrikkk)

## TShock 4.5.8
* Removed `TShockAPI/DB/DBTools.cs`. This appears to have been dead code and not used by anything. (@hakusaro, @DeathCradle)
* Fixed the `/firework` command not sending fireworks when specified without a firework color. The firework command now correctly sends red fireworks to a target if a color is not specified. (@hakusaro, @Kojirremer)
* Fixed bad XML of TShock code documentation. (@Arthri)
* Fixed Bouncer exploits allowing for invalid tiles' placement. These tiles(specifically torches) caused clients to crash. The fixed exploits are listed below. (@Arthri, @QuiCM)
  - [Biome Torch Correction](https://github.com/Pryaxis/TShock/blob/3ba1e7419d63535eeb8b5634ec668448499f71df/TShockAPI/Bouncer.cs#L310). Previously, it used unrelated values to validate biome torches, and unintentionally passed on invalid tiles. It's now fixed to use the correct values and block invalid torches. As well as a new right booster track correction/check, to allow right booster tracks to be placed. Right booster track is an extraneous place style because it depends on the direction the player is facing. The new check takes that into consideration so that the place style isn't considered mismatched and rejected.
  - [Max Place Styles](https://github.com/Pryaxis/TShock/blob/3ba1e7419d63535eeb8b5634ec668448499f71df/TShockAPI/Bouncer.cs#L385). Previously, it rejects only if both `MaxPlaceStyles` and `ExtraneousPlaceStyles` contains an entry for a tile, and unintentionally passed on invalid tiles. `ExtraneousPlaceStyles` only contains special max placeStyles, not all placeables unlike `MaxPlaceStyles`. It's now corrected to take from `ExtraneousPlaceStyles` first, then fallback to `MaxPlaceStyles` if there's no entry for that tile, and then finally -1 if there's no entry in either.

## TShock 4.5.7
* Fixed the `/respawn` command to permit respawning players from the console. (@hakusaro, @Kojirremer)
* Removed the old password hashing system, which predated `bcrypt` hashes and allowed specifying the hash algorithm in the config file. This also removes the config option for setting the hash algorithm (`HashAlgorithm`). This is because it helps clear the way for .NET5/6 and OTAPI 3, and because `bcrypt` has been the default since TShock 4.3 in 2015. (@hakusaro)
* Updated to OTAPI 2.0.0.46, which adds support for Terraria Protocol 1.4.3.1. (@Patrikkk, @DeathCradle)
* **Change warning: a release of TShock for .NET 5 and OTAPI 3 may be imminent.**

## TShock 4.5.6
* Updated Linux guide. (@NezbednikSK)
* Fixed SendTileRectHandler not sending tile rect updates like Pylons/Mannequins to other clients. (@Stealownz)
* Introduced `SoftcoreOnly` config option to allow only softcore characters to connect. (@drunderscore)
* Fixed some typos that have been in the repository for over a lustrum. (@Killia0)
* Added a `tshock.npc.summonboss` permission check for Lunatic Cultist, players who do not have this permission will not be able to kill Cultist Archers/Devotees to summon the Lunatic Cultist. (@moisterrific)
* Added more usage examples for the `ban` command under `ban help examples` to explain how users can ban: offline players by account, offline players by IP, and online players by player index - useful for banning hard to type character names. (@moisterrific)
* Changed `/login` and `/register` to provide login help depending on if UUID login is enabled or disabled, and whether or not a player can login via any username or not. In addition, the message parameters will now be differentiated by colour instead of `<>` (@moisterrific, @hakusaro)
* Added a new `DisablePrimeBombs` config option (`false` by default). Highly recommended to set this to `true` in order to prevent griefing on servers doing a `for the worthy` play-through, since the prime bombs on this seed can destroy most tiles and bypass region protection. (@moisterrific)
* Added a new `/respawn` command that lets you respawn yourself or another player. Respawning yourself requires the `tshock.respawn` permission and respawning others requires the `tshock.respawn.other` permission. The full command syntax is `/respawn [player]`. (@moisterrific)
* Added a notification message and silent command support for permanently changing a target player's user group. Now players who received a group change will be notified of their new group if they are currently online. (@moisterrific, @QuiCM)
* Changed the TSPlayer IP method to return the loopback IP if RealPlayer is false. (@Rozen4334)
* Fixed a bug that caused sundials to be ignored all the time, instead of only when the player has no permission or time is frozen. (@Rozen4334)
* Added colours and usage examples (similiar to how the new ban system looks) for many more commands. (@moisterrific)
* Changed `RespawnSeconds` and `RespawnBossSeconds` from `10` to `0` to respect the game's default respawn timers. (@moisterrific)
* Updated Open Terraria API (OTAPI) and TSAPI for preliminary support of Terraria 1.4.3.0. This functionally changes OTAPI and points to 2.0.0.45 from 2.0.0.43 in previous versions. Developer note: `SendData` takes an extra arg in this version of Terraria but that's slated to be removed in a Terraria hotfix. This is vestigial and OTAPI "hacks that out" to preserve plugin compatibility. That's why it'll differ from the source code. (@Patrikkk, @DeathCradle, honorable mention: @Moneylover3246)
* Added Deerclops to `/spawnboss` command. (@hakusaro, @HiddenStriker)
* Fixed [GHSA-6w5v-hxr3-m2wx](https://github.com/Pryaxis/TShock/security/advisories/GHSA-6w5v-hxr3-m2wx). (@Yoraiz0r, @Arthri)
* Fixed an issue where player build permissions would reject gem lock changes, even if `RegionProtectGemLocks` was disabled in the config file. Now, players will be permitted to use gem locks if they don't have build permission in a region, but `RegionProtectGemLocks` is disabled. If `RegionProtectGemLocks` is enabled, players will be unable to use gem locks in a build region. (@hakusaro, @Kojirremer, @Arthri)
* Fixed an issue where `/god [player]` would tell `[player]` that they were in godmode regardless of whether or not they were or not. (@hakusaro, @Kojirremer)
* In `TSAPI`: Updated `PacketTypes` to support `SetMiscEventValues` (140), `RequestLucyPopup` (141), and `SyncProjectileTrackers` (142). (@hakusaro)
* Added `DisableDefaultIPBan` to the config file. If set to `true`, the server will not automatically IP ban players when banning them. This is useful if you run an intercepting proxy in front of TShock, and all players share the same IP. (@hakusaro, and Telegram user xmzzhh233)
* Blank passwords will be upgraded to `bcrypt` hashes automatically. Previously, blank passwords were not upgraded to bcrypt hashes. This is in preparation to remove the old password hashing system and related fallback components in the next release. Most users have been using bcrypt hashes for the past...few years. (@hakusaro)

## TShock 4.5.5
* Changed the world autosave message so that it no longer warns of a "potential lag spike." (@hakusaro)
* Added `/slay` as an alias for `/kill` to be more consistent with other server mods. (@hakusaro)
* Added `/god` as an alias for `/godmode` to be more consistent with other server mods. (@hakusaro)
* Fixed ridiculous typo in `Amethyst Gemtree` text. (@hakusaro)
* Fixed `CTRL + C` / interactive console interrupt not safely shutting down the server. Now, interrupts will cause a safe shutdown (saving the world and disconnecting all players before fully shutting down). Previously, interrupts caused an unsafe shutdown (not saving the world). (@hakusaro)
* Changed "success message" color to `Color.LimeGreen` instead of `Color.Green`. `Color.Green` looks ugly. `Color.LimeGreen` looks less ugly but isn't as offensively bright as pure green. (@hakusaro)
* Changed the default respawn timer to 10 seconds, so as to not desynchronize from the game by default. (@hakusaro)
* Fixed `/home` allowing players to bypass the respawn timer. (@hakusaro, @moisterrific, @Arthri)
* Added the config option `SuppressPermissionFailureNotices`. When set to `true`, the server will not send warning messages to players when they fail a build permission check from `TSPlayer.HasBuildPermission` (even if `shouldWarnPlayer` is set to true. (@hakusaro)
* Fixed `/warp send` failing a nullcheck if the warp didn't exist. The previous behavior may have always been buggy or broken. In other words, sending someone to a warp that doesn't exist should result in a nicer error. (@hakusaro, @punchready)
* Fixed `/group del` allowing server operators to delete the default group that guests are put into. This is a really critical group and the server doesn't behave correctly when it happens. As a result, it's better to prevent this from happening than not. Additionally, `GroupManagerException`s will be thrown if this is attempted programmatically. Finally, if the exception is thrown in response to `/group del` (or if any other exception is thrown that the command handler can handle), the stack trace will no longer be present. Fixes [#2165](https://github.com/Pryaxis/TShock/issues/2165). (@hakusaro, @DeveloperLuxo, @Rozen4334, @moisterrific, @bartico6, @Quinci135)
* Removed the old `ConfigFile` class. If you are updating a plugin, you should use `TShock.Config.Settings` instead of the accessor you were using. This is typically a really easy change. For most plugin authors, updating to the new config format is as simple as changing the reference to the old static config to point to the new location. If you were using this for your own configs, you should swap to using a `IConfigFile` (see `TShockAPI.Configuration.ConfigFile`). (@hakusaro, @bartico6)
* Added `Main.worldPathName` to `/worldinfo` command. Now, if you need to see what the location on disk for your world file is, you can simply run `/worldinfo` to find out. This is particularly helpful on Linux and macOS, where the world path isn't obvious. (@hakusaro)
* Correct rejection message in LandGolfBallInCupHandler to output the proper expected player id. (@drunderscore)
* Clarified the error mesage that the console is presented if a rate-limit is reached over REST to indicate that "tokens" actually refers to rate-limit tokens, and not auth tokens, and added a hint as to what config setting determines this. (@hakusaro, @patsore)
* Fixed an issue where, when the console was redirected, input was disabled and commands didn't work, in TSAPI. You can now pass `-disable-commands` to disable the input thread, but by default, it will be enabled. Fixes [#1450](https://github.com/Pryaxis/TShock/issues/1450). (@DeathCradle, @QuiCM)
* Added `summonboss` permission check for Empress of Light. Players who do not have this permission will be unable to kill Prismatic Lacewings. Also added support for the `AnonymousBossInvasions` config option, if this is set to `false` it will now broadcast the name of the player who summoned her. (@moisterrific)
* Added `ForceTime` config setting check for Enchanted Sundial usage. If `ForceTime` is set to anything other than `normal`, Sundial use will be rejected as this would lead to very janky game behavior. Additionally, players with `cfgreload` permission will be advised  to change it back to `normal` in order to use sundial. (@moisterrific, @bartico6)
* Added `%onlineplayers%` and `%serverslots%` placeholders for MOTD. The default MOTD message was also updated to use this. (@moisterrific, @bartico6)
* Fixed Bouncer inconsistently using `TilePlacementValid` when validating tile coordinates, which could cause a DoS attack due to unexpectedly large world framing. The list below shows the corrected methods within Bouncer. This was assigned [GHSA-jq4j-v8pr-jv7j](https://github.com/Pryaxis/TShock/security/advisories/GHSA-jq4j-v8pr-jv7j). (@drunderscore)
  * `OnTileEdit`: The check was moved to be the first, and will no longer `SendTileSquare` upon failure.
  * `OnPlaceObject`: The check was moved to be the first, and will no longer `SendTileSquare` upon failure.
  * `OnPlaceTileEntity`: The check was newly added.
  * `OnPlaceItemFrame`: The check was newly added.
  * `OnFoodPlatterTryPlacing`: The check was newly added.
* Fixed errors on startup not being reported to console. (@bartico6)
* The server now correctly disconnects players with missing groups instead of throwing an exception, stalling the connection (@bartico6)
* The server now rejects login attempts from players who would end up with a missing group. (@bartico6)

## TShock 4.5.4
* Fixed ridiculous typo in `GetDataHandlers` which caused TShock to read the wrong field in the packet for `usingBiomeTorches`. (@hakusaro, @Arthri)
* Fixed torchgod settings to include whether or not torchgod has been fought by the player before and respect `usingBiomeTorches` setting. (@Quinci135)
* Fixed /worldmode not synchronising data to players after updating the world state (@bartico6, @Arthri)
* Added `OnSendNetData` hook to TSAPI, which enables developers to intercept traffic being sent from the server to clients using the new NetPacket protocol. (@Stealownz)
* Fixed false positive `OnNPCAddBuff` detection when throwing rotten eggs at town NPCs while wearing Frost armor set. (@moisterrific)
* Moved the emoji player index check into a new class of handlers called `IllegalPerSe`, which is designed to help isolate parts of TShock and make it so that "protocol violations" are treated separately from heuristic based anti-cheat checks. (@hakusaro)
* Changed `TSPlayer.FindByNameOrID` so that it will continue searching for players and return a list of many players whem ambiguous matches exist in all cases. Specifically, this avoids a scenario where a griefer names themselves `1` and is difficult to enact justice on, because their name will not be found by the matching system used to kick players. To help with ambiguity, this method now processes requests with prefixes `tsi:` and `tsn:`. `tsi:[number]` will process the search as looking for an exact player by ID. `tsn:` will process the search as looking for an exact name, case sensitive. In both cases, the system will return an exact result in the "old-style" result, i.e., a `List<TSPlayer>` with exactly one result. For example, `/kick tsid:1` will match the player with the ID `1`. `/kick tsn:1` will match the username `1`. In addition, players who attempt to join the server with the name prefixes `tsn:` and `tsi:` will be rejected for having invalid names. (@hakusaro, @Onusai)
* Added warnings for conditions where a password is set at runtime but can be bypassed. The thinking is that if a user sets a password when they're booting the server, that's what they expect to be the password. The only thing is that sometimes, other config options can basically defeat this as a security feature. The goal is just to communicate more and make things clearer. The server also warns users when UUID login is enabled, because it can be confusing and insecure. (@hakusaro, @Onusai)
* Fixed Torch God's Favor biome torch placement being rejected by the server. (@moisterrific)
* Changed backups created by the backup manager to use ISO8601-style timestamps. I say "style" because it's impossible to implement ISO8601 or RFC3389 dates in a filename on most modern filesystems. So instead of the proper ISO separators, we've got dashes and dots. (@hakusaro, change sponsored by @drunderscore)
* Added hook for `OnDoorUse` (`DoorUse`) and associated `DoorUseEventArgs` fired when a door is used. Also added `GetDataHandlers.DoorAction` enum for determining the action of a door. (@hakusaro)
* Disallowed loading of the AutoRegister plugin version 1.2.0 or lower. Versions of this plugin at or equal to 1.2.0 use low entropy material to create passwords. This effectively means that it's possible for any user to be easily impersonated on a server running AutoRegister by simply convincing a user to join a malicious server, even when UUID login is disabled. This was assigned [GHSA-w3h6-j2gm-qf7q](https://github.com/Pryaxis/Plugins/security/advisories/GHSA-w3h6-j2gm-qf7q). (@hakusaro)
* Disallowed loading of another plugin due to [security issue GHSA-qj59-99v9-3gww](https://github.com/Pryaxis/Plugins/security/advisories/GHSA-qj59-99v9-3gww). Due to the importance of this issue and severity, information is not available in the changelog. Information will be available [June 8th, 2021, at 12:00 MDT](https://time.is/1200PM_8_June_2021_in_Littleton?GHSA-qj59-99v9-3gww_information_release). (@hakusaro)

## TShock 4.5.3
* Added permissions for using Teleportation Potions, Magic Conch, and Demon Conch. (@drunderscore)
  * `tshock.tp.tppotion`, `tshock.tp.magicconch`, and `tshock.tp.demonconch` respectively.
* Updated HealOtherPlayer damage check to make more sense by respecting `ignoredamagecap` permission. (@moisterrific)
* Added preliminary support for Terraria 1.4.2.3 (@moisterrific, @Moneylover3246, @DeathCradle)
* Added celebration mk2 explosive to explosives ItemID set in TSAPI. Solves #2304. (@Quinci135)
* TShock now writes its log files to the `logs` folder inside the `tshock` folder by default, as opposed to just the `tshock` folder. (@QuiCM)
* The default MOTD is now prettier. The MOTD format can now contain `%specifier%` to send the command specifier. (@moisterrific)
* The buff commands now support `-1` as a time option to set buffs that last 415 days (the maximum buff time the game supports). (@moisterrific)
* TShock defaults to saving backups every 10 minutes, and defaults to keeping backups for 4 hours. (@hakusaro)
* Updated SSC bypass messaging. Now, when you connect, you're told if you're bypassing SSC. Console logging has been improved to warn when players are not being saved due to the bypass SSC permission. To turn this warning off, change `WarnPlayersAboutBypassPermission` to `false` in the `sscconfig.json` file. (@hakusaro)
* Fix oversight & exploit allowing specially crafted SendTileRectangle packets to perform large-scale world griefing. In addition, `NetTile.Slope` is now the native value (byte), and accessor methods `Slope1`, `Slope2`, and `Slope3` can be used to get the old style of values out. `HalfBrick` and `Actuator` were removed from `NetTile` because these were initialized to zero and never changed or used. (@bartico6)
* Warning: a bug introduced in a prior TShock release may cause your SSC config file to be reset after applying this update. Please backup your config file prior to installing TShock 4.5.3+ if you use SSC. (@cardinal-system)

## TShock 4.5.2
* Added preliminary support for Terraria 1.4.2.2. (@hakusaro)
* Removed `/ungodme` and godmode warning (no longer necessary). Also, godmode now supports silent commands. (@hakusaro)
* Added permission 'tshock.rest.broadcast' to the /v2/server/broadcast REST endpoint. (@TheBambino)

## TShock 4.5.1
* Fixed server crash from `/v2/players/list` & other parameterised REST endpoints. (@QuiCM, reported by @ATFGK)
* Added handling to the PlayerChat hook event. (@QuiCM - Thanks for the suggestion @Arthri)
* Changed the spawnboss command to support silent command specifiers. (@QuiCM, suggested by @nojomyth-dev)
* Updated /godmode to use Journey Mode's Godmode power instead of healing on damage. (requested by @tlworks, backported by @bartico6, implemented preemptive bugfix for creative powers mentioned by @Stealownz)
* Fixed /r attempting to send messages to players that have since disconnected. (@bartico6, reported by @Arthri)
* Added ban ticket ID to ban messages (@QuiCM, suggested by @Bippity)
* Refactored /wallow command. /reply no longer bypasses /wallow (@QuiCM)

## TShock 4.5.0.1
* Fixed conversion from old to new ban system for MySQL hosted ban databases. (@DeathCradle, @ATFGK)
* Fixed wrong identifier used for UUID bans. (@DeathCradle, @ATFGK)
* Fixed conversion from sqlite bans due to locking issue. (@DeathCradle, @Kojirremer)

## TShock 4.5.0
* Updated OTAPI and TSAPI to Terraria 1.4.2.1. (@Stealownz, @DeathCradle)
* Updated TShock with preliminary protocol support for Terraria 1.4.2.1. (@Stealownz)

## TShock 4.4.0 (Pre-release 16)
* Patched protocol issue. Thanks to Off (@tlworks) and @bartico6 for contributions, including packet captures, packet analysis, exploit proof-of-concept testing, patch testing, and detailed reproduction steps. (@hakusaro)
* Disabled debug by default. (@hakusaro)
* Changed "WinVer" field in `/serverinfo` to "Operating System". (@Terrabade)
* Rewritten `/grow`, added every default tree type & changed the default help response. (@Nova4334)
  * Added a new permission: `tshock.world.growevil` to prevent players to grow evil biome trees, these trees spawn with evil biome blocks below them.
* Introduced `/wallow` to disable or enable recieving whispers from other players. (@Nova4334)
* Removed stoned & webbed from disabled status (@QuiCM)
* Fix -forceupdate flag not forcing updates (@Quake)

## TShock 4.4.0 (Pre-release 15)
* Overhauled Bans system. Bans are now based on 'identifiers'. (@QuiCM)
  * The old Bans table (`Bans`) has been deprecated. New bans will go in `PlayerBans`. Old bans will be converted automatically to the new system.
  * All old ban routes in REST are now redirected. Please use `/v3/bans/*` for REST-based ban management.
  * TShock recognizes and acts upon 4 main identifiers: UUID, IP, Player Name, Account name. This can be extended by plugins. New identifiers can be added to the `ban help identifiers` output by registering them in `TShockAPI.DB.Identifier.Register(string, string)`
  * By default, bans are no longer removed upon expiry or 'deletion'. Instead, they remain in the system. A new ban for an indentifier can be added once an existing ban has expired.
* Server Console now understands Terraria color codes (e.g., `[c/FF00FF:Words]`) and prints the colored text to the console. Note that console colors are limited and thus only approximations. (@QuiCM)
* Fixed a bug in `/sudo` that prevented quoted arguments being forwarded properly. Example: `/sudo /user group "user name" "user group"` should now work correctly. (@QuiCM)
* Shutting down the server should now correctly display the shutdown message to players rather than 'Lost connection'. (@QuiCM)
* For developers: TShock now provides `IConfigFile<TSettings>` and `ConfigFile<TSettings>` under the `TShockAPI.Configuration` namespace. No more needing to copy/pasting the same Read/Write code for your plugin configs. (@QuiCM)
  * `ConfigFile<TSettings>` implements `Read` and `Write` for you.
  * Check `TShockConfig` and `ServerSideConfig` for examples on how to use.
* Added URI un-escaping on all inputs into REST. (@QuiCM)
* Attempt to fix platinum coin pickup dupe. (Thanks @Quinci135)

## TShock 4.4.0 (Pre-release 14)
* Terraria v1.4.1.2 (Thanks @Patrikkk and @DeathCradle <3)
* Added Torch God's Favor support in SSC. (@Stealownz)
* SendTileSquare is now SendTileRect and can now send rectangles instead of squares. This is a breaking change (@QuiCM)
* Destroying protected tiles underneath a tile object no longer causes the tile object to disappear for the client (@QuiCM)
* 'RegionProtectGemLocks' config option now works correctly. Gems can now be placed in Gem Locks while this option is enabled (@QuiCM)

## TShock 4.4.0 (Pre-release 13)
* Terraria v1.4.1.1
* Added Gravedigger's Shovel support. (@Zennos)
* You can now start up multiple TShock servers at once without getting a startup error. (@ZakFahey)
* Updated bouncer to include new Magma Stone, Frost Armor, and Spinal Tap inflicted npc debuffs to bouncer. (@Quinci135)

## TShock 4.4.0 (Pre-release 12)
* Fixed various bugs related to Snake Charmer's Flute. (@rustly)  
  * The entirety of the snake now places.  
  * The old snake now removes when placing a new snake.
  * Players are no longer disabled for breaking TilePlace/TileKill thresholds when modifying snakes.  
* Prevented players from seeing the npc spawnrate change permission error on join. (@rustly)
* Installed new sprinklers!
* Organized parameters by category and relevance in the `config.json` file. (@kubedzero)
* Fixed multiple holes in Bouncer OnTileData. (@Patrikkk, @hakusaro)
  * Issue where players could replace tiles with banned tiles without permission. 
  * Including replace action in TilePlace threshold incrementation, so players cannot bypass the threshold while replacing tiles/walls.
  * Including check for maxTileSets when player is replacing tiles, so players cannot send invalid tile data through the replace tile action.
  * Including a check for ReplaceWall when the tile is a Breakable/CutTile.
* Adding checks in Bouncer OnNewProjectile (@Patrikkk):
  * For valid golf club and golf ball creation.
  * Renamed stabProjectile to directionalProjectile for a more accurate naming.
  * Adding staff projectiles to the directionalProjectiles Dictionary to include staffs in the valid projectile creation check.
  * Adding GolfBallItemIDs list in Handlers.LandGolfBallInCupHandler.cs
* Fixed an issue in the SendTileSquare handler that was rejecting valid tile objects. (@QuiCM)
* Fixed the issue where players were unable to place regular ropes because of the valid placement being caught in Bouncer OnTileEdit. (@Patrikkk)
* Added pet license usage permissions to `trustedadmin` and `owner` groups. Do note that this has a high network usage and can be easily be abused so it is not recommended to give out this permission to lower level groups. (@moisterrific) 
* Removed checks that prevented people placing personal storage tiles in SSC as the personal storage is synced with the server. (@Patrikkk)
* Cleaned up a check in Bouner OnTileEdit where it checks for using the respective item when placing a tile to make it clearer. This change also fixed the issue in a previous commit where valid replace action was caught. Moved the check for max tile/wall types to the beginning of the method. (@Patrikkk)
* Improved clarity for insufficient permission related error messages. (@moisterrific)
* Removed redundant Boulder placement check that prevented placing chests on them, as it is no longer possible to place a chest on a boulder, so nothing crashes the server. "1.2.3: Boulders with Chests on them no longer crash the game if the boulder is hit." (@kevzhao2, @Patrikkk)
* `/itemban` - `/projban` - `/tileban` - Added a `default:` case to the commands so an invalid subcommand promts the player to enter the help subcommand to get more information on valid subcommands. (@Patrikkk)
* `/world` - Renamed to /worldinfo to be more accurate to it's function. Command now displays the world's `Seed`. Reformatted the world information so each line isn't repeatedly starting with "World". (@Patrikkk)
* `/who` - Changed the display format of the online players when the `-i` flag is used. From `PlayerName (ID: 0, ID: 0)` to `PlayerName (Index: 0, Account ID: 0)` for clarification. (@Patrikkk)
* Added DisplayDollItemSync event. An event that is called when a player modifies the slot of a DisplayDoll (Mannequin). This event provides information about the current item in the displaydoll, as well as the item that the player is about to set. (@Patrikkk)
* Added DisplayDollItemSyncHandler, which checks for building permissions of the player at the position of the DisplayDoll. (If they do not have permissions, it means they are hacking as they could not even open the doll in the first place.) (@Patrikkk)
* Added RequestTileEntity packet handling. (@Patrikkk)
  * Implemented the OnRequestTileEntityInteraction even hook in GetDataHandler. (@Patrikkk)
  * Created RequestTileEntityInteractionHandler which checks for building permissions when the player is attempting to open a display doll (Mannequin) or a Hat Rack. This now prevents players from opening a Mannequin or a Hat Rack if they have no building permissions at the position of these tile entities. As of 1.4.0.5, these are the only two items that use this packet. (@Patrikkk)

## TShock 4.4.0 (Pre-release 11)
* Added new permission `tshock.tp.pylon` to enable teleporting via Teleportation Pylons (@QuiCM)
* Added new permission `tshock.journey.research` to enable sharing research via item sacrifice (@QuiCM)
* Add Emoji event to GetDataHandler. This packet is received when a player tries to display an emote. (@Patrikkk)
  * Added EmojiHandler to handle an exploit. Adding `tshock.sendemoji` permission and checks. Added this permission to guest group by default. (@Patrikkk)
* Handled SyncCavernMonsterType packet to prevent an exploit where players could modify the server's cavern monster types and make the server spawn any NPCs - including bosses - onto other players. (@Patrikkk)
* Added LandGolfBallInCup event which is accessible for developers to work with, as well as LandGolfBallInCup handler to handle exploits where players could send direct packets to trigger and imitate golf ball cup landing anywhere in the game world. Added two public lists in Handlers.LandGolfBallInCupHandler: GolfBallProjectileIDs and GolfClubItemIDs. (@Patrikkk)
* Added SyncTilePicking event. This is called when a player damages a tile. Implementing SyncTilePickingHandler and patching tile damaging related exploits. (Preventing player sending invalid world position data which disconnects other players.)
* Fixed the issue where mobs could not be fished out during bloodmoon because of Bouncer checks. (@Patrikkk)
  * Fixed the issue where certain fishing rods could not fish out NPCs due to a Bouncer check. (@Patrikkk)
* Update for OTAPI 2.0.0.37 and Terraria 1.4.0.5. (@hakusaro, @Patrikkk)
* Added additional config options for automatically kicking clients from the server upon breaking anti-cheat thresholds. (@moisterrific)
* Added pylon teleportation permission to default group, added `/spawn` permission to admin group, added the new journey mode research permission to trustedadmin, and moved all previous journey mode permissions from owner to trustedadmin. (@moisterrific)

## TShock 4.4.0 (Pre-release 10)
* Fixed all rope coils. (@Olink)
* Fixed a longstanding issue with SendTileSquare that could result in desyncs and visual errors. (@QuiCM)
* Fixed placement issues with Item Frames, Teleportation Pylons, etc. (@QuiCM)
* Fixed doors, and they are good now for real probably. (@QuiCM, @Hakusaro, @Olink)
* Bumped default max damage received cap to 42,000 to accommodate the Empress of Light's instant kill death amount. (@hakusaro, @moisterrific, @Irethia, @Ayrawei)
* Updated `/spawnboss` command to include Empress of Light, Queen Slime, and other additional bosses that have a health bar. (@moisterrific)

## TShock 4.4.0 (Pre-release 9)
* Fixed pet licenses. (@Olink)
* Added initial support for Journey mode in SSC worlds. (@Olink)
* Made TShock database MySQL 8 compatible by escaping column names in our IQueryBuilder code. (Name `Groups` is a reserved element in this version, which is used in our `Region` table.) (@Patrikkk)
* Reintroduced `-worldselectpath` per feedback from @fjfnaranjo. This command line argument should be used to specify the place where the interactive server startup will look for worlds to show on the world select screen. The original version of this argument, `-worldpath`, was removed because several game service providers have broken configurations that stop the server from running with an unhelpful error. This specific configuration was `-world` and `-worldpath`. In the new world, you can do the following:
  * `-worldselectpath` should be used if you want to customize the server interactive boot world list (so that you can select from a number of worlds in non-standard locations).
  * `-world` will behave as an absolute path to the world to load. This is the most common thing you want if you're starting the server and have a specific world in mind.
  * `-worldselectpath` and `-worldname` should work together enabling you to select from a world from the list that you specify. This is *not* a world file name, but a world name as described by Terraria.
  * `-worldselectpath` is identical to the old `-worldpath`. If you specify `-worldselectpath` and `-world` without specifying an absolute path the server will crash for sure.
  * Thank you again to @fjfnaranjo for supplying a [detailed feature request](https://github.com/Pryaxis/TShock/issues/1914) explaining precisely why this option should be available. Without this, we would have had no context as to why this feature was useful or important. Thank you, @fjfnaranjo!
  * This change was implemented by (@QuiCM, @hakusaro).
* Updated Bouncer to include Sparkle Slime debuff that can be applied to town NPCs. (@moisterrific)
* Updated `/spawnboss` command to include Empress of Light, Queen Slime, and other additional bosses that have a health bar. (@moisterrific)
* Added journey mode permissions to owner group by default. (@moisterrific)
* Fixed kick on hardcore death / kick on mediumcore death / ban on either from taking action against journey mode players. (@hakusaro)
* Attempted to fix the problem with the magic mirror spawn problems. You should be able to remove your spawn point in SSC by right clicking on a bed now. (@hakusaro, @AxeelAnder)
* Added HandleFoodPlatterTryPlacing event, which is called whenever a player places a food in a plate. Add antihack to bouncer, to prevent removing food from plates if the region is protected; To prevent placement if they are not in range; To prevent placement if the item is not placed from player hand. (@Patrikkk)
* Fixed an offset error in NetTile that impacted `SendTileSquare`. It was being read as a `byte` and not a `ushort`. (@QuiCM)
* Fixed coins not dropping after being picked up by npcs. The ExtraValue packet was not being read correctly. (@Olink)
* Removed packet monitoring from debug logs. To achieve the same results, install @QuiCM's packet monitor plugin (it does better things). (@hakusaro)
* Updated packet monitoring in send tile square handler for Bouncer debugging. (@hakusaro)
* Added `/sync`, activated with `tshock.synclocalarea`. This is a default guest permission. When the command is issued, the server will resync area around the player in the event of a desync issue. (@hakusaro)
  * If your doors disappear, this command will allow a player to resync without having to disconnect from the server.
  * The default group that gets this permission is `Guest` for the time being.
  * To add this command to your guest group, give them `tshock.synclocalarea`, with `/group addperm guest tshock.synclocalarea`.
  * This command may be removed at any time in the future (and will likely be removed when send tile square handling is fixed).
* Add FishOutNPC event handler, which is called whenever a player fishes out an NPC using a fishing rod. Added antihack to Bouncer, to prevent unathorized and invalid mob spawning, by checking player action, NPC IDs and range. (@Patrikkk, @moisterrific)
* Fixed smart door automatic door desync and deletion issue. (@hakusaro)

## TShock 4.4.0 (Pre-release 8)
* Update for OTAPI 2.0.0.36 and Terraria 1.4.0.4. (@hakusaro, @Patrikkk, @DeathCradle)
* Fixed /wind command. (@AxeelAnder)
* Fixed NPC debuff issue when attempting to fight bosses resulting in kicks. (@AxeelAnder)
* Fixed players are unable to remove an NPC. Change `byte NPCHomeChangeEventArgs.Homeless` to `HouseholdStatus NPCHomeChangeEventArgs.HouseholdStatus`. (@AxeelAnder)
* Fixed lava, wet, honey, and dry bombs;  
  and lava, wet, honey, and dry grenades;  
  and lava, wet, honey, and dry rockets;  
  and lava, wet, honey, and dry mines. (@Olink)
* Fix Bloody Tear displaying the wrong text when used. (@Olink)
* Fix the visibility toggle for the last two accessory slots. (@Olink)
* Adding Journey mode user account permissions. Journey mode must be enabled for these to have any effect. (@Patrikkk)
  * `tshock.journey.time.freeze`
  * `tshock.journey.time.set`
  * `tshock.journey.time.setspeed`
  * `tshock.journey.godmode`
  * `tshock.journey.wind.strength`
  * `tshock.journey.wind.freeze`
  * `tshock.journey.rain.strength`
  * `tshock.journey.rain.freeze`
  * `tshock.journey.placementrange`
  * `tshock.journey.setdifficulty`
  * `tshock.journey.biomespreadfreeze`
  * `tshock.journey.setspawnrate`
* Changed default thresholds for some changes in the config file to accommodate new items & changes to Terraria. (@hakusaro)
* Store projectile type in `ProjectileStruct RecentlyCreatedProjectiles` to identify the recently created projectiles by type. Make `RecentlyCreatedProjectiles` and `ProjectileStruct` public for developers to access from plugins.

## TShock 4.4.0 (Pre-release 7 (Entangled))
* Fixed bed spawn issues when trying to remove spawn point in SSC. (@Olink)
* Fixed Snake Flute. (@Olink)
* Fixed lava absorbant sponge not capturing lava. `LiquidSetEventArgs` now returns a `LiquidType` instead of a byte type. (@hakusaro)
* Fixed bottomless lava bucket from not being able to create lava. (@hakusaro)
  * Ban a lava bucket to ban lava on the server entirely, until we figure out a better way to handle liquids.
* Fixed scarab bombs not detonating on pick style tiles. (@hakusaro)
* Fixed dirt bombs not creating dirt. (@hakusaro)
* Added a ridiculous amount of debug information. If you're experiencing any problems with 1.4 items being caught by the TShock anticheat system, please turn on DebugLogs in your config file and capture log data. It'll be extremely helpful in narrowing down precisely how to fix your problem. (@hakusaro)
* Released with entangled support for 1.4.0.4 based on @Patrikkk local build and latest snapshot gen-dev. (@hakusaro)

## TShock 4.4.0 (Pre-release 6)
* Updates to OTAPI 2.0.0.35 (@DeathCradle).

## TShock 4.4.0 (Pre-release 5)
* Update player spawn related things to 1.4. `Terraria.Player.Spawn` method now has a required argument, `PlayerSpawnContext context`. (@AxeelAnder)
* Make sqlite db path configurable. (@AxeelAnder)
* Terraria 1.4.0.3 experimental support. (@Patrikkk)
* Updated changelog. (@hakusaro)

## TShock 4.4.0 (Pre-release 4)
* Debug logging now provides ConsoleDebug and ILog has been updated to support the concept of debug logs. Debug logs are now controlled by `config.json` instead of by preprocessor debug flag. (@hakusaro)
* Removed `/confuse` command and Terraria player data resync from @Zidonuke. (@hakusaro)
* Attempted to fix the player desync issue by changing `LastNetPosition` logic and disabling a check in Bouncer that would normally reject player update packets from players. (@QuiCM, @hakusaro)

## TShock 4.4.0 (Pre-release 3)
* Fixed `/worldmode` command to correctly target world mode. (@Ristellise)
* The following commands have been removed: `tbloodmoon`, `invade`, `dropmeteor`. `fullmoon`, `sandstorm`, `rain`, `eclipse`
* The following command has been added to replace them: `worldevent`. This command requires the `tshock.world.events` permission.
  * `worldevent` can be used as so: `worldevent [event type] [sub type] [wave (if invasion event)]`
  * Valid event types are `meteor`, `fullmoon`, `bloodmoon`, `eclipse`, `invasion`, `sandstorm`, `rain`
  * Valid sub types are `goblins`, `snowmen`, `pirates`, `pumpkinmoon`, `frostmoon` for invasions, and `slime` for rain.

* A new set of permissions has been added under the node `tshock.world.events`:
  * `tshock.world.events.bloodmoon`: Enables access to the `worldevent bloodmoon` command
  * `tshock.world.events.fullmoon`: Enables access to the `worldevent fullmoon` command
  * `tshock.world.events.invasion`: Enables access to the `worldevent invasion` command
  * `tshock.world.events.eclipse`: Enables access to the `worldevent eclipse` command
  * `tshock.world.events.sandstorm`: Enables access to the `worldevent sandstorm` command
  * `tshock.world.events.rain`: Enables access to the `worldevent rain` command
  * `tshock.world.events.meteor`: Enables access to the `worldevent meteor` command

Please note that the permissions previously tied to the removed commands are also still used to confirm access to the new commands, so if you have existing configurations no one should have any new or lost access.

## TShock 4.4.0 (Pre-release 2)
* Replaced `/expert` with `/worldmode` command. (@QuiCM)
* Fixed NPC buff anticheat issue conflicting with Terraria gameplay changes (whips). (@Patrikkk)

## TShock 4.4.0 (Pre-release 1)
* Added confused debuff to Bouncer for confusion applied from Brain of Confusion
* API: Added return in OnNameCollision if hook has been handled. (@Patrikkk)
* API: Added hooks for item, projectile and tile bans (@deadsurgeon42)
* API: Changed `PlayerHooks` permission hook mechanisms to allow negation from hooks (@deadsurgeon42)
* API: New WorldGrassSpread hook which shold allow corruption/crimson/hallow creep config options to work (@DeathCradle)
* Fixed a missing case in UserManager exception handling, which caused a rather cryptic console error instead of the intended error message (@deadsurgeon42)
* Fixed saving when one player is one the server and another one joins (@MarioE)
* Fixed /spawnmob not spawning negative IDs (@MarioE)
* Validated tile placement on PlaceObject; clients can no longer place frames, paintings etc with dirt blocks (@bartico6, @ProfessorXZ)
* Updated to new stat tracking system with more data so we can actually make informed software decisions (Jordan Coulam)
* Fixed /time display at the end of Terraria hours (@koneko-nyan)
* Added a warning notifying users of the minimum memory required to run TShock (@bartico6)
* Added /group rename to allow changing group names (@ColinBohn, @ProfessorXZ)
* Added /region rename and OnRegionRenamed hook (@koneko-nyan, @deadsurgeon42)
* Rebuilt /ban add. New syntax is /ban add <target> [time] [reason] where target is the target online player, offline player, or IP; where time is the time format or 0 for permanent; and where [reason] is the reason. (@hakusaro)
* Removed /ban addip and /ban addtemp. Now covered under /ban add. (@hakusaro)
* Added /su, which temporarily elevates players with the tshock.su permission to super admin. In addition added, a new group, owner, that is suggested for new users to setup TShock with as opposed to superadmin. Finally, /su is implemented such that a 10 minute timeout will occur preventing people from just camping with it on. (@hakusaro)
* Added /sudo, which runs a command as the superadmin group. If a user fails to execute a command but can sudo, they'll be told that they can override the permission check with sudo. Much better than just telling them to run /su and then re-run the command. (@hakusaro)
* Fixed /savessc not bothering to save ssc data for people who bypass ssc. (@hakusaro)
* Default permission sets for new databases are more modern. (@hakusaro)
* Added the ability to ban by account name instead of just banning a character name assuming its an account name. (@hakusaro)
* Fixed a bug in the CommandLineParser which caused some command lines to fail (@QuicM)
* Renamed TShock.DB.User to TShock.DB.UserAccount, including all the related methods, classes and events. (@Ryozuki)
* Update OTAPI to 2.0.0.31, which also updates Newtonsoft.Json to 10.0.3 (@Ryozuki)
* Fixed DumpItems() from trying to dump older versions of certain items (negative item IDs). (@Zaicon)
* Added the `/dump-reference-data` command, which when run, runs Utils.Dump() and outputs Terraria reference data to the server folder. (@hakusaro)
* Added DateTime datatype support for both MySQL and SQLite. (@Ryozuki)
* Fixed builds to not require a specific version of OTAPI and to not fail when in Release mode (@bartico6)
* Update Assembly Company to Pryaxis (@Ryozuki)
* Removed `/restart` command. (@hakusaro)
* Removed `Permissions.updateplugins` permission. (@hakusaro)
* Removed REST `/v3/server/restart/` route and `/server/restart/` route. (@hakusaro)
* The "auth system" is now referred to as the initial setup system (what it actually is). This is better verbiage for basically all situations. Who really wants to turn off the "authentication system?" In addition, the system now makes it more clear what the point of it is, rather than that it grants permissions. (@hakusaro)
* `GetDataHandlers.SendTileSquare` hook now sends a `TSPlayer` and a `MemoryStream` of raw data. (@hakusaro)
* Added `GetDataHandlers.HealOtherPlayer` hook. (@hakusaro)
* Added `GetDataHandlers.PlaceObject` hook. (@hakusaro)
* `GetDataHandlers.KillMe` now sends a `TSPlayer` and a `PlayerDeathReason`. (@hakusaro)
* Added `GetDataHandlers.ProjectileKill` hook. (@hakusaro)
* Removed `TShock.CheckProjectilePermission`. (@hakusaro)
* Added `TSPlayer` object to `GetDataHandlers.LiquidSetEventArgs`. (@hakusaro)
* Removed `TShock.StartInvasion` for public use (moved to Utils and marked internal). (@hakusaro)
* Fixed invasions started by TShock not reporting size correctly and probably not working at all. (@hakusaro)
* Removed `GetDataHandlers.TileKill` and replaced it with `GetDataHandlers.PlaceChest` as the packet originally designated as tile kill is now only used for chests. (@hakusaro)
* Added `TSPlayer` to `GetDataHandlers.NPCHome`. (@hakusaro)
* Added `TSPlayer` to `GetDataHandlers.ChestItemChanged`. (@hakusaro)
* Fixed chest item changes not triggering any range checks, tile checks, or correct chest checks. (@hakusaro)
* Added `TSPlayer` to `GetDataHandlers.PlayerBuff`. (@hakusaro)
* Added `TSPlayer` and `PlayerDeathReason` to `GetDataHandlers.PlayerDamage`. (@hakusaro)
* Added `TSPlayer` to `GetDataHandlers.NPCStrike`. (@hakusaro)
* Added `TSPlayer` to `GetDataHandlers.PlayerAnimation`. (@hakusaro)
* Added `GetDataHandlers.MassWireOperation` hook and related arguments. (@hakusaro)
* Added `GetDataHandlers.PlaceTileEntity` hook and related arguments. (@hakusaro)
* Added `TSPlayer` to `GetDataHandlers.GemLockToggle`. (@hakusaro)
* Added `GetDataHandlers.PlaceItemFrame` hook and related arguments. (@hakusaro)
* Added `TSPlayer.IsBouncerThrottled()`. (@hakusaro)
* Added `TSPlayer.IsBeingDisabled()` and removed `TShock.CheckIgnores(TSPlayer)`. (@hakusaro)
* Added `TSPlayer.CheckIgnores()` and removed `TShock.CheckIgnores(TSPlayer)`. (@hakusaro)
* Hooks inside TShock can now be registered with their `Register` method and can be prioritized according to the TShock HandlerList system. (@hakusaro)
* Fix message requiring login not using the command specifier set in the config file. (@hakusaro)
* Move `TShock.CheckRangePermission()` to `TSPlayer.IsInRange` which **returns the opposite** of what the previous method did (see updated docs). (@hakusaro)
* Move `TShock.CheckSpawn` to `Utils.IsInSpawn`. (@hakusaro)
* Replace `TShock.CheckTilePermission` with `TSPlayer.HasBuildPermission`, `TSPlayer.HasPaintPermission`, and `TSPlayer.HasModifiedIceSuccessfully` respectively. (@hakusaro)
* Fix stack hack detection being inconsistent between two different check points. Moved `TShock.HackedInventory` to `TSPlayer.HasHackedItemStacks`. Added `GetDataHandlers.GetDataHandledEventArgs` which is where most hooks will inherit from in the future. (@hakusaro)
* All `GetDataHandlers` hooks now inherit from `GetDataHandledEventArgs` which includes a `TSPlayer` and a `MemoryStream` of raw data. (@hakusaro)
* Removed _all obsolete methods in TShock marked obsolete prior to this version (all of them)_ (@hakusaro).
* Removed broken noclip detection and attempted prevention. TShock wasn't doing a good job at stopping noclip. It's always worse to claim that you do something that you can't/don't do, so removing this is better than keeping broken detection in. (@hakusaro)
* Replaced `Utils.FindPlayer` with `TSPlayer.FindByNameOrID` to more appropriately be object orientated. (@hakusaro)
* Moved `Utils.Kick()` to `TSPlayer` since its first argument was a `TSPlayer` object. (@hakusaro)
* Removed `Utils.ForceKick()`. (@hakusaro)
* Removed `Utils.GetPlayerIP()`. (@hakusaro)
* Moved `Utils.Ban()` to `TSPlayer.Ban()`. (@hakusaro)
* Moved `Utils.SendMultipleMatchError()` to `TSPlayer.SendMultipleMatchError`. (@hakusaro)
* Removed `Utils.GetPlayers()`. Iterate over the TSPlayers on the server and make your own list.
* Removed `Utils.HasBanExpired()` and replaced with `Bans.RemoveBanIfExpired()`. (@hakusaro)
* Removed `Utils.SendFileToUser()` and replaced with `TSPlayer.SendFileTextAsMessage()`. (@hakusaro)
* Removed `Utils.GetGroup()` also have you seen `Groups.GetGroupByName()`? (@hakusaro)
* `Utils.MaxChests()` is now `Utils.HasWorldReachedMaxChests()`. (@hakusaro)
* `Utils.GetIPv4Address()` is now `Utils.GetIPv4AddressFromHostname()`. (@hakusaro)
* Fixed the disappearing problem when placing tile entities. (@mistzzt)
* Removed the stat tracking system. (@hakusaro)
* Fixed erroneous kicks and bans when using `KickOnMediumcoreDeath` and `BanOnMediumcoreDeath` options. (@DankRank)
* Removed `TSPlayer.InitSpawn` field. (@DankRank)
* `OnPlayerSpawn`'s player ID field is now `PlayerId`. (@DankRank)
* Fixed null reference console spam in non-SSC mode (@QuiCM)
* `Utils.TryParseTime` can now take spaces (e.g., `3d 5h 2m 3s`) (@QuiCM)
* Enabled banning unregistered users (@QuiCM)
* Added filtering and validation on packet 96 (Teleport player through portal) (@QuiCM)
* Update tracker now uses TLS (@pandabear41)
* When deleting an user account, any player logged in to that account is now logged out properly (@Enerdy)
* Add NPCAddBuff data handler and bouncer (@AxeelAnder)
* Improved config file documentation (@Enerdy)
* Add PlayerZone data handler and bouncer (@AxeelAnder)
* Update sqlite binaries to 32bit 3.27.2 for Windows (@hakusaro)
* Fix banned armour checks not clearing properly (thanks @tysonstrange)
* Added warning message on invalid group comand (@hakusaro, thanks to IcyPhoenix, nuLLzy & Cy on Discord)
* Moved item bans subsystem to isolated file/contained mini-plugin & reorganized codebase accordingly. (@hakusaro)
* Moved bouncer checks for item bans in OnTileEdit to item bans subsystem. (@hakusaro)
* Compatibility with Terraria 1.4.0.2 (@AxeelAnder, @Patrikkk)
  * Multiple fields got slightly renamed.
  * Modifying ToggleExpert command. Main.expertMode is no longer settable. Using a Main.GameMode int property comparsion.
  * GameCulture no longer has static fields to get local language. Using methods to return/compare language.
  * Added permission "tshock.npc.spawnpets" which restricts pet spawns. This can cause high network load, so it's restricted. (@hakusaro)
  * Updated OnTeleport to support new args per protocol changes. (@hakusaro)
  * Disabled anticheat checks for projectile updates due to issues with game changes. (@hakusaro)
  * This update has been brought to you by: Patrikkk, Icy, Chris, Death, Axeel, Zaicon, hakusaro, and Yoraiz0r! <3

## TShock 4.3.26
* Removed the stat tracking system. (@hakusaro)
* Updated SQLite binaries. (@hakusaro)
* Removed server-sided healing when disabled. (@QuiCM)
* Patched an exploit that allowed users to kill town NPCs (@QuiCM)
* [API] Added a patch for the 0-length crash (@QuiCM)

## TShock 4.3.25
* Fixed a critical exploit in the Terraria protocol that could cause massive unpreventable world corruption as well as a number of other problems. Thanks to @bartico6 for reporting. Fixed by the efforts of @QuiCM, @hakusaro, and tips in the right directioon from @bartico6.

## TShock 4.3.24
* Updated OpenTerraria API to 1.3.5.3 (@DeathCradle)
* Updated Terraria Server API to 1.3.5.3 (@QuiCM, @hakusaro)
* Updated TShock core components to 1.3.5.3 (@hakusaro)
* Terraria Server API version tick: 2.1
* Added OnNpcKilled hook to Server API: 2.2 (@tylerjwatson)
* Added CreateCombatTextExtended to PacketTypes. This packet allows for the same functionality that packet 82 (CreateCombatText) used to have. (@QuiCM)
* Updated ServerBroadcast hook to provide a NetworkText object. (@tylerjwatson)
* Fixed levers and things not updating properly. (@deathcradle)
* Deprecated PacketTypes.ChatText. Chat is now handled using the NetTextModule and packet 82. (@QuiCM, @Hakusaro)
* Removed the -lang command-line flag from TShock. It is now a vanilla feature. (@hakusaro)

## TShock 4.3.23
* Added evil type option during world creation (@mistzzt)
* Bans can be sorted. TShock's default sorting will retrieve bans sorted from newest to oldest based on the date the ban was added (@QuiCM)
* Resolved issues with mob and item spawning. Thanks to @OnsenManju for your investigative work :) (@QuiCM)
* Patched a crashing exploit (@Simon311)

## TShock 4.3.22
* Compatibility with Terraria 1.3.4.4
* API: Version tick 2.0
* API: Reduced RAM usage by ~80MB (Large server) (@deathcradle)
* API: Added TSPlayer.KillPlayer() (@QuiCM)
* API: Added TSPlayer.Logout() (@ProfessorXZ)
* Fixed connections after max slot is reached (@DeathCradle)
* Fixed server crashes caused by client disconnections when attempting to read closed sockets (@Enerdy)
* Added some code to make trapdoors work better (@DogooFalchion)
* AllowCutTilesAndBreakables config option now correctly allows flowers/vines/herbs to be cut in regions without breaking walls (@QuiCM)
* REST: `/v3/players/read` now includes a `muted` field (@QuiCM)
* REST: Token creation is now more secure (Thanks to @Plazmaz for reporting the issue!)
* REST: Deprecated the RestRequestEvent. If you use this event, please let us know.
* REST: ALL endpoints now have a base route (eg you can use `/server/motd` instead of `/v3/server/motd`). These base routes will never change, but will provide an `upgrade` field describing any newer routes
* REST: Added `/v3/world/autosave` and `/v3/world/bloodmoon` which use GET parameter style arguments. I.e., `/v3/world/autosave?state=[true|false]` & `/v3/world/bloodmoon?state=[true|false]`. The state argument is optional
* Fixed fishing quests not saving/loading correctly when login before join, UUID login, and SSC were enabled together (@DogooFalchion)

## TShock 4.3.21
* Compatibility with Terraria 1.3.4.3 (@Patrikkk, @Zaicon).
* API: Version tick 1.26.
* API: Deprecated PlayerDamage and PlayerKillMe packets (now uses PlayerHurtV2 and PlayerDeathV2).
* API: Main.rand now uses UnifiedRandom instead of Random. This WILL break any existing plugin that uses Main.rand.
* Fixed HealOtherPlayer packet exploit (@Simon311).
* Added associated config option for HealOtherPlayer exploit prevention (@Simon311).
* Added `/accountinfo` command to get account information for a given TShock account (@Simon311).
* Removed TShock color parsing from MOTDs (@QuiCM).
* Fixed butterfly statues spawning catchable butterflies (@DogooFalchion).
* Implemented some missing balance changes lost in prior version patches (@DogooFalchion).
* Added alias for server shutdown command: stop (@nicatronTg).
* Removed the old REST model. This includes the following endpoints:
 * `/status`
 * `/v2/players/read`
 * `/v2/server/rawcmd` (@QuiCM).
* Fixed `/user group` always giving an unhelpful error messaging telling you to check the console, even if we knew exactly why it failed (@nicatronTg).
* Removed _all obsolete methods in TShock marked obsolete prior to this version (all of them)_ (@nicatronTg).
* Fixed issue where registration + login would fail because KnownIps had 0 items and .Last() doesn't work on collections with 0 items (@DogooFalchion, @nicatronTg, @Simon311).
* Added `/uploadssc [player]` which allows someone to upload SSC data for [player] and store it on the server. Adds `tshock.ssc.upload` and `tshock.ssc.upload.others` permission nodes to match (@DogooFalchion).
* Added hardened stone to the whitelist of tiles editable by players (@DogooFalchion).
* Added conversion system to send convert old MOTD format into smart text, while preserving initial line starting values to keep byte optimization for background colors Thanks to (@QuiCM, @Simon311, and especially @DogooFalchion) for the hard work on this issue.

## TShock 4.3.20
* Security improvement: The auth system is now automatically disabled if a superadmin exists in the database (@Enerdy).
* Removed the `auth-verify` command since `auth` now serves its purpose when necessary (@Enerdy).
* Security: `/"` exploit can no longer break chat mute filters (@Simon311).
* Fixed an issue where sometimes players could connect briefly during server shutdown, leading to errors (@Simon311).
* Fixed wyverns despawning & not behaving like normal (@QuiCM).
* Fixed major security issue where InvokeClientConnect could be exploited to do terrible, terrible things (@Simon311, @nicatronTg, @popstarfreas, @ProfessorXZ, @QuiCM).

## TShock 4.3.19
* Compatibility with Terraria 1.3.3.3 (@Simon311)
* API: Version tick 1.25
* API: Resolved some issues with the ItemForceIntoChest hook (@QuiCM, @Patrikkk)
* API: Resolved some shonky code that caused Vitamins and other Ankh Shield related items to drop at strange rates or not at all (@ProfessorXZ, @QuiCM, @nicatronTg)
* Fixed magical ice blocks not working correctly (@ProfessorXZ)

## TShock 4.3.18

* Compatibility with Terraria 1.3.3.2
* API: Version tick 1.24
* API: Fixed chat line breaks when using chat tags and long strings of text (@ProfessorXZ)
* API: Added ItemForceIntoChest hook (@QuiCM)
* API: Included the player's registration date in REST's players/read endpoints (@ProfessorXZ)
* The setdungeon command correctly uses tshock.world.setdungeon as its permission (@OnsenManju)
* Fixed clients being able to "Catch" and remove NPCs (@ProfessorXZ)
* Fixed clients being able to remove other players' portals (@ProfessorXZ)
* Fixed possible client crashes caused by invalid item netIDs (@ProfessorXZ)
* Fixed players being able to bypass permission checks when placing Tile Entities (@ProfessorXZ)
* Fixed players being able to bypass permission checks when placing items in Item Frames (@ProfessorXZ)
* Fixed a bug involving Item Frames which allowed players to duplicate items (@ProfessorXZ)
* Fixed an issue allowing clients to teleport NPCs to arbitrary locations (@ProfessorXZ)
* Fixed a bug where players would get teleported to their previous location after dismounting the Unicorn Mount (@ProfessorXZ)
* Players can no longer quick stack items into region protected chests (@ProfessorXZ)
* Rope placement is no longer blocked by range checks (@ProfessorXZ)
* The Drill Containment Unit breaks blocks properly now (@ProfessorXZ)
* Fixed item duplications caused by range checks and invalid netIDs (@ProfessorXZ)
* Fixed Expert mode coin duplication (@ProfessorXZ)
* Players are no longer able to place liquids using LoadNetModule packet (@ProfessorXZ)
* Explosives are no longer blocked by range checks (@ProfessorXZ)
* Players can no longer bypass tile checks by using the Tile packet (@ProfessorXZ)
* Fixed a bug where players couldn't hammer a Junction Box without "allowclientsideworldedit" permission (@Patrikkk)
* Fixed the client's UI not being draw when setting wind speed to abnormal values (@ProfessorXZ)
* Added a command to start and stop sandstorms (@QuiCM)

## TShock 4.3.17

* Compatibility with Terraria 1.3.2.1
* Updated superadmin behaviour to conform to expected behaviour (@QuiCM, @Patrikk)
* Fixed a crash involving teleporters and dressers (@QuiCM)
* Fixed pressure plates (@Enerdy, @Patrikk)
* Fixed a deadlock in wiring (@Wolfje)
* Fixed a crash in wiring (@Patrikk)
* Improved network syncing on client joins (@Patrikk)
* The Presserator can now place actuators (@ProfessorXZ)
* Resolved a region error when removing unlisted users from regions (@QuiCM)
* Added a `SetDungeon` command to set the dungeon position (@webmilio)
* The currently running world name is now part of the server application's title (@webmilio)
* Gem locks can now be region protected (@mistzzt)
* Players can now place sensors (@mistzzt)
* Repackaged GeoIP with TShock so that GeoIP works (@Enerdy)
* Added permissions to use sundials and start/stop parties (@Patrikk)
* Added an announcement box hook (@mistzzt)
* Added the ability to choose what type of world (crimson/corruption) you generate (@NoNiMad)

## TShock 4.3.16

* Terraria 1.3.1 wiring bugfixes
* Terraria 1.3.1.1 compatibility

## TShock 4.3.15

* This release is actually 4.3.14, but was ticked extra due to a version issue on gen-dev prior to master push.
* Update to 1.3.1

## TShock 4.3.13

* Fixed an issue preventing TShock from starting on certain mono versions (@Wolfje)
* Fixed a deadlock in Wiring (@Wolfje)
* Fixed character styles/gender not being saved properly on first login while SSC is on (@QuiCM)
* Added a PlayerPermission hook fired whenever a permission check involving said player occurs (when the new TSPlayer.HasPermission method is called) (@Enerdy)
* Resolved an issue where martian invasions and eclipses would have empty messages if AnonymousBossInvasions was set to true (@QuiCM)
* Added an optional `slime` parameter to the `rain` command, allowing slime rain to be started and stopped. New syntax is `rain [slime] <start/stop>` (@QuiCM)
* Fixed performance issues due to concurrent dictionary access in TSPlayer (@CoderCow)
* Added an ID property to Regions (@QuiCM)
* Fixed an issue where region sizes were calculated incorrectly (@QuiCM)
* Fixed a bug in RegionManager preventing regions adding correctly (@pink_panther)
* Fixed another bug in RegionManager preventing regions adding correctly (@QuiCM)
* Fixed a routing issue with the `/v2/token/create` REST endpoint
* Removed the `/token/create` REST endpoint. `/v2/token/create` should be used instead.

## TShock 4.3.12

* Fixed issues with TSPlayer.SetTeam not working (@QuiCM)
* Fixed /butcher not killing bosses in expert difficulty (@QuiCM)
* API: Deprecated PacketBufferer (now obviated by SendQ) (@QuiCM)
* API: Building on Windows no longer breaks traps (@Wolfje)
* Fixed bombs, dynamite, and sticky bombs (@Wolfje)
* Removed spammy messages from OnSecondUpdate that confused some server owners (@Wolfje)
* Rewrote some stat tracker code to send actually relevant data to the stats server (@Cleant / George from Multiplay UK)
* Added an opt-out command line switch to disable the stat tracker (--stats-optout) (@Cleant / George from Multiplay UK)
* Added a unique provider token which can be passed to the stat tracker (--provider-token [token]) for tracking servers from the same GSP. (@Cleant / George from Multiplay UK)

## TShock 4.3.11

* This release is actually 4.3.10, but was ticked extra due to a version issue on gen-dev prior to master push.

## TShock 4.3.10

This version features a drop-in tile replacement system by @Wolfje that reduces RAM requirements
by up to 70% on all worlds and CPU requirements up to 10% in the running process.

* Large worlds: from 700MB-1GB -> ~325MB
* Medium worlds: from 500MB -> ~200MB
* Small worlds: from 400MB -> ~125MB

Other notable changes include:

* API: **Drop-in tile storage replacement system** (@Wolfje)
* API: Fixed some possible packet leaks in sendq (@Wolfje)
* API: APIVersion 1.22
* API: Added crash protection around malicious and/or invalid packets (@Wolfje)
* API: Fixed worlds not loading sometimes (@tysonstrange)
* API: Fixed living leaf walls not working as housing
* Fixed an issue preventing some players from joining when the world is saving (@Wolfje)
* Fixed an issue adding a ban on a player who has previously been banned (@Wolfje)
* Fixed /invade martian (@Wolfje)
* Fixed target dummies not working properly (@QuiCM)
* Added a config option (DisableSecondUpdateLogs) to prevent log spam from OnSecondUpdate() (@QuiCM)
* Added RESTful API login rate limiting (@George)
* Added config options (MaximumRequestsPerInterval, RequestBucketDecreaseIntervalMinutes, LimitOnlyFailedLoginRequests) for rate limiting (@George)
* **DEPRECATION**: Deprecated Disable(string, bool) and added Disable(string, DisableFlags). Please update your plugins accordingly (@QuiCM)
* Fixed Halloween and Christmas events not working properly (@TomyLobo)
* Fixed the demon heart's extra accessory slot not working correctly in SSC (@QuiCM)
* Fixed gender-changing potions not working correctly in SSC (@hastinbe)
* Fixed IP bans not working correctly (@hastinbe)
* Fixed /reload not using the correct permission (@QuiCM)
* Fixed TSPlayer.ActiveChest not being tracked correctly resulting in item dupes while disabled (@QuiCM)
* /reload now reloads tile and projectile bans

## TShock 4.3.8
* API: Update to Terraria 1.3.0.8 (@Patrikkk)
* **API: Added a crash reporter which collects memory dumps on Windows** (@Wolfje)
* API: New commandline param: `-crashdir` - Writes crash reports to the specified directory (@Wolfje)
* API: Sendq now doesn't disconnect people when it cant send a packet (@Wolfje)
* API: Fixed more crashes on disconnect in sendq (@Wolfje)
* API: Now ignores unknown server packets (@Wolfje)
* API: Potentially removed arithmetic overflows in server (@Wolfje)

### Using the Crash Reporter

TShock now has a crash reporter built in which writes crash logs to the `crashes` directory
in the event of a catastrophic failure.  **To change where TShock writes its crash logs,
specify the `-crashdir` parameter on the command line**.

1. In the event of a crash, look for a file called `crash_xxxx.zip` in the `crashes` directory
2. Upload the file somewhere, beware the crash file may be quite large (>100MB), anywhere like google drive, dropbox or mega will be fine
3. Post a link to the crash with reproduction steps in the TShock support forum

Alternatively, if you do not want to report the crash, just delete the file.

## TShock 4.3.7

* Auth system kicks players if system is disabled. (@nicatronTg)
* Fixed /login permitting multiple logins without a logout in between. (@nicatronTg)
* Allow[Hallow/Corruption/Crimson]Creep in config now work. (@QuiCM)
* API: Treasure bags are now named properly. (@QuiCM)
* API: Clients no longer close on disconnect. (@Wolfje)
* API: Add server broadcast hook. (@Patrikk)
* API: Fixed pressure plate hook triggering multiple times. (@Patrikk)
* API: Fixed issues with SendQ writes failing. (@Wolfje)
* API: Version tick to 1.21

## TShock 4.3.6

* API: NPCs shoot the right way (@QuiCM)
* API: The server config file works correctly with priority and port (@Patrikkk)
* API: Removed support for favorites and removed JSON dependencies. (@Enerdy)
* API: Removed support for clouds. (@Enerdy)
* API: Fixed a whole lot of bugs with wiring, and in general re-wrote some core bits that were bugged. (@QuiCM)
* API: Fixed projectile AI bugs. (@AndrioCelos)
* API: Fixed world saving problems. (WhiteXZ)
* API: Fixed server not accepting more connections once max slots was filled. (@QuiCM)
* API: Removed startup parameters and moved them to TShock. (@Cleant)
* API: Item.SetDefaults() no longer kills some tools. (@Enerdy)
* API: Restored chat bubbles. (@QuiCM)
* API: Updated to 1.3.0.6. (@Enerdy & @Patrikkk)
* API: Lots and I mean lots of network improvements in the SendQ department. (@tylerjwatson)
* API: Added NpcLootDrop and DropBossBag hooks. (@Patrikkk)
* API: Fixed hook: NpcTriggerPressurePlate (@Patrikkk)
* API: Fixed hook: ProjectileTriggerPressurePlate (@Patrikkk)
* API: Fixed hook: ItemSetDefaultsString (@Patrikkk)
* API: Fixed hook: ItemSetDefaultsInt (@Patrikkk)
* API: Fixed hook: ItemNetDefaults (@Patrikkk)
* API: Fixed hook: GameStatueSpawn (@Patrikkk)
* API: Fixed hook: NpcNetDefaults (@Patrikkk)
* API: Fixed hook: NpcNetSetDefaultsString (@Patrikkk)
* API: Fixed hook: NpcNetSetDefaultsInt (@Patrikkk)
* API: Fixed hook: NpcSpawn (@Patrikkk)
* API: Fixed hook: NpcTransformation (@Patrikkk)
* API: Fixed hook: NpcStrike (@Patrikkk)
* API: Updated AssemblyInfo to 1.3.0.6. (@nicatronTg)
* API: Moved to .NET Framework 4.5. (@tylerjwatson)
* API: Dedicated server input thread doesn't run if input is redirected/piped. (@tylerjwatson)
* API: Wiring.cs methods are now public. (@Stealownz)
* API: Added PlayerTriggerPressurePlate hook. (@Patrikkk)
* API: API Version Tick to 1.20.
* The config option disabling the DCU has been deprecated and will be removed in a future release. (@nicatronTg)
* Fixed bubble tile triggering noclip checks. (@Enerdy)
* Updated projectile handling in GetDataHandlers. (@QuiCM)
* Fixed issue #992. (@QuiCM)
* Teleport handler now handles wormholes. (@QuiCM)
* Fixed tall gates and trap doors (issue #998). (@QuiCM)
* Added monoliths to orientable tiles (issue #999). (@QuiCM)
* Fixed vortex stealth armor (issue #964). (@QuiCM)
* Added moon lord to spawn boss. (@QuiCM)
* Fixed serverpassword syntax error error message. (@JordyMoos)
* Fixed issue #1019. (@QuiCM)
* Fix: Region protection prevents placement of objects. (@Patrikkk)
* Moved all startup parameters to TShock. (@Cleant)
* Fix: Target dummies are no longer butchered. (@Denway)
* Added projectile 465 to the ignore list, which fixes some other issues. (@Enerdy)
* Fix: Logging out is now safe with SSC (/logout) (issue #1037). (@QuiCM)
* API/TShock: Removed -world parameter from TShock, put it back in the API. (@tylerjwatson)

## TShock 4.3.5

* Fix HandleSpawnBoss, and as a result the spawnboss command and boss spawning items. (@Ijwu)
* Rewrite SendQ for more network stack improvements (@tylerjwatson)
* Update to Terraria 1.3.0.5 (@Patrikkk)

## TShock 4.3.4

* Fix invasion progress messages (@QuiCM)
* Completely rewrite SendQ to have less deadlocks (@tylerjwatson)

## TShock 4.3.3

* Fix dihydrogen monoxide (@tylerjwatson)
* Whitelist another boss projectile (@Patrikkk, @QuiCM)

## TShock 4.3.2

* Fixed the issue where using the Super Absorbent Sponge would disable users (@QuiCM)
* Fixed an issue in NetGetData where e.Length - 1 would be -1 (@QuiCM)
* Fixed /who -i and /userinfo (@Enerdy)
* API: OnRegionEntered hook now returns the region entered (@Patrikkk)
* Support for Terraria 1.3.0.4 (@nicatronTg)
* Fixed dressers being unbreakable. (@nicatronTg)
* Fixed wall placement mechanics (@nicatronTg, @Ijwu, @QuiCM)
* Fixed Moon Lord projectiles disabling players (@k0rd, @nicatronTg)
* Fixed several potential crashes in server (@Patrikkk)
* Fixed -autocreate command line argument (@QuiCM, @nicatronTg)
* Added more world data to world load menu (@QuiCM)
* Moved server password to TShock config (@Enerdy)
* Fixed world delete in server (@benjiro)
* Fixed disappearing NPCs (@QuiCM)
* Added much more performant code, SendQ, to server module. Reduces downstream network overhead by at least 40% (@tylerjwatson)
* API: Updated TSPlayer.Disable to use new buffs (@Enerdy)
* Updated default max damage & projectile damage to 1,175 (based on 625 people)
* Fixed support for SSC (@QuiCM)

## TShock 4.3.1

* Fixed a bug where /user group failing would output no error. (@nicatronTg)
* Fixed a bug where /user group would fail. @(Enerdy)
* Added the ability to disable backup autosave messages. (@nicatronTg)
* Fixed /buff malfunctioning when entering an invalid buff name. (@Enerdy)
* Fixed projectiles 435-438 (martian invasion) freezing everyone under certain conditions. (@Enerdy)
* DisableTombstones now works properly with the new golden gravestones. (@Enerdy)
* REST module now properly catches exceptions during Start(). (@Patrikkk)
* Added /expert command to toggle expert mode. (@QuiCM)
* Fixed pirate invasions. (@patrik)
* Fixed worldinfo packet. (@QuiCM)
* Fixed server passwords. (@Enerdy)

## TShock 4.3.0.0

* API: Modifed NetItem so that it's actually useful. (@MarioE)
* Updated prebuilts (SQLite, JSON, MySQL) to latest versions. (@nicatronTg)
* Added a minimum password length to prevent blank passwords. (@nicatronTg)
* Modified item ban checks to provide which item is disabling a player in the logs. (@Enerdy)
* API: Modified TSPlayer to store a user, and deprecated calls to TSPlayer.User.ID. (@QuiCM)
* Modified chat color specs in config file to be int arrays rather than floats. (@nicatronTg)
* Modified verbiage for ```/auth``` and ```/auth-verify``` to make it clearer how they operate. (@nicatronTg)
* API: Added fuzzy name searching for users. (@QuiCM)
* API: Fixed ```OnPlayerLogout``` not being fired when a player disconnects. (@nicatronTg)
* API: Deprecated ```ValidString``` and ```SanitizeString``` methods in Utils. (@nicatronTg)
* Added BCrypt password hashing and related systems for it. BCrypt replaces the old system using non-password hashing algorithms for storing passwords. It breaks implementations of the login code that were manually recreated, but is otherwise seamless in transition. (@nicatronTg)
* API: Added ```User.VerifyPassword(string password)``` which verifies if the user's password matches their stored hash. It automatically upgrades a users' password to BCrypt if called and the password stored is not a BCrypt hash. (@nicatronTg)
* API: Deprecated ```Utils.HashPassword``` and related password hashing functions as those are no longer needed for plugin access. (@nicatronTg)
* Fixed ```UseServerName``` config option so that it correctly sends the config server name any time that Main.WorldName is used. (@Olink)
* Fixed a bug where people could ban themselves. (@nicatronTg)
* Fixed a bug where banning a player who never logged in caused problems. (@nicatronTg)
* Terraria 1.3.0.3 support.<|MERGE_RESOLUTION|>--- conflicted
+++ resolved
@@ -17,12 +17,9 @@
 ## Upcoming changes
 * Fixed item giving potentially dropping too many items (@PotatoCider, @punchready)
 * Excluded GeoIP.dat from release bundle (@SignatureBeef)
-<<<<<<< HEAD
+* Added `TownSlimeRed` to `FishableNpcIDs` list, allowing it to be fished up (@drunderscore)
 * Allowed Torch God's Favor to place different types of torches and campfires (@sgkoishi, #2811)
 * Allowed Crystal Shard to grow (@sgkoishi, @cc004, SignatureBeef/Open-Terraria-API#96)
-=======
-* Added `TownSlimeRed` to `FishableNpcIDs` list, allowing it to be fished up (@drunderscore)
->>>>>>> f7553fde
 
 ## TShock 5.0.0
 * Reduced load/save console spam. (@SignatureBeef, @YehnBeep)
