--- conflicted
+++ resolved
@@ -15,19 +15,16 @@
   * If there is no section called "Upcoming changes" below this line, please add one with `## Upcoming changes` as the first line, and then a bulleted item directly after with the first change. -->
 
 ## Upcoming changes
-<<<<<<< HEAD
 * Fixed item giving potentially dropping too many items. (@PotatoCider, @punchready)
 * Excluded GeoIP.dat from release bundle. (@SignatureBeef)
 * Added `TownSlimeRed` to `FishableNpcIDs` list, allowing it to be fished up. (@drunderscore)
 * Bump to Terraria 1.4.4.8 via OTAPI 3.1.18. (@hakusaro, @SignatureBeef)
   * In this version of Terraria, `Main.maxBuffTypes` and other `maxWhateverTypes` fields have been removed. Their replacements are in `Terraria.ID.whateverID.Count`. TShock calls to these fields have been swapped in order to bring forward compatibility with Terraria 1.4.4.8.
 * In OTAPI 3.1.17, fixed [the crystal shard not growing](https://github.com/Pryaxis/TShock/issues/2796). (@sgkoishi)
-=======
 * Fixed item giving potentially dropping too many items (@PotatoCider, @punchready)
 * Excluded GeoIP.dat from release bundle (@SignatureBeef)
 * Added `TownSlimeRed` to `FishableNpcIDs` list, allowing it to be fished up (@drunderscore)
 * Added permission for summoning Mechdusa, Deerclops and slime pet (@sgkoishi, #2808)
->>>>>>> 34886864
 
 ## TShock 5.0.0
 * Reduced load/save console spam. (@SignatureBeef, @YehnBeep)
