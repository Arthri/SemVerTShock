# TShock for Terraria

This is the rolling changelog for TShock for Terraria. Changes listed under "upcoming changes" are only available in experimental builds.

<!-- ## How to add a changelog entry
ATTENTION MORTALS
PLEASE READ ALL OF THE INSTRUCTIONS HERE
IT IS SUPER ANNOYING TO HAVE TO FIX THE CHANGELOG EVERY SINGLE TIME BECAUSE NOBODY READS THESE
ATTENTION MORTALS
PLEASE READ ALL OF THE INSTRUCTIONS HERE
IT IS SUPER ANNOYING TO HAVE TO FIX THE CHANGELOG EVERY SINGLE TIME BECAUSE NOBODY READS THESE
ATTENTION MORTALS
PLEASE READ ALL OF THE INSTRUCTIONS HERE
IT IS SUPER ANNOYING TO HAVE TO FIX THE CHANGELOG EVERY SINGLE TIME BECAUSE NOBODY READS THESE
ATTENTION MORTALS
PLEASE READ ALL OF THE INSTRUCTIONS HERE
IT IS SUPER ANNOYING TO HAVE TO FIX THE CHANGELOG EVERY SINGLE TIME BECAUSE NOBODY READS THESE
ATTENTION MORTALS
PLEASE READ ALL OF THE INSTRUCTIONS HERE
IT IS SUPER ANNOYING TO HAVE TO FIX THE CHANGELOG EVERY SINGLE TIME BECAUSE NOBODY READS THESE
ATTENTION MORTALS
PLEASE READ ALL OF THE INSTRUCTIONS HERE
IT IS SUPER ANNOYING TO HAVE TO FIX THE CHANGELOG EVERY SINGLE TIME BECAUSE NOBODY READS THESE
ATTENTION MORTALS
PLEASE READ ALL OF THE INSTRUCTIONS HERE
IT IS SUPER ANNOYING TO HAVE TO FIX THE CHANGELOG EVERY SINGLE TIME BECAUSE NOBODY READS THESE
ATTENTION MORTALS
PLEASE READ ALL OF THE INSTRUCTIONS HERE
IT IS SUPER ANNOYING TO HAVE TO FIX THE CHANGELOG EVERY SINGLE TIME BECAUSE NOBODY READS THESE
ATTENTION MORTALS
PLEASE READ ALL OF THE INSTRUCTIONS HERE
IT IS SUPER ANNOYING TO HAVE TO FIX THE CHANGELOG EVERY SINGLE TIME BECAUSE NOBODY READS THESE
ATTENTION MORTALS
PLEASE READ ALL OF THE INSTRUCTIONS HERE
IT IS SUPER ANNOYING TO HAVE TO FIX THE CHANGELOG EVERY SINGLE TIME BECAUSE NOBODY READS THESE
ATTENTION MORTALS
PLEASE READ ALL OF THE INSTRUCTIONS HERE
IT IS SUPER ANNOYING TO HAVE TO FIX THE CHANGELOG EVERY SINGLE TIME BECAUSE NOBODY READS THESE
ATTENTION MORTALS
PLEASE READ ALL OF THE INSTRUCTIONS HERE
IT IS SUPER ANNOYING TO HAVE TO FIX THE CHANGELOG EVERY SINGLE TIME BECAUSE NOBODY READS THESE
ATTENTION MORTALS
PLEASE READ ALL OF THE INSTRUCTIONS HERE
IT IS SUPER ANNOYING TO HAVE TO FIX THE CHANGELOG EVERY SINGLE TIME BECAUSE NOBODY READS THESE
ATTENTION MORTALS
PLEASE READ ALL OF THE INSTRUCTIONS HERE
IT IS SUPER ANNOYING TO HAVE TO FIX THE CHANGELOG EVERY SINGLE TIME BECAUSE NOBODY READS THESE
ATTENTION MORTALS
PLEASE READ ALL OF THE INSTRUCTIONS HERE
IT IS SUPER ANNOYING TO HAVE TO FIX THE CHANGELOG EVERY SINGLE TIME BECAUSE NOBODY READS THESE
ATTENTION MORTALS
PLEASE READ ALL OF THE INSTRUCTIONS HERE
IT IS SUPER ANNOYING TO HAVE TO FIX THE CHANGELOG EVERY SINGLE TIME BECAUSE NOBODY READS THESE
ATTENTION MORTALS
PLEASE READ ALL OF THE INSTRUCTIONS HERE
IT IS SUPER ANNOYING TO HAVE TO FIX THE CHANGELOG EVERY SINGLE TIME BECAUSE NOBODY READS THESE
ATTENTION MORTALS
PLEASE READ ALL OF THE INSTRUCTIONS HERE
IT IS SUPER ANNOYING TO HAVE TO FIX THE CHANGELOG EVERY SINGLE TIME BECAUSE NOBODY READS THESE
ATTENTION MORTALS
PLEASE READ ALL OF THE INSTRUCTIONS HERE
IT IS SUPER ANNOYING TO HAVE TO FIX THE CHANGELOG EVERY SINGLE TIME BECAUSE NOBODY READS THESE
ATTENTION MORTALS
PLEASE READ ALL OF THE INSTRUCTIONS HERE
IT IS SUPER ANNOYING TO HAVE TO FIX THE CHANGELOG EVERY SINGLE TIME BECAUSE NOBODY READS THESE
ATTENTION MORTALS
PLEASE READ ALL OF THE INSTRUCTIONS HERE
IT IS SUPER ANNOYING TO HAVE TO FIX THE CHANGELOG EVERY SINGLE TIME BECAUSE NOBODY READS THESE
Use past tense when adding new entries; sign your name off when you add or change something. This should primarily be things like user changes, not necessarily codebase changes unless it's really relevant or large.

* Put your entry in terms of what you changed in the past mood. For example: "Changed the world by adding new grommets."
  * Not "fix" or "change".
  * The entry must start with a verb.
  * End your sentence with a period.
  * Write in complete sentences that are understandable by anyone who does not have experience programming, unless the change is related to programming.
  * Do not insert tabs into this file, under any circumstances, ever.
  * Do not forget to sign every line you change with your name. (@hakusaro)
  * If there is no section called "Upcoming changes" below this line, please add one with `## Upcoming changes` as the first line, and then a bulleted item directly after with the first change. -->

## Upcoming changes
* Updated `TSPlayer.GodMode`. (@AgaSpace)
  * Previously the field was used as some kind of dataset changed by /godmode command, but now it is a property that receives/changes data in journey mode.
* Added the `TSPlayer.Client` property. It allows the developer to get the `RemoteClient` player, without an additional call to `Terraria.Netplay.Clients`. (@AgaSpace)
* Updated the documentation for the `TSPlayer.SetPvP` method. The `sendMsg` parameter, which is responsible for sending a pvp mode change message, was not documented earlier. (@AgaSpace)
* Added methods `TSPlayer.KillPlayer` and `TSPlayer.DamagePlayer` for which you can specify the cause (`PlayerDeathReason`) in parameters. (@AgaSpace)
* Added an error when trying to change a `TSPlayer` team to, say, 9, when there are only 6. (@AgaSpace)
* Added an error when trying to call the `TSPlayer.SetTeam` method with an argument (team) greater than 5 or less than 0. (@AgaSpace)
* Added a method `TSPlayer.UpdateSection` with arguments `rectangle` and `isLoaded`, which will load some area from the server to the player. (@AgaSpace)
* Added a method `TSPlayer.GiveItem`, which has `TShockAPI.NetItem` structure in its arguments. (@AgaSpace)
* Added a property `TSPlayer.Hostile`, which gets pvp player mode. (@AgaSpace)
* Fixed bug where when the `UseSqlLogs` config property is true, an empty log file would still get created. (@ZakFahey)
* Fixed typo in `/gbuff`. (@sgkoishi, #2955)
* Rewrote the `.dockerignore` file into a denylist. (@timschumi)
<<<<<<< HEAD
* Added a new permission, `tshock.world.time.usemoondial`, for regulating use of Enchanted Moondial. (@Arthri)
* Added a set of new permissions, `tshock.specialeffects.{type}`, for regulating use of new special effects(Packet 51) which are not yet recognized by TShock. (@Arthri)
* Added check for `tshock.npc.summonboss` permission for Skeletron summoning. (@Arthri)
* Fixed `DisableDungeonGuardian` disabling Skeletron summon instead. The config option is useless as of writing. (@Arthri)
=======
>>>>>>> edd7d7e9
* Added CI for Docker images. (@timschumi)

## TShock 5.2
* An additional option `pvpwithnoteam` is added at `PvPMode` to enable PVP with no team. (@CelestialAnarchy, #2617, @ATFGK)
* Corrected and updated deserialization of the following packets (@ATFGK):
  * `ProjectileNew`: Read the third `AI` value.
    * Before this change, it was previously possible for the projectile damage limit to falsely trigger, such as when using the Terra Balde and Fire Gauntlet together.
  * `PlayerSpawn`: Read the `NumberOfDeathsPVE` and `NumberOfDeathsPVP` values.
    * Before this change, the `PlayerSpawnContext` was always read incorrectly, due to the values above being placed in the middle of the existing structure.
  * `NpcTeleportPortal`: Read the NPC index as a `ushort` instead of a `byte`.
  * `PlaceObject`: Read the `Random` value.
    * Before this change, the `Direction` was always read incorrectly, due to the value above being placed in the middle of the existing structure.
  * `Zones`: Read the `zone5` value.
  * `PaintTile` and `PaintWall`: Read the `coatTile` and `coatWall` values.
  * `PlayerHurtV2`: Read the `cooldownCounter` value.
* Updated `SpawnMsg` to include the `NumberOfDeathsPVE` and `NumberOfDeathsPVP`, and allow them to be optionally used in `TSPlayer.Spawn`. (@ATFGK)
* Added `WorldTileProvider` to the tshock config with values `default`, `constileation` or `heaptile`. This allows tile providers to be changed in environments where CLI args cannot be altered. See the documentation website for more info about these providers. (@SignatureBeef)
* Updated the Utils.FindByIdOrName to follow same logic. Now fuzzy match fallback to `StartsWith` and then `Contains`. (@sgkoishi)
* Added `ShadowCandle` and `BrainOfConfusionBuff` (BoC dodge buff) to the `PlayerAddBuffWhitelist` (@drunderscore)
* Improved rejection message and code duplication in `OnPlayerBuff`. (@drunderscore)
  * This will make it so Bouncer rejections regarding `PlayerAddBuff` will now always include the sender index, buff type, receiver index, and time in ticks, allowing much faster triage of buff whitelist issues.
* Allowed Digging Molecart and bomb fish to break tiles and place tracks. (@sgkoishi)
* Added built-in package management capabilities for plugins. (@pontaoski)
* Fixed Super Sponge unable to absorb shimmer. (@sgkoishi, #2833)
* Increased whitelisted duration of the Mighty Wind (`WindPushed`) buff (from sandstorms). (@drunderscore)
* Allowed the Hellfire (`OnFire3`) buff. (@drunderscore)
* Allowed Digging Molecart and bomb fish to break tiles and place tracks (@sgkoishi)
* Initialized achievements and the `AchievementManager` on the server. This ensures that players cannot cause exceptions to be thrown, chat messages are always logged, and allows achievement names to be localized in the console. Also added a test case for this. (@drunderscore)
* Allowed multiple test cases to be in TShock's test suite. (@drunderscore)
* Fixed unable to use Purification/Evil Powder in jungle. (@sgkoishi)
* Set the `GetDataHandledEventArgs.Player` property for the `SyncTilePicking` data handler. (@drunderscore)
* Relaxed custom death message restrictions to allow Inferno potions in PvP. (@drunderscore)
* Allowed Flower Boots to place Ash Flowers on Ash Grass blocks. (@punchready)
* Removed unnecessary range check that artifically shortened quick stack reach. (@boddyn, #2885, @bcat)
* Re-wrote tile rect handling from scratch, fixing a certain exploitable flaw in the old code and significantly reducing the potential exploit surface, potentially even down to zero. (@punchready)

## TShock 5.1.3
* Added support for Terraria 1.4.4.9 via OTAPI 3.1.20. (@SignatureBeef)

## TShock 5.1.2
* Added support for Terraria 1.4.4.8.1 via OTAPI 3.1.19. (@SignatureBeef)

## TShock 5.1.1
* Fixed item giving potentially dropping too many items. (@PotatoCider, @punchready)
* Excluded GeoIP.dat from release bundle. (@SignatureBeef)
* Added `TownSlimeRed` to `FishableNpcIDs` list, allowing it to be fished up. (@drunderscore)
* Bump to Terraria 1.4.4.8 via OTAPI 3.1.18. (@hakusaro, @SignatureBeef)
  * In this version of Terraria, `Main.maxBuffTypes` and other `maxWhateverTypes` fields have been removed. Their replacements are in `Terraria.ID.whateverID.Count`. TShock calls to these fields have been swapped in order to bring forward compatibility with Terraria 1.4.4.8.
* In OTAPI 3.1.17, allowed Crystal Shard to grow. (@sgkoishi, @cc004, SignatureBeef/Open-Terraria-API#96)
* Added permission for summoning Mechdusa, Deerclops and slime pet. (@sgkoishi, #2808)
* Changed login to only restrict CC'd players during login whilst SSC is enabled. (@drunderscore)
  * This change allows the config option `RequireLogin` to function usefully again when SSC is not enabled.
* Changed `PlayerData.RestoreCharacter` to remove all buffs. (@drunderscore)
  * Before this change, it was theoretically possible to smuggle buffs onto servers with SSC enabled, by using buff indexes past `22`.
* Allowed Torch God's Favor to place different types of torches and campfires. (@sgkoishi, #2811)
* Updated translations! Currently, the major projects are at the following completion rates:
  * Chinese (93%)
  * Portuguese, Brazilian (89%)
  * Indonesian (89%)
  * Russian (56%)
  * Spanish (24%)
  * toki pona (10%)
  * Turkish (8%)
  * For complete credits, see the table below.

### Translation credits
The following translators contributed changes from November 1, 2022 to November 9, 2022 (from TShock 5.0.0 to 5.1.0).

|Contributor | Language | Translated words|
|-----|-----|-----|
|Shiva Goddess (ShivaGoddess) | Portuguese, Brazilian | 6979|
|Ricko (Rickojp) | Portuguese, Brazilian | 3154|
|RidnRaven (ridwankun2) | Indonesian | 2329|
|Janet Blackquill (pontaoski) | toki pona | 1216|
|SGKoishi | Chinese Simplified | 640|
|Cristofer GamerTVH (cristoferherame) | Spanish | 622|
|HDSeventh (hdseventh) | Indonesian | 315|
|EMRE ÇELİK (emre0447) | Turkish | 312|
|PHPoenX | Russian | 297|
|./lemon.sh (lemon-sh) | Polish | 206|
|Сергей Червяков (chsergeyg) | Russian | 182|
|okaythisisepic | Russian | 80|
|KomashiOFC | Portuguese, Brazilian | 76|
|Runesicle | toki pona | 22|
|Marotheit | Pirate English | 7|
|ATFGK | Chinese Simplified | 4|

## TShock 5.1.0

This release was scrubbed. All changes have been re-allocated to the 5.1.1 release. We consider a verison "final" after the tick and do not apply more changes. Thus, we were unable to simply release 5.0.0 as-is, as a late-breaking bug was discovered and fixed after the tick.

## TShock 5.0.0
* Reduced load/save console spam. (@SignatureBeef, @YehnBeep)
* Replaced SQLite library with Microsoft.Data.Sqlite for arm64 support. (@SignatureBeef)
* Initial support for MonoMod hooks on Raspberry Pi (arm64). (@kevzhao2)
* Ported to OTAPI3 and .NET6. (@SignatureBeef)
* Introduced a new module framework for TShock developers. (@SignatureBeef)
* Fixed a secondary crash when server init fails and log services were not initialised. (@SignatureBeef)
* Added preliminary support for Terraria 1.4.4.4. (@SignatureBeef)
* GrassSpreadEventArgs Color property has been changed from a Byte to a TileColorCache type. (@SignatureBeef)
* SetDefaultsEventArgs now includes a nullable ItemVariant instance. (@SignatureBeef)
* Use a string interpolation and escape single quotes when escaping tables. (@drunderscore)
* Removed obsolete resource files `TShockAPI/Resources.resx` and `TShockAPI/Resources.Designer.cs`. (@Arthri)
* Fixed hardcore and mediumcore not banning on death when settings are enabled. This also alters the TSPlayer.Ban method to remove the force option which is no longer needed. (@SignatureBeef)
* Plugins and ./bin dependencies are now loaded relative to the launcher, this improves the use of startup files. (@SignatureBeef)
* Added preliminary support for Terraria 1.4.4.5. (@drunderscore)
  * For clarity sake, we're listing the individual changes to Terraria's version, despite the fact that this version only supports the latest one.
* Don't allow players to sync loadout index whilst disabled. (@drunderscore)
* Fixed painting wall/tile being rejected from hand of creation. (@Rozen4334)
* Added a second `Utils.TryParseTime` method for parsing large, positive time spans. (@punchready)
* Fixed `/tempgroup` breaking on durations greater than roughly 24 days. (@punchready)
* Fixed player not being checked for permissions to use the Shellphone (Ocean), Shellphone (Underworld) and Shellphone (Spawn). (@hufang360)
* Updated to OTAPI 3.1.10-alpha, which allows FreeBSD .NET 6 to use Re-Logic's Linux platform. (@SignatureBeef)
* Updated Github CI to not tarball files for Windows only. (@PotatoCider)
* Allow Blood Butcherer and Shimmer buffs to be applied to NPCs by players. (@drunderscore)
* In OTAPI 3.1.11-alpha, chest stacking was fixed. (@SignatureBeef)
* In OTAPI 3.1.12-alpha, "server world deletions" were fixed. (@SignatureBeef)
* Fixed NetTile errors by implementing new packet read/write data. (@SignatureBeef)
* Fixed Inferno Fork causing kick from rejected abnormal buff. (@Stealownz)
* Prevented Server Broadcast from executing without a message. (@PackmanDude, @punchready)
* Added `LiquidType.Shimmer`. (@drunderscore)
* Made Bouncer allow Bottomless Honey Bucket usage. (@drunderscore)
* Made Bouncer reject Shimmer placement without bucket or whilst banned. (@drunderscore)
* Fixed Bouncer rejecting Explosive Bunny critter release when using the Bunny Cannon, if the player had since stopped selecting the Explosive Bunny. (@drunderscore)
* Allowed breaking of tiles that are in `BreakableWhenPlacing` set. This will allow you to place tiles over other tiles (like piles) properly, without being rejected. (@drunderscore)
* Allowed the Axe of Regrowth and the Rubblemaker to pass Bouncer checks. (@drunderscore)
  * The Axe of Regrowth places a `Saplings` where a tree used to be, which previously failed.
  * The Rubblemaker places rubble (which are echo piles), of varying styles, which previously failed.
* Fixed `HandlePlayerAddBuff` data handler always being marked as `Handled`, and therefore never allowing the `PlayerAddBuff` to be sent to anyone. (@drunderscore)
* Improved `OnPlayerBuff` logic to properly handle players adding buffs to other players. (@drunderscore)
  * Check if the target ID is within bounds as the first thing to check.
  * Check if the buff type being applied is within bounds.
  * Introduce `AddPlayerBuffWhitelist` (replacing `WhitelistBuffMaxTime`), which allows us to specify the maximum amount of ticks a buff can be applied for, and if it can be applied without the target being in PvP.
  * When rejecting from `OnPlayerBuff`, instead of sending a `PlayerAddBuff` packet with the rejected buff (essentially a no-op, as the sender implicitly applies the buff to the target, and causes desync as the buff was rejected), send a `PlayerBuff` to re-sync the target's buffs, without the buff we just rejected.
* Added new tile provider. Use `-constileation` or `-c` to use it. Constileation is an alternative tile provider to Tiled and HeapTile. (@SignatureBeef)
* Fixed an exploit with grass mowing not removing hanging vines. (@punchready)
* Added `-additionalplugins` command line argument to load additional plugins. (@pontaoski)
* Added localization support for console spam reduction. (@KawaiiYuyu)
* Added an internationalization system. The base for the i18n system was built by Janet Blackquill ([@pontaoski](https://github.com/pontaoski)). A small donation in her honor was made to the [KDE project](https://kde.org/) as a thankyou for this work. This also includes the `TSHOCK_LANGUAGE` environment variable. Setting `TSHOCK_LANGUAGE=tok` will enable a small number of [Toki Pona](https://tokipona.org/) translations as a proof-of-concept. (@pontaoski)
* Added support for Terraria 1.4.4.6, through OTAPI 3.1.5. (@SignatureBeef)
* Added GeoIP.dat back to the included list of files. (@SignatureBeef)
* Allow loadouts to properly sync by allowing the `SyncLoadout` packet during early connection. (@drunderscore)
* Introduced support for loadouts, and saving the current loadout index to SSC. Both `NetItem` and `PlayerData` were modified to support this. (@drunderscore)
* Introduced checking of loadout slots for hacked item stacks. (@drunderscore)
* Fixed players being kicked after using the Flamethrower to apply the `OnFire3` debuff for `1200` ticks. (@BashGuy10)
* Fixed being kicked for using the new sponge types on liquid. (@BashGuy10)
* Fixed SSC not saving `ateArtisanBread`, `usedAegisCrystal`, `usedAegisFruit`, `usedArcaneCrystal`, `usedGalaxyPearl`, `usedGummyWorm`, `usedAmbrosia`, `unlockedSuperCart`, and `enabledSuperCart` data flags. (@hufang360)
* Allowed flask buffs to be applied on town npc due to the Flymeal. Add a permission could skip the buff detection. (@KawaiiYuyu)
* Dockerized TShock. (@PotatoCider)
* Changed the log system to log the command itself without arguments if the command is not `DoLog`. (@sgkoishi, [#2779](https://github.com/Pryaxis/TShock/issues/2779))
* Added ability for items given to players to be inserted directly into their inventory instead of spawned as an item drop. (@pontaoski)
* Added support of `-lang` and `-language` flags for our i18n system. (@KawaiiYuyu)
* Added support for Terraria 1.4.4.7 (OTAPI 3.1.16). (@drunderscore)
* Added support for various languages, most notably Chinese (99% complete), Russian (57% complete), Indonesian (53% complete), and Spanish (21% complete). Thank you to the lovely contributors who were responsible for this [on Crowdin](https://crowdin.com/project/tshock):
  * RidnRaven (ridwankun2)
  * okaythisisepic
  * xml3344 has stopped making trouble (1212122222)
  * Axeel (AxeelAnder)
  * SGKoishi
  * Leader-txt (Leader_txt)
  * Esteban Delgado (Kojirremer)
  * Cai233
  * Anzhelika (AnzhelikaO)
  * VariolaX
  * hufang 360 (hufang360)
  * AgaSpace (Zoom L1) (agaspacel1)
  * Killia0 (Killia)
  * EMRE ÇELİK (emre0447)
  * Marcus Persson (squidistaken)
  * StarCloud-cy
  * HDSeventh (hdseventh)
  * JJJJGGGG12345
  * xml3344
  * Seele Vollerei (aaa1115910)
  * 问心|MiaoVPS (WenXin_MiaoVPS)
  * avlensa
  * Sykhasamann (Syks)
  * AndPlay
  * TruffleToad
  * kuaizhi
  * Simone Caporale (caporalesimone)
  * josefcorosado
  * kuukiman
  * Kronex (Kronex6)
  * Jifeng
  * Janet Blackquill (pontaoski)
  * Yuiinar (Yuiinars)
  * Muteduanxing

## TShock 4.5.18
* Fixed `TSPlayer.GiveItem` not working if the player is in lava. (@PotatoCider)
* Only allow using Teleportation Potions, Magic Conch, and Demon Conch whilst holding them. (@drunderscore)
* Updated server startup language to be more clear when encountering a fatal startup error. Now, the server gives more context as to what happened so that there's a better chance of people being able to help themselves. (@hakusaro)
* Added `-worldevil <type>` command line argument. (@NotGeri)
* Added PlayerHasBuildPermission hook to PlayerHooks. (@AnzhelikaO, @Killia0)
* Fixed an exploit in which the Ice Block deletion allowance from the Ice Rod bypassed region protection, allowing for deleting all tiles in a protected region and/or replacing them with Ice Blocks. (@punchready)
* Changed SendTileRect handling from a denylist to an allowlist with stricter checks. This prevents essentially all exploits involving this packet. Most notably this stops people from placing arbitrary tiles with arbitrary framing values, which are the root of most exploits. (@punchready)
* Removed the config options `TileRectangleSizeThreshold` and `KickOnTileRectangleSizeThresholdBroken` because they are made obsolete by the new system, which will only allow valid rectangle sizes (at a maximum of only 4 by 4 tiles in 1.4.3.6). (@punchready)
* Bumped Newtonsoft Json to 13.0.1. (@dependabot)
* Allow the Cool Whip to apply `CoolWhipNPCDebuff` for `240` ticks, fixing abnormal NPC buff add rejects in Bouncer. (@drunderscore)

## TShock 4.5.17
* Fixed duplicate characters (twins) after repeatedly logging in as the same character due to connection not being immediately closed during `NetHooks_NameCollision`. (@PotatoCider)
* Fixed mobs not dropping picked up coins. (@PotatoCider)

## TShock 4.5.16
* Added preliminary support for Terraria 1.4.3.6. (@SignatureBeef, @hakusaro)

## TShock 4.5.15
* Added preliminary support for Terraria 1.4.3.5. (@SignatureBeef, @hakusaro)

## TShock 4.5.14
* Improved the `/grow` command to reduce code duplication, use `TileID` constants for less ambiguous types. (@drunderscore)
* Fixed item dupe via /logout & NPC. (@Terrarxxn)
* Added preliminary support for Terraria 1.4.3.4. Note that this has the side-effect of adding `IEntitySource` as the first parameter to `Item.NewItem` and `NPC.NewNPC`, and in `TSAPI`, `NpcLootDropEventArgs` passes `IEntitySource` as `Source`. If you're updating a plugin, you can either make something that implements with `IEntitySource` or just use `new EntitySource_DebugCommand()` [like TShock does](https://github.com/Pryaxis/TShock/commit/1b96ed8992110c5bbcc2ef952cc98459ea194dee). (@SignatureBeef, @Patrikkk, @hakusaro)

## TShock 4.5.13
* Added hook `GetDataHandlers.OnReleaseNpc` to handling ReleaseNPC packet and a bouncer to stops unregistered and logged out players on SSC servers from releasing critters NPC. The bouncer has additional filter to stops players who tried to release different critter using crafted packet, e.g. using bunny item to release golden bunny. (@tru321)
* Added filter in `GetDataHandlers.HandleCatchNpc` that stops unregistered and logged out players on SSC servers to catch critters. (@tru321)
* Fixed rejection check inside of `HandlePaintTile` to account for the Paint Sprayer (or Architect Gizmo Pack) being inside your inventory, rather than on an accessory slot. (@drunderscore)
* Added the lanterns night event to the `/worldevent` command. (@0x3fcf1bbd)
* Marked `TSPlayer.SendTileSquare` as deprecated, and created `TSPlayer.SendTileSquareCentered` that sends a tile square centered around the passed coordinates. (@0x3fcf1bbd)
* Added coordinates clamping to `TSPlayer.SendTileRect` so as to avoid OOBs. (@0x3fcf1bbd)
* Removed extraneous space causing build commands in README to fail. (@EtherTyper)

## TShock 4.5.12
* Fixed the ability to spawn Zenith projectile with non-original items. (@AgaSpace)
* Added hook `GetDataHandlers.OnNpcTalk` for NpcTalk and a handler for it that stops unregistered and logged out players from interacting with NPCs, preventing them from smuggling or duplicating items via NPC item slots. (@tru321)
* Fixed the ability to create custom messages with your death (or the death of another player) (@AgaSpace)
* Added the `OnSignRead` handler in `GetDataHandler`, and added the `SignRead` event. Added check to ensure the sign being read is within world bounds `(x >= 0 && y >= 0 && x < Main.maxTilesX && y < Main.maxTilesY)`. (@drunderscore)
* Added check to `HandleNpcTalk` to ensure the passed NPC index is within bounds (>= -1 && < `Main.maxNPCs`). (@drunderscore)

## TShock 4.5.11
* Add the new allowed buff TentacleSpike to NPC buff cheat detection bouncer. (@sgkoishi)
* Changed hook `GetDataHandlers.OnNewProjectile` so that it passes the projectile's AI (by updating `NewProjectileEventArgs` and parsing this during the TShock hook) to support processing projectile AI in bouncer. (@AgaSpace)
* Fixed an issue where certain projectiles could be sent to the server with uncapped size parameters, which resulted in large disruptive client artifacts that could be used to grief players. (@AgaSpace, @Arthri)
* Added the currently running value of `Main.GameMode` to `/worldmode` as "Mode". (@hakusaro)

## TShock 4.5.10
* Changed the server behavior when `SIGINT` is received. When `SIGINT` is trapped, the server will attempt to shut down safely. When it is trapped a second time in a session, it will immediately exit. (`SIGINT` is typically triggered via CTRL + C.) This means that it is possible to corrupt your world if you force shutdown at the wrong time (e.g., while the world is saving), but hopefully you expect this to happen if you hit CTRL + C twice in a session and you read the warning. (@hakusaro, @Onusai)

## TShock 4.5.9
* Added the ability to change a `TSPlayer`'s PVP mode. (@AgaSpace)
* Added protocol level support for Terraria 1.4.3.2. (@DeathCradle, @Patrikkk)

## TShock 4.5.8
* Removed `TShockAPI/DB/DBTools.cs`. This appears to have been dead code and not used by anything. (@hakusaro, @DeathCradle)
* Fixed the `/firework` command not sending fireworks when specified without a firework color. The firework command now correctly sends red fireworks to a target if a color is not specified. (@hakusaro, @Kojirremer)
* Fixed bad XML of TShock code documentation. (@Arthri)
* Fixed Bouncer exploits allowing for invalid tiles' placement. These tiles(specifically torches) caused clients to crash. The fixed exploits are listed below. (@Arthri, @QuiCM)
  - [Biome Torch Correction](https://github.com/Pryaxis/TShock/blob/3ba1e7419d63535eeb8b5634ec668448499f71df/TShockAPI/Bouncer.cs#L310). Previously, it used unrelated values to validate biome torches, and unintentionally passed on invalid tiles. It's now fixed to use the correct values and block invalid torches. As well as a new right booster track correction/check, to allow right booster tracks to be placed. Right booster track is an extraneous place style because it depends on the direction the player is facing. The new check takes that into consideration so that the place style isn't considered mismatched and rejected.
  - [Max Place Styles](https://github.com/Pryaxis/TShock/blob/3ba1e7419d63535eeb8b5634ec668448499f71df/TShockAPI/Bouncer.cs#L385). Previously, it rejects only if both `MaxPlaceStyles` and `ExtraneousPlaceStyles` contains an entry for a tile, and unintentionally passed on invalid tiles. `ExtraneousPlaceStyles` only contains special max placeStyles, not all placeables unlike `MaxPlaceStyles`. It's now corrected to take from `ExtraneousPlaceStyles` first, then fallback to `MaxPlaceStyles` if there's no entry for that tile, and then finally -1 if there's no entry in either.

## TShock 4.5.7
* Fixed the `/respawn` command to permit respawning players from the console. (@hakusaro, @Kojirremer)
* Removed the old password hashing system, which predated `bcrypt` hashes and allowed specifying the hash algorithm in the config file. This also removes the config option for setting the hash algorithm (`HashAlgorithm`). This is because it helps clear the way for .NET5/6 and OTAPI 3, and because `bcrypt` has been the default since TShock 4.3 in 2015. (@hakusaro)
* Updated to OTAPI 2.0.0.46, which adds support for Terraria Protocol 1.4.3.1. (@Patrikkk, @DeathCradle)
* **Change warning: a release of TShock for .NET 5 and OTAPI 3 may be imminent.**

## TShock 4.5.6
* Updated Linux guide. (@NezbednikSK)
* Fixed SendTileRectHandler not sending tile rect updates like Pylons/Mannequins to other clients. (@Stealownz)
* Introduced `SoftcoreOnly` config option to allow only softcore characters to connect. (@drunderscore)
* Fixed some typos that have been in the repository for over a lustrum. (@Killia0)
* Added a `tshock.npc.summonboss` permission check for Lunatic Cultist, players who do not have this permission will not be able to kill Cultist Archers/Devotees to summon the Lunatic Cultist. (@moisterrific)
* Added more usage examples for the `ban` command under `ban help examples` to explain how users can ban: offline players by account, offline players by IP, and online players by player index - useful for banning hard to type character names. (@moisterrific)
* Changed `/login` and `/register` to provide login help depending on if UUID login is enabled or disabled, and whether or not a player can login via any username or not. In addition, the message parameters will now be differentiated by colour instead of `<>` (@moisterrific, @hakusaro)
* Added a new `DisablePrimeBombs` config option (`false` by default). Highly recommended to set this to `true` in order to prevent griefing on servers doing a `for the worthy` play-through, since the prime bombs on this seed can destroy most tiles and bypass region protection. (@moisterrific)
* Added a new `/respawn` command that lets you respawn yourself or another player. Respawning yourself requires the `tshock.respawn` permission and respawning others requires the `tshock.respawn.other` permission. The full command syntax is `/respawn [player]`. (@moisterrific)
* Added a notification message and silent command support for permanently changing a target player's user group. Now players who received a group change will be notified of their new group if they are currently online. (@moisterrific, @QuiCM)
* Changed the TSPlayer IP method to return the loopback IP if RealPlayer is false. (@Rozen4334)
* Fixed a bug that caused sundials to be ignored all the time, instead of only when the player has no permission or time is frozen. (@Rozen4334)
* Added colours and usage examples (similiar to how the new ban system looks) for many more commands. (@moisterrific)
* Changed `RespawnSeconds` and `RespawnBossSeconds` from `10` to `0` to respect the game's default respawn timers. (@moisterrific)
* Updated Open Terraria API (OTAPI) and TSAPI for preliminary support of Terraria 1.4.3.0. This functionally changes OTAPI and points to 2.0.0.45 from 2.0.0.43 in previous versions. Developer note: `SendData` takes an extra arg in this version of Terraria but that's slated to be removed in a Terraria hotfix. This is vestigial and OTAPI "hacks that out" to preserve plugin compatibility. That's why it'll differ from the source code. (@Patrikkk, @DeathCradle, honorable mention: @Moneylover3246)
* Added Deerclops to `/spawnboss` command. (@hakusaro, @HiddenStriker)
* Fixed [GHSA-6w5v-hxr3-m2wx](https://github.com/Pryaxis/TShock/security/advisories/GHSA-6w5v-hxr3-m2wx). (@Yoraiz0r, @Arthri)
* Fixed an issue where player build permissions would reject gem lock changes, even if `RegionProtectGemLocks` was disabled in the config file. Now, players will be permitted to use gem locks if they don't have build permission in a region, but `RegionProtectGemLocks` is disabled. If `RegionProtectGemLocks` is enabled, players will be unable to use gem locks in a build region. (@hakusaro, @Kojirremer, @Arthri)
* Fixed an issue where `/god [player]` would tell `[player]` that they were in godmode regardless of whether or not they were or not. (@hakusaro, @Kojirremer)
* In `TSAPI`: Updated `PacketTypes` to support `SetMiscEventValues` (140), `RequestLucyPopup` (141), and `SyncProjectileTrackers` (142). (@hakusaro)
* Added `DisableDefaultIPBan` to the config file. If set to `true`, the server will not automatically IP ban players when banning them. This is useful if you run an intercepting proxy in front of TShock, and all players share the same IP. (@hakusaro, and Telegram user xmzzhh233)
* Blank passwords will be upgraded to `bcrypt` hashes automatically. Previously, blank passwords were not upgraded to bcrypt hashes. This is in preparation to remove the old password hashing system and related fallback components in the next release. Most users have been using bcrypt hashes for the past...few years. (@hakusaro)

## TShock 4.5.5
* Changed the world autosave message so that it no longer warns of a "potential lag spike." (@hakusaro)
* Added `/slay` as an alias for `/kill` to be more consistent with other server mods. (@hakusaro)
* Added `/god` as an alias for `/godmode` to be more consistent with other server mods. (@hakusaro)
* Fixed ridiculous typo in `Amethyst Gemtree` text. (@hakusaro)
* Fixed `CTRL + C` / interactive console interrupt not safely shutting down the server. Now, interrupts will cause a safe shutdown (saving the world and disconnecting all players before fully shutting down). Previously, interrupts caused an unsafe shutdown (not saving the world). (@hakusaro)
* Changed "success message" color to `Color.LimeGreen` instead of `Color.Green`. `Color.Green` looks ugly. `Color.LimeGreen` looks less ugly but isn't as offensively bright as pure green. (@hakusaro)
* Changed the default respawn timer to 10 seconds, so as to not desynchronize from the game by default. (@hakusaro)
* Fixed `/home` allowing players to bypass the respawn timer. (@hakusaro, @moisterrific, @Arthri)
* Added the config option `SuppressPermissionFailureNotices`. When set to `true`, the server will not send warning messages to players when they fail a build permission check from `TSPlayer.HasBuildPermission` (even if `shouldWarnPlayer` is set to true. (@hakusaro)
* Fixed `/warp send` failing a nullcheck if the warp didn't exist. The previous behavior may have always been buggy or broken. In other words, sending someone to a warp that doesn't exist should result in a nicer error. (@hakusaro, @punchready)
* Fixed `/group del` allowing server operators to delete the default group that guests are put into. This is a really critical group and the server doesn't behave correctly when it happens. As a result, it's better to prevent this from happening than not. Additionally, `GroupManagerException`s will be thrown if this is attempted programmatically. Finally, if the exception is thrown in response to `/group del` (or if any other exception is thrown that the command handler can handle), the stack trace will no longer be present. Fixes [#2165](https://github.com/Pryaxis/TShock/issues/2165). (@hakusaro, @DeveloperLuxo, @Rozen4334, @moisterrific, @bartico6, @Quinci135)
* Removed the old `ConfigFile` class. If you are updating a plugin, you should use `TShock.Config.Settings` instead of the accessor you were using. This is typically a really easy change. For most plugin authors, updating to the new config format is as simple as changing the reference to the old static config to point to the new location. If you were using this for your own configs, you should swap to using a `IConfigFile` (see `TShockAPI.Configuration.ConfigFile`). (@hakusaro, @bartico6)
* Added `Main.worldPathName` to `/worldinfo` command. Now, if you need to see what the location on disk for your world file is, you can simply run `/worldinfo` to find out. This is particularly helpful on Linux and macOS, where the world path isn't obvious. (@hakusaro)
* Correct rejection message in LandGolfBallInCupHandler to output the proper expected player id. (@drunderscore)
* Clarified the error mesage that the console is presented if a rate-limit is reached over REST to indicate that "tokens" actually refers to rate-limit tokens, and not auth tokens, and added a hint as to what config setting determines this. (@hakusaro, @patsore)
* Fixed an issue where, when the console was redirected, input was disabled and commands didn't work, in TSAPI. You can now pass `-disable-commands` to disable the input thread, but by default, it will be enabled. Fixes [#1450](https://github.com/Pryaxis/TShock/issues/1450). (@DeathCradle, @QuiCM)
* Added `summonboss` permission check for Empress of Light. Players who do not have this permission will be unable to kill Prismatic Lacewings. Also added support for the `AnonymousBossInvasions` config option, if this is set to `false` it will now broadcast the name of the player who summoned her. (@moisterrific)
* Added `ForceTime` config setting check for Enchanted Sundial usage. If `ForceTime` is set to anything other than `normal`, Sundial use will be rejected as this would lead to very janky game behavior. Additionally, players with `cfgreload` permission will be advised  to change it back to `normal` in order to use sundial. (@moisterrific, @bartico6)
* Added `%onlineplayers%` and `%serverslots%` placeholders for MOTD. The default MOTD message was also updated to use this. (@moisterrific, @bartico6)
* Fixed Bouncer inconsistently using `TilePlacementValid` when validating tile coordinates, which could cause a DoS attack due to unexpectedly large world framing. The list below shows the corrected methods within Bouncer. This was assigned [GHSA-jq4j-v8pr-jv7j](https://github.com/Pryaxis/TShock/security/advisories/GHSA-jq4j-v8pr-jv7j). (@drunderscore)
  * `OnTileEdit`: The check was moved to be the first, and will no longer `SendTileSquare` upon failure.
  * `OnPlaceObject`: The check was moved to be the first, and will no longer `SendTileSquare` upon failure.
  * `OnPlaceTileEntity`: The check was newly added.
  * `OnPlaceItemFrame`: The check was newly added.
  * `OnFoodPlatterTryPlacing`: The check was newly added.
* Fixed errors on startup not being reported to console. (@bartico6)
* The server now correctly disconnects players with missing groups instead of throwing an exception, stalling the connection (@bartico6)
* The server now rejects login attempts from players who would end up with a missing group. (@bartico6)

## TShock 4.5.4
* Fixed ridiculous typo in `GetDataHandlers` which caused TShock to read the wrong field in the packet for `usingBiomeTorches`. (@hakusaro, @Arthri)
* Fixed torchgod settings to include whether or not torchgod has been fought by the player before and respect `usingBiomeTorches` setting. (@Quinci135)
* Fixed /worldmode not synchronising data to players after updating the world state (@bartico6, @Arthri)
* Added `OnSendNetData` hook to TSAPI, which enables developers to intercept traffic being sent from the server to clients using the new NetPacket protocol. (@Stealownz)
* Fixed false positive `OnNPCAddBuff` detection when throwing rotten eggs at town NPCs while wearing Frost armor set. (@moisterrific)
* Moved the emoji player index check into a new class of handlers called `IllegalPerSe`, which is designed to help isolate parts of TShock and make it so that "protocol violations" are treated separately from heuristic based anti-cheat checks. (@hakusaro)
* Changed `TSPlayer.FindByNameOrID` so that it will continue searching for players and return a list of many players whem ambiguous matches exist in all cases. Specifically, this avoids a scenario where a griefer names themselves `1` and is difficult to enact justice on, because their name will not be found by the matching system used to kick players. To help with ambiguity, this method now processes requests with prefixes `tsi:` and `tsn:`. `tsi:[number]` will process the search as looking for an exact player by ID. `tsn:` will process the search as looking for an exact name, case sensitive. In both cases, the system will return an exact result in the "old-style" result, i.e., a `List<TSPlayer>` with exactly one result. For example, `/kick tsid:1` will match the player with the ID `1`. `/kick tsn:1` will match the username `1`. In addition, players who attempt to join the server with the name prefixes `tsn:` and `tsi:` will be rejected for having invalid names. (@hakusaro, @Onusai)
* Added warnings for conditions where a password is set at runtime but can be bypassed. The thinking is that if a user sets a password when they're booting the server, that's what they expect to be the password. The only thing is that sometimes, other config options can basically defeat this as a security feature. The goal is just to communicate more and make things clearer. The server also warns users when UUID login is enabled, because it can be confusing and insecure. (@hakusaro, @Onusai)
* Fixed Torch God's Favor biome torch placement being rejected by the server. (@moisterrific)
* Changed backups created by the backup manager to use ISO8601-style timestamps. I say "style" because it's impossible to implement ISO8601 or RFC3389 dates in a filename on most modern filesystems. So instead of the proper ISO separators, we've got dashes and dots. (@hakusaro, change sponsored by @drunderscore)
* Added hook for `OnDoorUse` (`DoorUse`) and associated `DoorUseEventArgs` fired when a door is used. Also added `GetDataHandlers.DoorAction` enum for determining the action of a door. (@hakusaro)
* Disallowed loading of the AutoRegister plugin version 1.2.0 or lower. Versions of this plugin at or equal to 1.2.0 use low entropy material to create passwords. This effectively means that it's possible for any user to be easily impersonated on a server running AutoRegister by simply convincing a user to join a malicious server, even when UUID login is disabled. This was assigned [GHSA-w3h6-j2gm-qf7q](https://github.com/Pryaxis/Plugins/security/advisories/GHSA-w3h6-j2gm-qf7q). (@hakusaro)
* Disallowed loading of another plugin due to [security issue GHSA-qj59-99v9-3gww](https://github.com/Pryaxis/Plugins/security/advisories/GHSA-qj59-99v9-3gww). Due to the importance of this issue and severity, information is not available in the changelog. Information will be available [June 8th, 2021, at 12:00 MDT](https://time.is/1200PM_8_June_2021_in_Littleton?GHSA-qj59-99v9-3gww_information_release). (@hakusaro)

## TShock 4.5.3
* Added permissions for using Teleportation Potions, Magic Conch, and Demon Conch. (@drunderscore)
  * `tshock.tp.tppotion`, `tshock.tp.magicconch`, and `tshock.tp.demonconch` respectively.
* Updated HealOtherPlayer damage check to make more sense by respecting `ignoredamagecap` permission. (@moisterrific)
* Added preliminary support for Terraria 1.4.2.3 (@moisterrific, @Moneylover3246, @DeathCradle)
* Added celebration mk2 explosive to explosives ItemID set in TSAPI. Solves #2304. (@Quinci135)
* TShock now writes its log files to the `logs` folder inside the `tshock` folder by default, as opposed to just the `tshock` folder. (@QuiCM)
* The default MOTD is now prettier. The MOTD format can now contain `%specifier%` to send the command specifier. (@moisterrific)
* The buff commands now support `-1` as a time option to set buffs that last 415 days (the maximum buff time the game supports). (@moisterrific)
* TShock defaults to saving backups every 10 minutes, and defaults to keeping backups for 4 hours. (@hakusaro)
* Updated SSC bypass messaging. Now, when you connect, you're told if you're bypassing SSC. Console logging has been improved to warn when players are not being saved due to the bypass SSC permission. To turn this warning off, change `WarnPlayersAboutBypassPermission` to `false` in the `sscconfig.json` file. (@hakusaro)
* Fix oversight & exploit allowing specially crafted SendTileRectangle packets to perform large-scale world griefing. In addition, `NetTile.Slope` is now the native value (byte), and accessor methods `Slope1`, `Slope2`, and `Slope3` can be used to get the old style of values out. `HalfBrick` and `Actuator` were removed from `NetTile` because these were initialized to zero and never changed or used. (@bartico6)
* Warning: a bug introduced in a prior TShock release may cause your SSC config file to be reset after applying this update. Please backup your config file prior to installing TShock 4.5.3+ if you use SSC. (@cardinal-system)

## TShock 4.5.2
* Added preliminary support for Terraria 1.4.2.2. (@hakusaro)
* Removed `/ungodme` and godmode warning (no longer necessary). Also, godmode now supports silent commands. (@hakusaro)
* Added permission 'tshock.rest.broadcast' to the /v2/server/broadcast REST endpoint. (@TheBambino)

## TShock 4.5.1
* Fixed server crash from `/v2/players/list` & other parameterised REST endpoints. (@QuiCM, reported by @ATFGK)
* Added handling to the PlayerChat hook event. (@QuiCM - Thanks for the suggestion @Arthri)
* Changed the spawnboss command to support silent command specifiers. (@QuiCM, suggested by @nojomyth-dev)
* Updated /godmode to use Journey Mode's Godmode power instead of healing on damage. (requested by @tlworks, backported by @bartico6, implemented preemptive bugfix for creative powers mentioned by @Stealownz)
* Fixed /r attempting to send messages to players that have since disconnected. (@bartico6, reported by @Arthri)
* Added ban ticket ID to ban messages (@QuiCM, suggested by @Bippity)
* Refactored /wallow command. /reply no longer bypasses /wallow (@QuiCM)

## TShock 4.5.0.1
* Fixed conversion from old to new ban system for MySQL hosted ban databases. (@DeathCradle, @ATFGK)
* Fixed wrong identifier used for UUID bans. (@DeathCradle, @ATFGK)
* Fixed conversion from sqlite bans due to locking issue. (@DeathCradle, @Kojirremer)

## TShock 4.5.0
* Updated OTAPI and TSAPI to Terraria 1.4.2.1. (@Stealownz, @DeathCradle)
* Updated TShock with preliminary protocol support for Terraria 1.4.2.1. (@Stealownz)

## TShock 4.4.0 (Pre-release 16)
* Patched protocol issue. Thanks to Off (@tlworks) and @bartico6 for contributions, including packet captures, packet analysis, exploit proof-of-concept testing, patch testing, and detailed reproduction steps. (@hakusaro)
* Disabled debug by default. (@hakusaro)
* Changed "WinVer" field in `/serverinfo` to "Operating System". (@Terrabade)
* Rewritten `/grow`, added every default tree type & changed the default help response. (@Nova4334)
  * Added a new permission: `tshock.world.growevil` to prevent players to grow evil biome trees, these trees spawn with evil biome blocks below them.
* Introduced `/wallow` to disable or enable recieving whispers from other players. (@Nova4334)
* Removed stoned & webbed from disabled status (@QuiCM)
* Fix -forceupdate flag not forcing updates (@Quake)

## TShock 4.4.0 (Pre-release 15)
* Overhauled Bans system. Bans are now based on 'identifiers'. (@QuiCM)
  * The old Bans table (`Bans`) has been deprecated. New bans will go in `PlayerBans`. Old bans will be converted automatically to the new system.
  * All old ban routes in REST are now redirected. Please use `/v3/bans/*` for REST-based ban management.
  * TShock recognizes and acts upon 4 main identifiers: UUID, IP, Player Name, Account name. This can be extended by plugins. New identifiers can be added to the `ban help identifiers` output by registering them in `TShockAPI.DB.Identifier.Register(string, string)`
  * By default, bans are no longer removed upon expiry or 'deletion'. Instead, they remain in the system. A new ban for an indentifier can be added once an existing ban has expired.
* Server Console now understands Terraria color codes (e.g., `[c/FF00FF:Words]`) and prints the colored text to the console. Note that console colors are limited and thus only approximations. (@QuiCM)
* Fixed a bug in `/sudo` that prevented quoted arguments being forwarded properly. Example: `/sudo /user group "user name" "user group"` should now work correctly. (@QuiCM)
* Shutting down the server should now correctly display the shutdown message to players rather than 'Lost connection'. (@QuiCM)
* For developers: TShock now provides `IConfigFile<TSettings>` and `ConfigFile<TSettings>` under the `TShockAPI.Configuration` namespace. No more needing to copy/pasting the same Read/Write code for your plugin configs. (@QuiCM)
  * `ConfigFile<TSettings>` implements `Read` and `Write` for you.
  * Check `TShockConfig` and `ServerSideConfig` for examples on how to use.
* Added URI un-escaping on all inputs into REST. (@QuiCM)
* Attempt to fix platinum coin pickup dupe. (Thanks @Quinci135)

## TShock 4.4.0 (Pre-release 14)
* Terraria v1.4.1.2 (Thanks @Patrikkk and @DeathCradle <3)
* Added Torch God's Favor support in SSC. (@Stealownz)
* SendTileSquare is now SendTileRect and can now send rectangles instead of squares. This is a breaking change (@QuiCM)
* Destroying protected tiles underneath a tile object no longer causes the tile object to disappear for the client (@QuiCM)
* 'RegionProtectGemLocks' config option now works correctly. Gems can now be placed in Gem Locks while this option is enabled (@QuiCM)

## TShock 4.4.0 (Pre-release 13)
* Terraria v1.4.1.1
* Added Gravedigger's Shovel support. (@Zennos)
* You can now start up multiple TShock servers at once without getting a startup error. (@ZakFahey)
* Updated bouncer to include new Magma Stone, Frost Armor, and Spinal Tap inflicted npc debuffs to bouncer. (@Quinci135)

## TShock 4.4.0 (Pre-release 12)
* Fixed various bugs related to Snake Charmer's Flute. (@rustly)  
  * The entirety of the snake now places.  
  * The old snake now removes when placing a new snake.
  * Players are no longer disabled for breaking TilePlace/TileKill thresholds when modifying snakes.  
* Prevented players from seeing the npc spawnrate change permission error on join. (@rustly)
* Installed new sprinklers!
* Organized parameters by category and relevance in the `config.json` file. (@kubedzero)
* Fixed multiple holes in Bouncer OnTileData. (@Patrikkk, @hakusaro)
  * Issue where players could replace tiles with banned tiles without permission. 
  * Including replace action in TilePlace threshold incrementation, so players cannot bypass the threshold while replacing tiles/walls.
  * Including check for maxTileSets when player is replacing tiles, so players cannot send invalid tile data through the replace tile action.
  * Including a check for ReplaceWall when the tile is a Breakable/CutTile.
* Adding checks in Bouncer OnNewProjectile (@Patrikkk):
  * For valid golf club and golf ball creation.
  * Renamed stabProjectile to directionalProjectile for a more accurate naming.
  * Adding staff projectiles to the directionalProjectiles Dictionary to include staffs in the valid projectile creation check.
  * Adding GolfBallItemIDs list in Handlers.LandGolfBallInCupHandler.cs
* Fixed an issue in the SendTileSquare handler that was rejecting valid tile objects. (@QuiCM)
* Fixed the issue where players were unable to place regular ropes because of the valid placement being caught in Bouncer OnTileEdit. (@Patrikkk)
* Added pet license usage permissions to `trustedadmin` and `owner` groups. Do note that this has a high network usage and can be easily be abused so it is not recommended to give out this permission to lower level groups. (@moisterrific) 
* Removed checks that prevented people placing personal storage tiles in SSC as the personal storage is synced with the server. (@Patrikkk)
* Cleaned up a check in Bouner OnTileEdit where it checks for using the respective item when placing a tile to make it clearer. This change also fixed the issue in a previous commit where valid replace action was caught. Moved the check for max tile/wall types to the beginning of the method. (@Patrikkk)
* Improved clarity for insufficient permission related error messages. (@moisterrific)
* Removed redundant Boulder placement check that prevented placing chests on them, as it is no longer possible to place a chest on a boulder, so nothing crashes the server. "1.2.3: Boulders with Chests on them no longer crash the game if the boulder is hit." (@kevzhao2, @Patrikkk)
* `/itemban` - `/projban` - `/tileban` - Added a `default:` case to the commands so an invalid subcommand promts the player to enter the help subcommand to get more information on valid subcommands. (@Patrikkk)
* `/world` - Renamed to /worldinfo to be more accurate to it's function. Command now displays the world's `Seed`. Reformatted the world information so each line isn't repeatedly starting with "World". (@Patrikkk)
* `/who` - Changed the display format of the online players when the `-i` flag is used. From `PlayerName (ID: 0, ID: 0)` to `PlayerName (Index: 0, Account ID: 0)` for clarification. (@Patrikkk)
* Added DisplayDollItemSync event. An event that is called when a player modifies the slot of a DisplayDoll (Mannequin). This event provides information about the current item in the displaydoll, as well as the item that the player is about to set. (@Patrikkk)
* Added DisplayDollItemSyncHandler, which checks for building permissions of the player at the position of the DisplayDoll. (If they do not have permissions, it means they are hacking as they could not even open the doll in the first place.) (@Patrikkk)
* Added RequestTileEntity packet handling. (@Patrikkk)
  * Implemented the OnRequestTileEntityInteraction even hook in GetDataHandler. (@Patrikkk)
  * Created RequestTileEntityInteractionHandler which checks for building permissions when the player is attempting to open a display doll (Mannequin) or a Hat Rack. This now prevents players from opening a Mannequin or a Hat Rack if they have no building permissions at the position of these tile entities. As of 1.4.0.5, these are the only two items that use this packet. (@Patrikkk)

## TShock 4.4.0 (Pre-release 11)
* Added new permission `tshock.tp.pylon` to enable teleporting via Teleportation Pylons (@QuiCM)
* Added new permission `tshock.journey.research` to enable sharing research via item sacrifice (@QuiCM)
* Add Emoji event to GetDataHandler. This packet is received when a player tries to display an emote. (@Patrikkk)
  * Added EmojiHandler to handle an exploit. Adding `tshock.sendemoji` permission and checks. Added this permission to guest group by default. (@Patrikkk)
* Handled SyncCavernMonsterType packet to prevent an exploit where players could modify the server's cavern monster types and make the server spawn any NPCs - including bosses - onto other players. (@Patrikkk)
* Added LandGolfBallInCup event which is accessible for developers to work with, as well as LandGolfBallInCup handler to handle exploits where players could send direct packets to trigger and imitate golf ball cup landing anywhere in the game world. Added two public lists in Handlers.LandGolfBallInCupHandler: GolfBallProjectileIDs and GolfClubItemIDs. (@Patrikkk)
* Added SyncTilePicking event. This is called when a player damages a tile. Implementing SyncTilePickingHandler and patching tile damaging related exploits. (Preventing player sending invalid world position data which disconnects other players.)
* Fixed the issue where mobs could not be fished out during bloodmoon because of Bouncer checks. (@Patrikkk)
  * Fixed the issue where certain fishing rods could not fish out NPCs due to a Bouncer check. (@Patrikkk)
* Update for OTAPI 2.0.0.37 and Terraria 1.4.0.5. (@hakusaro, @Patrikkk)
* Added additional config options for automatically kicking clients from the server upon breaking anti-cheat thresholds. (@moisterrific)
* Added pylon teleportation permission to default group, added `/spawn` permission to admin group, added the new journey mode research permission to trustedadmin, and moved all previous journey mode permissions from owner to trustedadmin. (@moisterrific)

## TShock 4.4.0 (Pre-release 10)
* Fixed all rope coils. (@Olink)
* Fixed a longstanding issue with SendTileSquare that could result in desyncs and visual errors. (@QuiCM)
* Fixed placement issues with Item Frames, Teleportation Pylons, etc. (@QuiCM)
* Fixed doors, and they are good now for real probably. (@QuiCM, @Hakusaro, @Olink)
* Bumped default max damage received cap to 42,000 to accommodate the Empress of Light's instant kill death amount. (@hakusaro, @moisterrific, @Irethia, @Ayrawei)
* Updated `/spawnboss` command to include Empress of Light, Queen Slime, and other additional bosses that have a health bar. (@moisterrific)

## TShock 4.4.0 (Pre-release 9)
* Fixed pet licenses. (@Olink)
* Added initial support for Journey mode in SSC worlds. (@Olink)
* Made TShock database MySQL 8 compatible by escaping column names in our IQueryBuilder code. (Name `Groups` is a reserved element in this version, which is used in our `Region` table.) (@Patrikkk)
* Reintroduced `-worldselectpath` per feedback from @fjfnaranjo. This command line argument should be used to specify the place where the interactive server startup will look for worlds to show on the world select screen. The original version of this argument, `-worldpath`, was removed because several game service providers have broken configurations that stop the server from running with an unhelpful error. This specific configuration was `-world` and `-worldpath`. In the new world, you can do the following:
  * `-worldselectpath` should be used if you want to customize the server interactive boot world list (so that you can select from a number of worlds in non-standard locations).
  * `-world` will behave as an absolute path to the world to load. This is the most common thing you want if you're starting the server and have a specific world in mind.
  * `-worldselectpath` and `-worldname` should work together enabling you to select from a world from the list that you specify. This is *not* a world file name, but a world name as described by Terraria.
  * `-worldselectpath` is identical to the old `-worldpath`. If you specify `-worldselectpath` and `-world` without specifying an absolute path the server will crash for sure.
  * Thank you again to @fjfnaranjo for supplying a [detailed feature request](https://github.com/Pryaxis/TShock/issues/1914) explaining precisely why this option should be available. Without this, we would have had no context as to why this feature was useful or important. Thank you, @fjfnaranjo!
  * This change was implemented by (@QuiCM, @hakusaro).
* Updated Bouncer to include Sparkle Slime debuff that can be applied to town NPCs. (@moisterrific)
* Updated `/spawnboss` command to include Empress of Light, Queen Slime, and other additional bosses that have a health bar. (@moisterrific)
* Added journey mode permissions to owner group by default. (@moisterrific)
* Fixed kick on hardcore death / kick on mediumcore death / ban on either from taking action against journey mode players. (@hakusaro)
* Attempted to fix the problem with the magic mirror spawn problems. You should be able to remove your spawn point in SSC by right clicking on a bed now. (@hakusaro, @AxeelAnder)
* Added HandleFoodPlatterTryPlacing event, which is called whenever a player places a food in a plate. Add antihack to bouncer, to prevent removing food from plates if the region is protected; To prevent placement if they are not in range; To prevent placement if the item is not placed from player hand. (@Patrikkk)
* Fixed an offset error in NetTile that impacted `SendTileSquare`. It was being read as a `byte` and not a `ushort`. (@QuiCM)
* Fixed coins not dropping after being picked up by npcs. The ExtraValue packet was not being read correctly. (@Olink)
* Removed packet monitoring from debug logs. To achieve the same results, install @QuiCM's packet monitor plugin (it does better things). (@hakusaro)
* Updated packet monitoring in send tile square handler for Bouncer debugging. (@hakusaro)
* Added `/sync`, activated with `tshock.synclocalarea`. This is a default guest permission. When the command is issued, the server will resync area around the player in the event of a desync issue. (@hakusaro)
  * If your doors disappear, this command will allow a player to resync without having to disconnect from the server.
  * The default group that gets this permission is `Guest` for the time being.
  * To add this command to your guest group, give them `tshock.synclocalarea`, with `/group addperm guest tshock.synclocalarea`.
  * This command may be removed at any time in the future (and will likely be removed when send tile square handling is fixed).
* Add FishOutNPC event handler, which is called whenever a player fishes out an NPC using a fishing rod. Added antihack to Bouncer, to prevent unathorized and invalid mob spawning, by checking player action, NPC IDs and range. (@Patrikkk, @moisterrific)
* Fixed smart door automatic door desync and deletion issue. (@hakusaro)

## TShock 4.4.0 (Pre-release 8)
* Update for OTAPI 2.0.0.36 and Terraria 1.4.0.4. (@hakusaro, @Patrikkk, @DeathCradle)
* Fixed /wind command. (@AxeelAnder)
* Fixed NPC debuff issue when attempting to fight bosses resulting in kicks. (@AxeelAnder)
* Fixed players are unable to remove an NPC. Change `byte NPCHomeChangeEventArgs.Homeless` to `HouseholdStatus NPCHomeChangeEventArgs.HouseholdStatus`. (@AxeelAnder)
* Fixed lava, wet, honey, and dry bombs;  
  and lava, wet, honey, and dry grenades;  
  and lava, wet, honey, and dry rockets;  
  and lava, wet, honey, and dry mines. (@Olink)
* Fix Bloody Tear displaying the wrong text when used. (@Olink)
* Fix the visibility toggle for the last two accessory slots. (@Olink)
* Adding Journey mode user account permissions. Journey mode must be enabled for these to have any effect. (@Patrikkk)
  * `tshock.journey.time.freeze`
  * `tshock.journey.time.set`
  * `tshock.journey.time.setspeed`
  * `tshock.journey.godmode`
  * `tshock.journey.wind.strength`
  * `tshock.journey.wind.freeze`
  * `tshock.journey.rain.strength`
  * `tshock.journey.rain.freeze`
  * `tshock.journey.placementrange`
  * `tshock.journey.setdifficulty`
  * `tshock.journey.biomespreadfreeze`
  * `tshock.journey.setspawnrate`
* Changed default thresholds for some changes in the config file to accommodate new items & changes to Terraria. (@hakusaro)
* Store projectile type in `ProjectileStruct RecentlyCreatedProjectiles` to identify the recently created projectiles by type. Make `RecentlyCreatedProjectiles` and `ProjectileStruct` public for developers to access from plugins.

## TShock 4.4.0 (Pre-release 7 (Entangled))
* Fixed bed spawn issues when trying to remove spawn point in SSC. (@Olink)
* Fixed Snake Flute. (@Olink)
* Fixed lava absorbant sponge not capturing lava. `LiquidSetEventArgs` now returns a `LiquidType` instead of a byte type. (@hakusaro)
* Fixed bottomless lava bucket from not being able to create lava. (@hakusaro)
  * Ban a lava bucket to ban lava on the server entirely, until we figure out a better way to handle liquids.
* Fixed scarab bombs not detonating on pick style tiles. (@hakusaro)
* Fixed dirt bombs not creating dirt. (@hakusaro)
* Added a ridiculous amount of debug information. If you're experiencing any problems with 1.4 items being caught by the TShock anticheat system, please turn on DebugLogs in your config file and capture log data. It'll be extremely helpful in narrowing down precisely how to fix your problem. (@hakusaro)
* Released with entangled support for 1.4.0.4 based on @Patrikkk local build and latest snapshot gen-dev. (@hakusaro)

## TShock 4.4.0 (Pre-release 6)
* Updates to OTAPI 2.0.0.35 (@DeathCradle).

## TShock 4.4.0 (Pre-release 5)
* Update player spawn related things to 1.4. `Terraria.Player.Spawn` method now has a required argument, `PlayerSpawnContext context`. (@AxeelAnder)
* Make sqlite db path configurable. (@AxeelAnder)
* Terraria 1.4.0.3 experimental support. (@Patrikkk)
* Updated changelog. (@hakusaro)

## TShock 4.4.0 (Pre-release 4)
* Debug logging now provides ConsoleDebug and ILog has been updated to support the concept of debug logs. Debug logs are now controlled by `config.json` instead of by preprocessor debug flag. (@hakusaro)
* Removed `/confuse` command and Terraria player data resync from @Zidonuke. (@hakusaro)
* Attempted to fix the player desync issue by changing `LastNetPosition` logic and disabling a check in Bouncer that would normally reject player update packets from players. (@QuiCM, @hakusaro)

## TShock 4.4.0 (Pre-release 3)
* Fixed `/worldmode` command to correctly target world mode. (@Ristellise)
* The following commands have been removed: `tbloodmoon`, `invade`, `dropmeteor`. `fullmoon`, `sandstorm`, `rain`, `eclipse`
* The following command has been added to replace them: `worldevent`. This command requires the `tshock.world.events` permission.
  * `worldevent` can be used as so: `worldevent [event type] [sub type] [wave (if invasion event)]`
  * Valid event types are `meteor`, `fullmoon`, `bloodmoon`, `eclipse`, `invasion`, `sandstorm`, `rain`
  * Valid sub types are `goblins`, `snowmen`, `pirates`, `pumpkinmoon`, `frostmoon` for invasions, and `slime` for rain.

* A new set of permissions has been added under the node `tshock.world.events`:
  * `tshock.world.events.bloodmoon`: Enables access to the `worldevent bloodmoon` command
  * `tshock.world.events.fullmoon`: Enables access to the `worldevent fullmoon` command
  * `tshock.world.events.invasion`: Enables access to the `worldevent invasion` command
  * `tshock.world.events.eclipse`: Enables access to the `worldevent eclipse` command
  * `tshock.world.events.sandstorm`: Enables access to the `worldevent sandstorm` command
  * `tshock.world.events.rain`: Enables access to the `worldevent rain` command
  * `tshock.world.events.meteor`: Enables access to the `worldevent meteor` command

Please note that the permissions previously tied to the removed commands are also still used to confirm access to the new commands, so if you have existing configurations no one should have any new or lost access.

## TShock 4.4.0 (Pre-release 2)
* Replaced `/expert` with `/worldmode` command. (@QuiCM)
* Fixed NPC buff anticheat issue conflicting with Terraria gameplay changes (whips). (@Patrikkk)

## TShock 4.4.0 (Pre-release 1)
* Added confused debuff to Bouncer for confusion applied from Brain of Confusion
* API: Added return in OnNameCollision if hook has been handled. (@Patrikkk)
* API: Added hooks for item, projectile and tile bans (@deadsurgeon42)
* API: Changed `PlayerHooks` permission hook mechanisms to allow negation from hooks (@deadsurgeon42)
* API: New WorldGrassSpread hook which shold allow corruption/crimson/hallow creep config options to work (@DeathCradle)
* Fixed a missing case in UserManager exception handling, which caused a rather cryptic console error instead of the intended error message (@deadsurgeon42)
* Fixed saving when one player is one the server and another one joins (@MarioE)
* Fixed /spawnmob not spawning negative IDs (@MarioE)
* Validated tile placement on PlaceObject; clients can no longer place frames, paintings etc with dirt blocks (@bartico6, @ProfessorXZ)
* Updated to new stat tracking system with more data so we can actually make informed software decisions (Jordan Coulam)
* Fixed /time display at the end of Terraria hours (@koneko-nyan)
* Added a warning notifying users of the minimum memory required to run TShock (@bartico6)
* Added /group rename to allow changing group names (@ColinBohn, @ProfessorXZ)
* Added /region rename and OnRegionRenamed hook (@koneko-nyan, @deadsurgeon42)
* Rebuilt /ban add. New syntax is /ban add <target> [time] [reason] where target is the target online player, offline player, or IP; where time is the time format or 0 for permanent; and where [reason] is the reason. (@hakusaro)
* Removed /ban addip and /ban addtemp. Now covered under /ban add. (@hakusaro)
* Added /su, which temporarily elevates players with the tshock.su permission to super admin. In addition added, a new group, owner, that is suggested for new users to setup TShock with as opposed to superadmin. Finally, /su is implemented such that a 10 minute timeout will occur preventing people from just camping with it on. (@hakusaro)
* Added /sudo, which runs a command as the superadmin group. If a user fails to execute a command but can sudo, they'll be told that they can override the permission check with sudo. Much better than just telling them to run /su and then re-run the command. (@hakusaro)
* Fixed /savessc not bothering to save ssc data for people who bypass ssc. (@hakusaro)
* Default permission sets for new databases are more modern. (@hakusaro)
* Added the ability to ban by account name instead of just banning a character name assuming its an account name. (@hakusaro)
* Fixed a bug in the CommandLineParser which caused some command lines to fail (@QuicM)
* Renamed TShock.DB.User to TShock.DB.UserAccount, including all the related methods, classes and events. (@Ryozuki)
* Update OTAPI to 2.0.0.31, which also updates Newtonsoft.Json to 10.0.3 (@Ryozuki)
* Fixed DumpItems() from trying to dump older versions of certain items (negative item IDs). (@Zaicon)
* Added the `/dump-reference-data` command, which when run, runs Utils.Dump() and outputs Terraria reference data to the server folder. (@hakusaro)
* Added DateTime datatype support for both MySQL and SQLite. (@Ryozuki)
* Fixed builds to not require a specific version of OTAPI and to not fail when in Release mode (@bartico6)
* Update Assembly Company to Pryaxis (@Ryozuki)
* Removed `/restart` command. (@hakusaro)
* Removed `Permissions.updateplugins` permission. (@hakusaro)
* Removed REST `/v3/server/restart/` route and `/server/restart/` route. (@hakusaro)
* The "auth system" is now referred to as the initial setup system (what it actually is). This is better verbiage for basically all situations. Who really wants to turn off the "authentication system?" In addition, the system now makes it more clear what the point of it is, rather than that it grants permissions. (@hakusaro)
* `GetDataHandlers.SendTileSquare` hook now sends a `TSPlayer` and a `MemoryStream` of raw data. (@hakusaro)
* Added `GetDataHandlers.HealOtherPlayer` hook. (@hakusaro)
* Added `GetDataHandlers.PlaceObject` hook. (@hakusaro)
* `GetDataHandlers.KillMe` now sends a `TSPlayer` and a `PlayerDeathReason`. (@hakusaro)
* Added `GetDataHandlers.ProjectileKill` hook. (@hakusaro)
* Removed `TShock.CheckProjectilePermission`. (@hakusaro)
* Added `TSPlayer` object to `GetDataHandlers.LiquidSetEventArgs`. (@hakusaro)
* Removed `TShock.StartInvasion` for public use (moved to Utils and marked internal). (@hakusaro)
* Fixed invasions started by TShock not reporting size correctly and probably not working at all. (@hakusaro)
* Removed `GetDataHandlers.TileKill` and replaced it with `GetDataHandlers.PlaceChest` as the packet originally designated as tile kill is now only used for chests. (@hakusaro)
* Added `TSPlayer` to `GetDataHandlers.NPCHome`. (@hakusaro)
* Added `TSPlayer` to `GetDataHandlers.ChestItemChanged`. (@hakusaro)
* Fixed chest item changes not triggering any range checks, tile checks, or correct chest checks. (@hakusaro)
* Added `TSPlayer` to `GetDataHandlers.PlayerBuff`. (@hakusaro)
* Added `TSPlayer` and `PlayerDeathReason` to `GetDataHandlers.PlayerDamage`. (@hakusaro)
* Added `TSPlayer` to `GetDataHandlers.NPCStrike`. (@hakusaro)
* Added `TSPlayer` to `GetDataHandlers.PlayerAnimation`. (@hakusaro)
* Added `GetDataHandlers.MassWireOperation` hook and related arguments. (@hakusaro)
* Added `GetDataHandlers.PlaceTileEntity` hook and related arguments. (@hakusaro)
* Added `TSPlayer` to `GetDataHandlers.GemLockToggle`. (@hakusaro)
* Added `GetDataHandlers.PlaceItemFrame` hook and related arguments. (@hakusaro)
* Added `TSPlayer.IsBouncerThrottled()`. (@hakusaro)
* Added `TSPlayer.IsBeingDisabled()` and removed `TShock.CheckIgnores(TSPlayer)`. (@hakusaro)
* Added `TSPlayer.CheckIgnores()` and removed `TShock.CheckIgnores(TSPlayer)`. (@hakusaro)
* Hooks inside TShock can now be registered with their `Register` method and can be prioritized according to the TShock HandlerList system. (@hakusaro)
* Fix message requiring login not using the command specifier set in the config file. (@hakusaro)
* Move `TShock.CheckRangePermission()` to `TSPlayer.IsInRange` which **returns the opposite** of what the previous method did (see updated docs). (@hakusaro)
* Move `TShock.CheckSpawn` to `Utils.IsInSpawn`. (@hakusaro)
* Replace `TShock.CheckTilePermission` with `TSPlayer.HasBuildPermission`, `TSPlayer.HasPaintPermission`, and `TSPlayer.HasModifiedIceSuccessfully` respectively. (@hakusaro)
* Fix stack hack detection being inconsistent between two different check points. Moved `TShock.HackedInventory` to `TSPlayer.HasHackedItemStacks`. Added `GetDataHandlers.GetDataHandledEventArgs` which is where most hooks will inherit from in the future. (@hakusaro)
* All `GetDataHandlers` hooks now inherit from `GetDataHandledEventArgs` which includes a `TSPlayer` and a `MemoryStream` of raw data. (@hakusaro)
* Removed _all obsolete methods in TShock marked obsolete prior to this version (all of them)_ (@hakusaro).
* Removed broken noclip detection and attempted prevention. TShock wasn't doing a good job at stopping noclip. It's always worse to claim that you do something that you can't/don't do, so removing this is better than keeping broken detection in. (@hakusaro)
* Replaced `Utils.FindPlayer` with `TSPlayer.FindByNameOrID` to more appropriately be object orientated. (@hakusaro)
* Moved `Utils.Kick()` to `TSPlayer` since its first argument was a `TSPlayer` object. (@hakusaro)
* Removed `Utils.ForceKick()`. (@hakusaro)
* Removed `Utils.GetPlayerIP()`. (@hakusaro)
* Moved `Utils.Ban()` to `TSPlayer.Ban()`. (@hakusaro)
* Moved `Utils.SendMultipleMatchError()` to `TSPlayer.SendMultipleMatchError`. (@hakusaro)
* Removed `Utils.GetPlayers()`. Iterate over the TSPlayers on the server and make your own list.
* Removed `Utils.HasBanExpired()` and replaced with `Bans.RemoveBanIfExpired()`. (@hakusaro)
* Removed `Utils.SendFileToUser()` and replaced with `TSPlayer.SendFileTextAsMessage()`. (@hakusaro)
* Removed `Utils.GetGroup()` also have you seen `Groups.GetGroupByName()`? (@hakusaro)
* `Utils.MaxChests()` is now `Utils.HasWorldReachedMaxChests()`. (@hakusaro)
* `Utils.GetIPv4Address()` is now `Utils.GetIPv4AddressFromHostname()`. (@hakusaro)
* Fixed the disappearing problem when placing tile entities. (@mistzzt)
* Removed the stat tracking system. (@hakusaro)
* Fixed erroneous kicks and bans when using `KickOnMediumcoreDeath` and `BanOnMediumcoreDeath` options. (@DankRank)
* Removed `TSPlayer.InitSpawn` field. (@DankRank)
* `OnPlayerSpawn`'s player ID field is now `PlayerId`. (@DankRank)
* Fixed null reference console spam in non-SSC mode (@QuiCM)
* `Utils.TryParseTime` can now take spaces (e.g., `3d 5h 2m 3s`) (@QuiCM)
* Enabled banning unregistered users (@QuiCM)
* Added filtering and validation on packet 96 (Teleport player through portal) (@QuiCM)
* Update tracker now uses TLS (@pandabear41)
* When deleting an user account, any player logged in to that account is now logged out properly (@Enerdy)
* Add NPCAddBuff data handler and bouncer (@AxeelAnder)
* Improved config file documentation (@Enerdy)
* Add PlayerZone data handler and bouncer (@AxeelAnder)
* Update sqlite binaries to 32bit 3.27.2 for Windows (@hakusaro)
* Fix banned armour checks not clearing properly (thanks @tysonstrange)
* Added warning message on invalid group comand (@hakusaro, thanks to IcyPhoenix, nuLLzy & Cy on Discord)
* Moved item bans subsystem to isolated file/contained mini-plugin & reorganized codebase accordingly. (@hakusaro)
* Moved bouncer checks for item bans in OnTileEdit to item bans subsystem. (@hakusaro)
* Compatibility with Terraria 1.4.0.2 (@AxeelAnder, @Patrikkk)
  * Multiple fields got slightly renamed.
  * Modifying ToggleExpert command. Main.expertMode is no longer settable. Using a Main.GameMode int property comparsion.
  * GameCulture no longer has static fields to get local language. Using methods to return/compare language.
  * Added permission "tshock.npc.spawnpets" which restricts pet spawns. This can cause high network load, so it's restricted. (@hakusaro)
  * Updated OnTeleport to support new args per protocol changes. (@hakusaro)
  * Disabled anticheat checks for projectile updates due to issues with game changes. (@hakusaro)
  * This update has been brought to you by: Patrikkk, Icy, Chris, Death, Axeel, Zaicon, hakusaro, and Yoraiz0r! <3

## TShock 4.3.26
* Removed the stat tracking system. (@hakusaro)
* Updated SQLite binaries. (@hakusaro)
* Removed server-sided healing when disabled. (@QuiCM)
* Patched an exploit that allowed users to kill town NPCs (@QuiCM)
* [API] Added a patch for the 0-length crash (@QuiCM)

## TShock 4.3.25
* Fixed a critical exploit in the Terraria protocol that could cause massive unpreventable world corruption as well as a number of other problems. Thanks to @bartico6 for reporting. Fixed by the efforts of @QuiCM, @hakusaro, and tips in the right directioon from @bartico6.

## TShock 4.3.24
* Updated OpenTerraria API to 1.3.5.3 (@DeathCradle)
* Updated Terraria Server API to 1.3.5.3 (@QuiCM, @hakusaro)
* Updated TShock core components to 1.3.5.3 (@hakusaro)
* Terraria Server API version tick: 2.1
* Added OnNpcKilled hook to Server API: 2.2 (@tylerjwatson)
* Added CreateCombatTextExtended to PacketTypes. This packet allows for the same functionality that packet 82 (CreateCombatText) used to have. (@QuiCM)
* Updated ServerBroadcast hook to provide a NetworkText object. (@tylerjwatson)
* Fixed levers and things not updating properly. (@deathcradle)
* Deprecated PacketTypes.ChatText. Chat is now handled using the NetTextModule and packet 82. (@QuiCM, @Hakusaro)
* Removed the -lang command-line flag from TShock. It is now a vanilla feature. (@hakusaro)

## TShock 4.3.23
* Added evil type option during world creation (@mistzzt)
* Bans can be sorted. TShock's default sorting will retrieve bans sorted from newest to oldest based on the date the ban was added (@QuiCM)
* Resolved issues with mob and item spawning. Thanks to @OnsenManju for your investigative work :) (@QuiCM)
* Patched a crashing exploit (@Simon311)

## TShock 4.3.22
* Compatibility with Terraria 1.3.4.4
* API: Version tick 2.0
* API: Reduced RAM usage by ~80MB (Large server) (@deathcradle)
* API: Added TSPlayer.KillPlayer() (@QuiCM)
* API: Added TSPlayer.Logout() (@ProfessorXZ)
* Fixed connections after max slot is reached (@DeathCradle)
* Fixed server crashes caused by client disconnections when attempting to read closed sockets (@Enerdy)
* Added some code to make trapdoors work better (@DogooFalchion)
* AllowCutTilesAndBreakables config option now correctly allows flowers/vines/herbs to be cut in regions without breaking walls (@QuiCM)
* REST: `/v3/players/read` now includes a `muted` field (@QuiCM)
* REST: Token creation is now more secure (Thanks to @Plazmaz for reporting the issue!)
* REST: Deprecated the RestRequestEvent. If you use this event, please let us know.
* REST: ALL endpoints now have a base route (eg you can use `/server/motd` instead of `/v3/server/motd`). These base routes will never change, but will provide an `upgrade` field describing any newer routes
* REST: Added `/v3/world/autosave` and `/v3/world/bloodmoon` which use GET parameter style arguments. I.e., `/v3/world/autosave?state=[true|false]` & `/v3/world/bloodmoon?state=[true|false]`. The state argument is optional
* Fixed fishing quests not saving/loading correctly when login before join, UUID login, and SSC were enabled together (@DogooFalchion)

## TShock 4.3.21
* Compatibility with Terraria 1.3.4.3 (@Patrikkk, @Zaicon).
* API: Version tick 1.26.
* API: Deprecated PlayerDamage and PlayerKillMe packets (now uses PlayerHurtV2 and PlayerDeathV2).
* API: Main.rand now uses UnifiedRandom instead of Random. This WILL break any existing plugin that uses Main.rand.
* Fixed HealOtherPlayer packet exploit (@Simon311).
* Added associated config option for HealOtherPlayer exploit prevention (@Simon311).
* Added `/accountinfo` command to get account information for a given TShock account (@Simon311).
* Removed TShock color parsing from MOTDs (@QuiCM).
* Fixed butterfly statues spawning catchable butterflies (@DogooFalchion).
* Implemented some missing balance changes lost in prior version patches (@DogooFalchion).
* Added alias for server shutdown command: stop (@nicatronTg).
* Removed the old REST model. This includes the following endpoints:
 * `/status`
 * `/v2/players/read`
 * `/v2/server/rawcmd` (@QuiCM).
* Fixed `/user group` always giving an unhelpful error messaging telling you to check the console, even if we knew exactly why it failed (@nicatronTg).
* Removed _all obsolete methods in TShock marked obsolete prior to this version (all of them)_ (@nicatronTg).
* Fixed issue where registration + login would fail because KnownIps had 0 items and .Last() doesn't work on collections with 0 items (@DogooFalchion, @nicatronTg, @Simon311).
* Added `/uploadssc [player]` which allows someone to upload SSC data for [player] and store it on the server. Adds `tshock.ssc.upload` and `tshock.ssc.upload.others` permission nodes to match (@DogooFalchion).
* Added hardened stone to the whitelist of tiles editable by players (@DogooFalchion).
* Added conversion system to send convert old MOTD format into smart text, while preserving initial line starting values to keep byte optimization for background colors Thanks to (@QuiCM, @Simon311, and especially @DogooFalchion) for the hard work on this issue.

## TShock 4.3.20
* Security improvement: The auth system is now automatically disabled if a superadmin exists in the database (@Enerdy).
* Removed the `auth-verify` command since `auth` now serves its purpose when necessary (@Enerdy).
* Security: `/"` exploit can no longer break chat mute filters (@Simon311).
* Fixed an issue where sometimes players could connect briefly during server shutdown, leading to errors (@Simon311).
* Fixed wyverns despawning & not behaving like normal (@QuiCM).
* Fixed major security issue where InvokeClientConnect could be exploited to do terrible, terrible things (@Simon311, @nicatronTg, @popstarfreas, @ProfessorXZ, @QuiCM).

## TShock 4.3.19
* Compatibility with Terraria 1.3.3.3 (@Simon311)
* API: Version tick 1.25
* API: Resolved some issues with the ItemForceIntoChest hook (@QuiCM, @Patrikkk)
* API: Resolved some shonky code that caused Vitamins and other Ankh Shield related items to drop at strange rates or not at all (@ProfessorXZ, @QuiCM, @nicatronTg)
* Fixed magical ice blocks not working correctly (@ProfessorXZ)

## TShock 4.3.18

* Compatibility with Terraria 1.3.3.2
* API: Version tick 1.24
* API: Fixed chat line breaks when using chat tags and long strings of text (@ProfessorXZ)
* API: Added ItemForceIntoChest hook (@QuiCM)
* API: Included the player's registration date in REST's players/read endpoints (@ProfessorXZ)
* The setdungeon command correctly uses tshock.world.setdungeon as its permission (@OnsenManju)
* Fixed clients being able to "Catch" and remove NPCs (@ProfessorXZ)
* Fixed clients being able to remove other players' portals (@ProfessorXZ)
* Fixed possible client crashes caused by invalid item netIDs (@ProfessorXZ)
* Fixed players being able to bypass permission checks when placing Tile Entities (@ProfessorXZ)
* Fixed players being able to bypass permission checks when placing items in Item Frames (@ProfessorXZ)
* Fixed a bug involving Item Frames which allowed players to duplicate items (@ProfessorXZ)
* Fixed an issue allowing clients to teleport NPCs to arbitrary locations (@ProfessorXZ)
* Fixed a bug where players would get teleported to their previous location after dismounting the Unicorn Mount (@ProfessorXZ)
* Players can no longer quick stack items into region protected chests (@ProfessorXZ)
* Rope placement is no longer blocked by range checks (@ProfessorXZ)
* The Drill Containment Unit breaks blocks properly now (@ProfessorXZ)
* Fixed item duplications caused by range checks and invalid netIDs (@ProfessorXZ)
* Fixed Expert mode coin duplication (@ProfessorXZ)
* Players are no longer able to place liquids using LoadNetModule packet (@ProfessorXZ)
* Explosives are no longer blocked by range checks (@ProfessorXZ)
* Players can no longer bypass tile checks by using the Tile packet (@ProfessorXZ)
* Fixed a bug where players couldn't hammer a Junction Box without "allowclientsideworldedit" permission (@Patrikkk)
* Fixed the client's UI not being draw when setting wind speed to abnormal values (@ProfessorXZ)
* Added a command to start and stop sandstorms (@QuiCM)

## TShock 4.3.17

* Compatibility with Terraria 1.3.2.1
* Updated superadmin behaviour to conform to expected behaviour (@QuiCM, @Patrikk)
* Fixed a crash involving teleporters and dressers (@QuiCM)
* Fixed pressure plates (@Enerdy, @Patrikk)
* Fixed a deadlock in wiring (@Wolfje)
* Fixed a crash in wiring (@Patrikk)
* Improved network syncing on client joins (@Patrikk)
* The Presserator can now place actuators (@ProfessorXZ)
* Resolved a region error when removing unlisted users from regions (@QuiCM)
* Added a `SetDungeon` command to set the dungeon position (@webmilio)
* The currently running world name is now part of the server application's title (@webmilio)
* Gem locks can now be region protected (@mistzzt)
* Players can now place sensors (@mistzzt)
* Repackaged GeoIP with TShock so that GeoIP works (@Enerdy)
* Added permissions to use sundials and start/stop parties (@Patrikk)
* Added an announcement box hook (@mistzzt)
* Added the ability to choose what type of world (crimson/corruption) you generate (@NoNiMad)

## TShock 4.3.16

* Terraria 1.3.1 wiring bugfixes
* Terraria 1.3.1.1 compatibility

## TShock 4.3.15

* This release is actually 4.3.14, but was ticked extra due to a version issue on gen-dev prior to master push.
* Update to 1.3.1

## TShock 4.3.13

* Fixed an issue preventing TShock from starting on certain mono versions (@Wolfje)
* Fixed a deadlock in Wiring (@Wolfje)
* Fixed character styles/gender not being saved properly on first login while SSC is on (@QuiCM)
* Added a PlayerPermission hook fired whenever a permission check involving said player occurs (when the new TSPlayer.HasPermission method is called) (@Enerdy)
* Resolved an issue where martian invasions and eclipses would have empty messages if AnonymousBossInvasions was set to true (@QuiCM)
* Added an optional `slime` parameter to the `rain` command, allowing slime rain to be started and stopped. New syntax is `rain [slime] <start/stop>` (@QuiCM)
* Fixed performance issues due to concurrent dictionary access in TSPlayer (@CoderCow)
* Added an ID property to Regions (@QuiCM)
* Fixed an issue where region sizes were calculated incorrectly (@QuiCM)
* Fixed a bug in RegionManager preventing regions adding correctly (@pink_panther)
* Fixed another bug in RegionManager preventing regions adding correctly (@QuiCM)
* Fixed a routing issue with the `/v2/token/create` REST endpoint
* Removed the `/token/create` REST endpoint. `/v2/token/create` should be used instead.

## TShock 4.3.12

* Fixed issues with TSPlayer.SetTeam not working (@QuiCM)
* Fixed /butcher not killing bosses in expert difficulty (@QuiCM)
* API: Deprecated PacketBufferer (now obviated by SendQ) (@QuiCM)
* API: Building on Windows no longer breaks traps (@Wolfje)
* Fixed bombs, dynamite, and sticky bombs (@Wolfje)
* Removed spammy messages from OnSecondUpdate that confused some server owners (@Wolfje)
* Rewrote some stat tracker code to send actually relevant data to the stats server (@Cleant / George from Multiplay UK)
* Added an opt-out command line switch to disable the stat tracker (--stats-optout) (@Cleant / George from Multiplay UK)
* Added a unique provider token which can be passed to the stat tracker (--provider-token [token]) for tracking servers from the same GSP. (@Cleant / George from Multiplay UK)

## TShock 4.3.11

* This release is actually 4.3.10, but was ticked extra due to a version issue on gen-dev prior to master push.

## TShock 4.3.10

This version features a drop-in tile replacement system by @Wolfje that reduces RAM requirements
by up to 70% on all worlds and CPU requirements up to 10% in the running process.

* Large worlds: from 700MB-1GB -> ~325MB
* Medium worlds: from 500MB -> ~200MB
* Small worlds: from 400MB -> ~125MB

Other notable changes include:

* API: **Drop-in tile storage replacement system** (@Wolfje)
* API: Fixed some possible packet leaks in sendq (@Wolfje)
* API: APIVersion 1.22
* API: Added crash protection around malicious and/or invalid packets (@Wolfje)
* API: Fixed worlds not loading sometimes (@tysonstrange)
* API: Fixed living leaf walls not working as housing
* Fixed an issue preventing some players from joining when the world is saving (@Wolfje)
* Fixed an issue adding a ban on a player who has previously been banned (@Wolfje)
* Fixed /invade martian (@Wolfje)
* Fixed target dummies not working properly (@QuiCM)
* Added a config option (DisableSecondUpdateLogs) to prevent log spam from OnSecondUpdate() (@QuiCM)
* Added RESTful API login rate limiting (@George)
* Added config options (MaximumRequestsPerInterval, RequestBucketDecreaseIntervalMinutes, LimitOnlyFailedLoginRequests) for rate limiting (@George)
* **DEPRECATION**: Deprecated Disable(string, bool) and added Disable(string, DisableFlags). Please update your plugins accordingly (@QuiCM)
* Fixed Halloween and Christmas events not working properly (@TomyLobo)
* Fixed the demon heart's extra accessory slot not working correctly in SSC (@QuiCM)
* Fixed gender-changing potions not working correctly in SSC (@hastinbe)
* Fixed IP bans not working correctly (@hastinbe)
* Fixed /reload not using the correct permission (@QuiCM)
* Fixed TSPlayer.ActiveChest not being tracked correctly resulting in item dupes while disabled (@QuiCM)
* /reload now reloads tile and projectile bans

## TShock 4.3.8
* API: Update to Terraria 1.3.0.8 (@Patrikkk)
* **API: Added a crash reporter which collects memory dumps on Windows** (@Wolfje)
* API: New commandline param: `-crashdir` - Writes crash reports to the specified directory (@Wolfje)
* API: Sendq now doesn't disconnect people when it cant send a packet (@Wolfje)
* API: Fixed more crashes on disconnect in sendq (@Wolfje)
* API: Now ignores unknown server packets (@Wolfje)
* API: Potentially removed arithmetic overflows in server (@Wolfje)

### Using the Crash Reporter

TShock now has a crash reporter built in which writes crash logs to the `crashes` directory
in the event of a catastrophic failure.  **To change where TShock writes its crash logs,
specify the `-crashdir` parameter on the command line**.

1. In the event of a crash, look for a file called `crash_xxxx.zip` in the `crashes` directory
2. Upload the file somewhere, beware the crash file may be quite large (>100MB), anywhere like google drive, dropbox or mega will be fine
3. Post a link to the crash with reproduction steps in the TShock support forum

Alternatively, if you do not want to report the crash, just delete the file.

## TShock 4.3.7

* Auth system kicks players if system is disabled. (@nicatronTg)
* Fixed /login permitting multiple logins without a logout in between. (@nicatronTg)
* Allow[Hallow/Corruption/Crimson]Creep in config now work. (@QuiCM)
* API: Treasure bags are now named properly. (@QuiCM)
* API: Clients no longer close on disconnect. (@Wolfje)
* API: Add server broadcast hook. (@Patrikk)
* API: Fixed pressure plate hook triggering multiple times. (@Patrikk)
* API: Fixed issues with SendQ writes failing. (@Wolfje)
* API: Version tick to 1.21

## TShock 4.3.6

* API: NPCs shoot the right way (@QuiCM)
* API: The server config file works correctly with priority and port (@Patrikkk)
* API: Removed support for favorites and removed JSON dependencies. (@Enerdy)
* API: Removed support for clouds. (@Enerdy)
* API: Fixed a whole lot of bugs with wiring, and in general re-wrote some core bits that were bugged. (@QuiCM)
* API: Fixed projectile AI bugs. (@AndrioCelos)
* API: Fixed world saving problems. (WhiteXZ)
* API: Fixed server not accepting more connections once max slots was filled. (@QuiCM)
* API: Removed startup parameters and moved them to TShock. (@Cleant)
* API: Item.SetDefaults() no longer kills some tools. (@Enerdy)
* API: Restored chat bubbles. (@QuiCM)
* API: Updated to 1.3.0.6. (@Enerdy & @Patrikkk)
* API: Lots and I mean lots of network improvements in the SendQ department. (@tylerjwatson)
* API: Added NpcLootDrop and DropBossBag hooks. (@Patrikkk)
* API: Fixed hook: NpcTriggerPressurePlate (@Patrikkk)
* API: Fixed hook: ProjectileTriggerPressurePlate (@Patrikkk)
* API: Fixed hook: ItemSetDefaultsString (@Patrikkk)
* API: Fixed hook: ItemSetDefaultsInt (@Patrikkk)
* API: Fixed hook: ItemNetDefaults (@Patrikkk)
* API: Fixed hook: GameStatueSpawn (@Patrikkk)
* API: Fixed hook: NpcNetDefaults (@Patrikkk)
* API: Fixed hook: NpcNetSetDefaultsString (@Patrikkk)
* API: Fixed hook: NpcNetSetDefaultsInt (@Patrikkk)
* API: Fixed hook: NpcSpawn (@Patrikkk)
* API: Fixed hook: NpcTransformation (@Patrikkk)
* API: Fixed hook: NpcStrike (@Patrikkk)
* API: Updated AssemblyInfo to 1.3.0.6. (@nicatronTg)
* API: Moved to .NET Framework 4.5. (@tylerjwatson)
* API: Dedicated server input thread doesn't run if input is redirected/piped. (@tylerjwatson)
* API: Wiring.cs methods are now public. (@Stealownz)
* API: Added PlayerTriggerPressurePlate hook. (@Patrikkk)
* API: API Version Tick to 1.20.
* The config option disabling the DCU has been deprecated and will be removed in a future release. (@nicatronTg)
* Fixed bubble tile triggering noclip checks. (@Enerdy)
* Updated projectile handling in GetDataHandlers. (@QuiCM)
* Fixed issue #992. (@QuiCM)
* Teleport handler now handles wormholes. (@QuiCM)
* Fixed tall gates and trap doors (issue #998). (@QuiCM)
* Added monoliths to orientable tiles (issue #999). (@QuiCM)
* Fixed vortex stealth armor (issue #964). (@QuiCM)
* Added moon lord to spawn boss. (@QuiCM)
* Fixed serverpassword syntax error error message. (@JordyMoos)
* Fixed issue #1019. (@QuiCM)
* Fix: Region protection prevents placement of objects. (@Patrikkk)
* Moved all startup parameters to TShock. (@Cleant)
* Fix: Target dummies are no longer butchered. (@Denway)
* Added projectile 465 to the ignore list, which fixes some other issues. (@Enerdy)
* Fix: Logging out is now safe with SSC (/logout) (issue #1037). (@QuiCM)
* API/TShock: Removed -world parameter from TShock, put it back in the API. (@tylerjwatson)

## TShock 4.3.5

* Fix HandleSpawnBoss, and as a result the spawnboss command and boss spawning items. (@Ijwu)
* Rewrite SendQ for more network stack improvements (@tylerjwatson)
* Update to Terraria 1.3.0.5 (@Patrikkk)

## TShock 4.3.4

* Fix invasion progress messages (@QuiCM)
* Completely rewrite SendQ to have less deadlocks (@tylerjwatson)

## TShock 4.3.3

* Fix dihydrogen monoxide (@tylerjwatson)
* Whitelist another boss projectile (@Patrikkk, @QuiCM)

## TShock 4.3.2

* Fixed the issue where using the Super Absorbent Sponge would disable users (@QuiCM)
* Fixed an issue in NetGetData where e.Length - 1 would be -1 (@QuiCM)
* Fixed /who -i and /userinfo (@Enerdy)
* API: OnRegionEntered hook now returns the region entered (@Patrikkk)
* Support for Terraria 1.3.0.4 (@nicatronTg)
* Fixed dressers being unbreakable. (@nicatronTg)
* Fixed wall placement mechanics (@nicatronTg, @Ijwu, @QuiCM)
* Fixed Moon Lord projectiles disabling players (@k0rd, @nicatronTg)
* Fixed several potential crashes in server (@Patrikkk)
* Fixed -autocreate command line argument (@QuiCM, @nicatronTg)
* Added more world data to world load menu (@QuiCM)
* Moved server password to TShock config (@Enerdy)
* Fixed world delete in server (@benjiro)
* Fixed disappearing NPCs (@QuiCM)
* Added much more performant code, SendQ, to server module. Reduces downstream network overhead by at least 40% (@tylerjwatson)
* API: Updated TSPlayer.Disable to use new buffs (@Enerdy)
* Updated default max damage & projectile damage to 1,175 (based on 625 people)
* Fixed support for SSC (@QuiCM)

## TShock 4.3.1

* Fixed a bug where /user group failing would output no error. (@nicatronTg)
* Fixed a bug where /user group would fail. @(Enerdy)
* Added the ability to disable backup autosave messages. (@nicatronTg)
* Fixed /buff malfunctioning when entering an invalid buff name. (@Enerdy)
* Fixed projectiles 435-438 (martian invasion) freezing everyone under certain conditions. (@Enerdy)
* DisableTombstones now works properly with the new golden gravestones. (@Enerdy)
* REST module now properly catches exceptions during Start(). (@Patrikkk)
* Added /expert command to toggle expert mode. (@QuiCM)
* Fixed pirate invasions. (@patrik)
* Fixed worldinfo packet. (@QuiCM)
* Fixed server passwords. (@Enerdy)

## TShock 4.3.0.0

* API: Modifed NetItem so that it's actually useful. (@MarioE)
* Updated prebuilts (SQLite, JSON, MySQL) to latest versions. (@nicatronTg)
* Added a minimum password length to prevent blank passwords. (@nicatronTg)
* Modified item ban checks to provide which item is disabling a player in the logs. (@Enerdy)
* API: Modified TSPlayer to store a user, and deprecated calls to TSPlayer.User.ID. (@QuiCM)
* Modified chat color specs in config file to be int arrays rather than floats. (@nicatronTg)
* Modified verbiage for ```/auth``` and ```/auth-verify``` to make it clearer how they operate. (@nicatronTg)
* API: Added fuzzy name searching for users. (@QuiCM)
* API: Fixed ```OnPlayerLogout``` not being fired when a player disconnects. (@nicatronTg)
* API: Deprecated ```ValidString``` and ```SanitizeString``` methods in Utils. (@nicatronTg)
* Added BCrypt password hashing and related systems for it. BCrypt replaces the old system using non-password hashing algorithms for storing passwords. It breaks implementations of the login code that were manually recreated, but is otherwise seamless in transition. (@nicatronTg)
* API: Added ```User.VerifyPassword(string password)``` which verifies if the user's password matches their stored hash. It automatically upgrades a users' password to BCrypt if called and the password stored is not a BCrypt hash. (@nicatronTg)
* API: Deprecated ```Utils.HashPassword``` and related password hashing functions as those are no longer needed for plugin access. (@nicatronTg)
* Fixed ```UseServerName``` config option so that it correctly sends the config server name any time that Main.WorldName is used. (@Olink)
* Fixed a bug where people could ban themselves. (@nicatronTg)
* Fixed a bug where banning a player who never logged in caused problems. (@nicatronTg)
* Terraria 1.3.0.3 support.<|MERGE_RESOLUTION|>--- conflicted
+++ resolved
@@ -91,13 +91,10 @@
 * Fixed bug where when the `UseSqlLogs` config property is true, an empty log file would still get created. (@ZakFahey)
 * Fixed typo in `/gbuff`. (@sgkoishi, #2955)
 * Rewrote the `.dockerignore` file into a denylist. (@timschumi)
-<<<<<<< HEAD
 * Added a new permission, `tshock.world.time.usemoondial`, for regulating use of Enchanted Moondial. (@Arthri)
 * Added a set of new permissions, `tshock.specialeffects.{type}`, for regulating use of new special effects(Packet 51) which are not yet recognized by TShock. (@Arthri)
 * Added check for `tshock.npc.summonboss` permission for Skeletron summoning. (@Arthri)
 * Fixed `DisableDungeonGuardian` disabling Skeletron summon instead. The config option is useless as of writing. (@Arthri)
-=======
->>>>>>> edd7d7e9
 * Added CI for Docker images. (@timschumi)
 
 ## TShock 5.2
