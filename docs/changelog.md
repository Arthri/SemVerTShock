# TShock for Terraria

This is the rolling changelog for TShock for Terraria. Changes listed under "upcoming changes" are only available in experimental builds.

<!-- ## How to add a changelog entry
ATTENTION MORTALS
PLEASE READ ALL OF THE INSTRUCTIONS HERE
IT IS SUPER ANNOYING TO HAVE TO FIX THE CHANGELOG EVERY SINGLE TIME BECAUSE NOBODY READS THESE
ATTENTION MORTALS
PLEASE READ ALL OF THE INSTRUCTIONS HERE
IT IS SUPER ANNOYING TO HAVE TO FIX THE CHANGELOG EVERY SINGLE TIME BECAUSE NOBODY READS THESE
ATTENTION MORTALS
PLEASE READ ALL OF THE INSTRUCTIONS HERE
IT IS SUPER ANNOYING TO HAVE TO FIX THE CHANGELOG EVERY SINGLE TIME BECAUSE NOBODY READS THESE
ATTENTION MORTALS
PLEASE READ ALL OF THE INSTRUCTIONS HERE
IT IS SUPER ANNOYING TO HAVE TO FIX THE CHANGELOG EVERY SINGLE TIME BECAUSE NOBODY READS THESE
ATTENTION MORTALS
PLEASE READ ALL OF THE INSTRUCTIONS HERE
IT IS SUPER ANNOYING TO HAVE TO FIX THE CHANGELOG EVERY SINGLE TIME BECAUSE NOBODY READS THESE
ATTENTION MORTALS
PLEASE READ ALL OF THE INSTRUCTIONS HERE
IT IS SUPER ANNOYING TO HAVE TO FIX THE CHANGELOG EVERY SINGLE TIME BECAUSE NOBODY READS THESE
ATTENTION MORTALS
PLEASE READ ALL OF THE INSTRUCTIONS HERE
IT IS SUPER ANNOYING TO HAVE TO FIX THE CHANGELOG EVERY SINGLE TIME BECAUSE NOBODY READS THESE
ATTENTION MORTALS
PLEASE READ ALL OF THE INSTRUCTIONS HERE
IT IS SUPER ANNOYING TO HAVE TO FIX THE CHANGELOG EVERY SINGLE TIME BECAUSE NOBODY READS THESE
ATTENTION MORTALS
PLEASE READ ALL OF THE INSTRUCTIONS HERE
IT IS SUPER ANNOYING TO HAVE TO FIX THE CHANGELOG EVERY SINGLE TIME BECAUSE NOBODY READS THESE
ATTENTION MORTALS
PLEASE READ ALL OF THE INSTRUCTIONS HERE
IT IS SUPER ANNOYING TO HAVE TO FIX THE CHANGELOG EVERY SINGLE TIME BECAUSE NOBODY READS THESE
ATTENTION MORTALS
PLEASE READ ALL OF THE INSTRUCTIONS HERE
IT IS SUPER ANNOYING TO HAVE TO FIX THE CHANGELOG EVERY SINGLE TIME BECAUSE NOBODY READS THESE
ATTENTION MORTALS
PLEASE READ ALL OF THE INSTRUCTIONS HERE
IT IS SUPER ANNOYING TO HAVE TO FIX THE CHANGELOG EVERY SINGLE TIME BECAUSE NOBODY READS THESE
ATTENTION MORTALS
PLEASE READ ALL OF THE INSTRUCTIONS HERE
IT IS SUPER ANNOYING TO HAVE TO FIX THE CHANGELOG EVERY SINGLE TIME BECAUSE NOBODY READS THESE
ATTENTION MORTALS
PLEASE READ ALL OF THE INSTRUCTIONS HERE
IT IS SUPER ANNOYING TO HAVE TO FIX THE CHANGELOG EVERY SINGLE TIME BECAUSE NOBODY READS THESE
ATTENTION MORTALS
PLEASE READ ALL OF THE INSTRUCTIONS HERE
IT IS SUPER ANNOYING TO HAVE TO FIX THE CHANGELOG EVERY SINGLE TIME BECAUSE NOBODY READS THESE
ATTENTION MORTALS
PLEASE READ ALL OF THE INSTRUCTIONS HERE
IT IS SUPER ANNOYING TO HAVE TO FIX THE CHANGELOG EVERY SINGLE TIME BECAUSE NOBODY READS THESE
ATTENTION MORTALS
PLEASE READ ALL OF THE INSTRUCTIONS HERE
IT IS SUPER ANNOYING TO HAVE TO FIX THE CHANGELOG EVERY SINGLE TIME BECAUSE NOBODY READS THESE
ATTENTION MORTALS
PLEASE READ ALL OF THE INSTRUCTIONS HERE
IT IS SUPER ANNOYING TO HAVE TO FIX THE CHANGELOG EVERY SINGLE TIME BECAUSE NOBODY READS THESE
ATTENTION MORTALS
PLEASE READ ALL OF THE INSTRUCTIONS HERE
IT IS SUPER ANNOYING TO HAVE TO FIX THE CHANGELOG EVERY SINGLE TIME BECAUSE NOBODY READS THESE
ATTENTION MORTALS
PLEASE READ ALL OF THE INSTRUCTIONS HERE
IT IS SUPER ANNOYING TO HAVE TO FIX THE CHANGELOG EVERY SINGLE TIME BECAUSE NOBODY READS THESE
ATTENTION MORTALS
PLEASE READ ALL OF THE INSTRUCTIONS HERE
IT IS SUPER ANNOYING TO HAVE TO FIX THE CHANGELOG EVERY SINGLE TIME BECAUSE NOBODY READS THESE
Use past tense when adding new entries; sign your name off when you add or change something. This should primarily be things like user changes, not necessarily codebase changes unless it's really relevant or large.

* Put your entry in terms of what you changed in the past mood. For example: "Changed the world by adding new grommets."
  * Not "fix" or "change".
  * The entry must start with a verb.
  * End your sentence with a period.
  * Write in complete sentences that are understandable by anyone who does not have experience programming, unless the change is related to programming.
  * Do not insert tabs into this file, under any circumstances, ever.
  * Do not forget to sign every line you change with your name. (@hakusaro)
  * If there is no section called "Upcoming changes" below this line, please add one with `## Upcoming changes` as the first line, and then a bulleted item directly after with the first change. -->

## Upcoming changes
* An additional option `pvpwithnoteam` is added at `PvPMode` to enable PVP with no team.(@CelestialAnarchy, #2617, @ATFGK)
* Corrected and updated deserialization of the following packets (@ATFGK):
  * `ProjectileNew`: Read the third `AI` value.
    * Before this change, it was previously possible for the projectile damage limit to falsely trigger, such as when using the Terra Balde and Fire Gauntlet together.
  * `PlayerSpawn`: Read the `NumberOfDeathsPVE` and `NumberOfDeathsPVP` values.
    * Before this change, the `PlayerSpawnContext` was always read incorrectly, due to the values above being placed in the middle of the existing structure.
  * `NpcTeleportPortal`: Read the NPC index as a `ushort` instead of a `byte`.
  * `PlaceObject`: Read the `Random` value.
    * Before this change, the `Direction` was always read incorrectly, due to the value above being placed in the middle of the existing structure.
  * `Zones`: Read the `zone5` value.
  * `PaintTile` and `PaintWall`: Read the `coatTile` and `coatWall` values.
  * `PlayerHurtV2`: Read the `cooldownCounter` value.
* Updated `SpawnMsg` to include the `NumberOfDeathsPVE` and `NumberOfDeathsPVP`, and allow them to be optionally used in `TSPlayer.Spawn`. (@ATFGK)
* Added `WorldTileProvider` to the tshock config with values `default`, `constileation` or `heaptile`. This allows tile providers to be changed in environments where CLI args cannot be altered. See the documentation website for more info about these providers. (@SignatureBeef)
* Updated the Utils.FindByIdOrName to follow same logic. Now fuzzy match fallback to `StartsWith` and then `Contains`. (@sgkoishi)
* Added `ShadowCandle` and `BrainOfConfusionBuff` (BoC dodge buff) to the `PlayerAddBuffWhitelist` (@drunderscore)
* Improved rejection message and code duplication in `OnPlayerBuff`. (@drunderscore)
  * This will make it so Bouncer rejections regarding `PlayerAddBuff` will now always include the sender index, buff type, receiver index, and time in ticks, allowing much faster triage of buff whitelist issues.
* Allowed Digging Molecart and bomb fish to break tiles and place tracks. (@sgkoishi)
* Added built-in package management capabilities for plugins. (@pontaoski)
* Fixed Super Sponge unable to absorb shimmer. (@sgkoishi, #2833)
* Increased whitelisted duration of the Mighty Wind (`WindPushed`) buff (from sandstorms). (@drunderscore)
* Allowed the Hellfire (`OnFire3`) buff. (@drunderscore)
* Allowed Digging Molecart and bomb fish to break tiles and place tracks (@sgkoishi)
* Initialized achievements and the `AchievementManager` on the server. This ensures that players cannot cause exceptions to be thrown, chat messages are always logged, and allows achievement names to be localized in the console. Also added a test case for this. (@drunderscore)
* Allowed multiple test cases to be in TShock's test suite. (@drunderscore)
* Fixed unable to use Purification/Evil Powder in jungle. (@sgkoishi)
* Set the `GetDataHandledEventArgs.Player` property for the `SyncTilePicking` data handler. (@drunderscore)
<<<<<<< HEAD
* Allowed Flower Boots to place Ash Flowers on Ash Grass blocks. (@punchready)
=======
* Relaxed custom death message restrictions to allow Inferno potions in PvP. (@drunderscore)
>>>>>>> 91c37fa5

## TShock 5.1.3
* Added support for Terraria 1.4.4.9 via OTAPI 3.1.20. (@SignatureBeef)

## TShock 5.1.2
* Added support for Terraria 1.4.4.8.1 via OTAPI 3.1.19. (@SignatureBeef)

## TShock 5.1.1
* Fixed item giving potentially dropping too many items. (@PotatoCider, @punchready)
* Excluded GeoIP.dat from release bundle. (@SignatureBeef)
* Added `TownSlimeRed` to `FishableNpcIDs` list, allowing it to be fished up. (@drunderscore)
* Bump to Terraria 1.4.4.8 via OTAPI 3.1.18. (@hakusaro, @SignatureBeef)
  * In this version of Terraria, `Main.maxBuffTypes` and other `maxWhateverTypes` fields have been removed. Their replacements are in `Terraria.ID.whateverID.Count`. TShock calls to these fields have been swapped in order to bring forward compatibility with Terraria 1.4.4.8.
* In OTAPI 3.1.17, allowed Crystal Shard to grow. (@sgkoishi, @cc004, SignatureBeef/Open-Terraria-API#96)
* Added permission for summoning Mechdusa, Deerclops and slime pet. (@sgkoishi, #2808)
* Changed login to only restrict CC'd players during login whilst SSC is enabled. (@drunderscore)
  * This change allows the config option `RequireLogin` to function usefully again when SSC is not enabled.
* Changed `PlayerData.RestoreCharacter` to remove all buffs. (@drunderscore)
  * Before this change, it was theoretically possible to smuggle buffs onto servers with SSC enabled, by using buff indexes past `22`.
* Allowed Torch God's Favor to place different types of torches and campfires. (@sgkoishi, #2811)
* Updated translations! Currently, the major projects are at the following completion rates:
  * Chinese (93%)
  * Portuguese, Brazilian (89%)
  * Indonesian (89%)
  * Russian (56%)
  * Spanish (24%)
  * toki pona (10%)
  * Turkish (8%)
  * For complete credits, see the table below.

### Translation credits
The following translators contributed changes from November 1, 2022 to November 9, 2022 (from TShock 5.0.0 to 5.1.0).

|Contributor | Language | Translated words|
|-----|-----|-----|
|Shiva Goddess (ShivaGoddess) | Portuguese, Brazilian | 6979|
|Ricko (Rickojp) | Portuguese, Brazilian | 3154|
|RidnRaven (ridwankun2) | Indonesian | 2329|
|Janet Blackquill (pontaoski) | toki pona | 1216|
|SGKoishi | Chinese Simplified | 640|
|Cristofer GamerTVH (cristoferherame) | Spanish | 622|
|HDSeventh (hdseventh) | Indonesian | 315|
|EMRE ÇELİK (emre0447) | Turkish | 312|
|PHPoenX | Russian | 297|
|./lemon.sh (lemon-sh) | Polish | 206|
|Сергей Червяков (chsergeyg) | Russian | 182|
|okaythisisepic | Russian | 80|
|KomashiOFC | Portuguese, Brazilian | 76|
|Runesicle | toki pona | 22|
|Marotheit | Pirate English | 7|
|ATFGK | Chinese Simplified | 4|

## TShock 5.1.0

This release was scrubbed. All changes have been re-allocated to the 5.1.1 release. We consider a verison "final" after the tick and do not apply more changes. Thus, we were unable to simply release 5.0.0 as-is, as a late-breaking bug was discovered and fixed after the tick.

## TShock 5.0.0
* Reduced load/save console spam. (@SignatureBeef, @YehnBeep)
* Replaced SQLite library with Microsoft.Data.Sqlite for arm64 support. (@SignatureBeef)
* Initial support for MonoMod hooks on Raspberry Pi (arm64). (@kevzhao2)
* Ported to OTAPI3 and .NET6. (@SignatureBeef)
* Introduced a new module framework for TShock developers. (@SignatureBeef)
* Fixed a secondary crash when server init fails and log services were not initialised. (@SignatureBeef)
* Added preliminary support for Terraria 1.4.4.4. (@SignatureBeef)
* GrassSpreadEventArgs Color property has been changed from a Byte to a TileColorCache type. (@SignatureBeef)
* SetDefaultsEventArgs now includes a nullable ItemVariant instance. (@SignatureBeef)
* Use a string interpolation and escape single quotes when escaping tables. (@drunderscore)
* Removed obsolete resource files `TShockAPI/Resources.resx` and `TShockAPI/Resources.Designer.cs`. (@Arthri)
* Fixed hardcore and mediumcore not banning on death when settings are enabled. This also alters the TSPlayer.Ban method to remove the force option which is no longer needed. (@SignatureBeef)
* Plugins and ./bin dependencies are now loaded relative to the launcher, this improves the use of startup files. (@SignatureBeef)
* Added preliminary support for Terraria 1.4.4.5. (@drunderscore)
  * For clarity sake, we're listing the individual changes to Terraria's version, despite the fact that this version only supports the latest one.
* Don't allow players to sync loadout index whilst disabled. (@drunderscore)
* Fixed painting wall/tile being rejected from hand of creation. (@Rozen4334)
* Added a second `Utils.TryParseTime` method for parsing large, positive time spans. (@punchready)
* Fixed `/tempgroup` breaking on durations greater than roughly 24 days. (@punchready)
* Fixed player not being checked for permissions to use the Shellphone (Ocean), Shellphone (Underworld) and Shellphone (Spawn). (@hufang360)
* Updated to OTAPI 3.1.10-alpha, which allows FreeBSD .NET 6 to use Re-Logic's Linux platform. (@SignatureBeef)
* Updated Github CI to not tarball files for Windows only. (@PotatoCider)
* Allow Blood Butcherer and Shimmer buffs to be applied to NPCs by players. (@drunderscore)
* In OTAPI 3.1.11-alpha, chest stacking was fixed. (@SignatureBeef)
* In OTAPI 3.1.12-alpha, "server world deletions" were fixed. (@SignatureBeef)
* Fixed NetTile errors by implementing new packet read/write data. (@SignatureBeef)
* Fixed Inferno Fork causing kick from rejected abnormal buff. (@Stealownz)
* Prevented Server Broadcast from executing without a message. (@PackmanDude, @punchready)
* Added `LiquidType.Shimmer`. (@drunderscore)
* Made Bouncer allow Bottomless Honey Bucket usage. (@drunderscore)
* Made Bouncer reject Shimmer placement without bucket or whilst banned. (@drunderscore)
* Fixed Bouncer rejecting Explosive Bunny critter release when using the Bunny Cannon, if the player had since stopped selecting the Explosive Bunny. (@drunderscore)
* Allowed breaking of tiles that are in `BreakableWhenPlacing` set. This will allow you to place tiles over other tiles (like piles) properly, without being rejected. (@drunderscore)
* Allowed the Axe of Regrowth and the Rubblemaker to pass Bouncer checks. (@drunderscore)
  * The Axe of Regrowth places a `Saplings` where a tree used to be, which previously failed.
  * The Rubblemaker places rubble (which are echo piles), of varying styles, which previously failed.
* Fixed `HandlePlayerAddBuff` data handler always being marked as `Handled`, and therefore never allowing the `PlayerAddBuff` to be sent to anyone. (@drunderscore)
* Improved `OnPlayerBuff` logic to properly handle players adding buffs to other players. (@drunderscore)
  * Check if the target ID is within bounds as the first thing to check.
  * Check if the buff type being applied is within bounds.
  * Introduce `AddPlayerBuffWhitelist` (replacing `WhitelistBuffMaxTime`), which allows us to specify the maximum amount of ticks a buff can be applied for, and if it can be applied without the target being in PvP.
  * When rejecting from `OnPlayerBuff`, instead of sending a `PlayerAddBuff` packet with the rejected buff (essentially a no-op, as the sender implicitly applies the buff to the target, and causes desync as the buff was rejected), send a `PlayerBuff` to re-sync the target's buffs, without the buff we just rejected.
* Added new tile provider. Use `-constileation` or `-c` to use it. Constileation is an alternative tile provider to Tiled and HeapTile. (@SignatureBeef)
* Fixed an exploit with grass mowing not removing hanging vines. (@punchready)
* Added `-additionalplugins` command line argument to load additional plugins. (@pontaoski)
* Added localization support for console spam reduction. (@KawaiiYuyu)
* Added an internationalization system. The base for the i18n system was built by Janet Blackquill ([@pontaoski](https://github.com/pontaoski)). A small donation in her honor was made to the [KDE project](https://kde.org/) as a thankyou for this work. This also includes the `TSHOCK_LANGUAGE` environment variable. Setting `TSHOCK_LANGUAGE=tok` will enable a small number of [Toki Pona](https://tokipona.org/) translations as a proof-of-concept. (@pontaoski)
* Added support for Terraria 1.4.4.6, through OTAPI 3.1.5. (@SignatureBeef)
* Added GeoIP.dat back to the included list of files. (@SignatureBeef)
* Allow loadouts to properly sync by allowing the `SyncLoadout` packet during early connection. (@drunderscore)
* Introduced support for loadouts, and saving the current loadout index to SSC. Both `NetItem` and `PlayerData` were modified to support this. (@drunderscore)
* Introduced checking of loadout slots for hacked item stacks. (@drunderscore)
* Fixed players being kicked after using the Flamethrower to apply the `OnFire3` debuff for `1200` ticks. (@BashGuy10)
* Fixed being kicked for using the new sponge types on liquid. (@BashGuy10)
* Fixed SSC not saving `ateArtisanBread`, `usedAegisCrystal`, `usedAegisFruit`, `usedArcaneCrystal`, `usedGalaxyPearl`, `usedGummyWorm`, `usedAmbrosia`, `unlockedSuperCart`, and `enabledSuperCart` data flags. (@hufang360)
* Allowed flask buffs to be applied on town npc due to the Flymeal. Add a permission could skip the buff detection. (@KawaiiYuyu)
* Dockerized TShock. (@PotatoCider)
* Changed the log system to log the command itself without arguments if the command is not `DoLog`. (@sgkoishi, [#2779](https://github.com/Pryaxis/TShock/issues/2779))
* Added ability for items given to players to be inserted directly into their inventory instead of spawned as an item drop. (@pontaoski)
* Added support of `-lang` and `-language` flags for our i18n system. (@KawaiiYuyu)
* Added support for Terraria 1.4.4.7 (OTAPI 3.1.16). (@drunderscore)
* Added support for various languages, most notably Chinese (99% complete), Russian (57% complete), Indonesian (53% complete), and Spanish (21% complete). Thank you to the lovely contributors who were responsible for this [on Crowdin](https://crowdin.com/project/tshock):
  * RidnRaven (ridwankun2)
  * okaythisisepic
  * xml3344 has stopped making trouble (1212122222)
  * Axeel (AxeelAnder)
  * SGKoishi
  * Leader-txt (Leader_txt)
  * Esteban Delgado (Kojirremer)
  * Cai233
  * Anzhelika (AnzhelikaO)
  * VariolaX
  * hufang 360 (hufang360)
  * AgaSpace (Zoom L1) (agaspacel1)
  * Killia0 (Killia)
  * EMRE ÇELİK (emre0447)
  * Marcus Persson (squidistaken)
  * StarCloud-cy
  * HDSeventh (hdseventh)
  * JJJJGGGG12345
  * xml3344
  * Seele Vollerei (aaa1115910)
  * 问心|MiaoVPS (WenXin_MiaoVPS)
  * avlensa
  * Sykhasamann (Syks)
  * AndPlay
  * TruffleToad
  * kuaizhi
  * Simone Caporale (caporalesimone)
  * josefcorosado
  * kuukiman
  * Kronex (Kronex6)
  * Jifeng
  * Janet Blackquill (pontaoski)
  * Yuiinar (Yuiinars)
  * Muteduanxing

## TShock 4.5.18
* Fixed `TSPlayer.GiveItem` not working if the player is in lava. (@PotatoCider)
* Only allow using Teleportation Potions, Magic Conch, and Demon Conch whilst holding them. (@drunderscore)
* Updated server startup language to be more clear when encountering a fatal startup error. Now, the server gives more context as to what happened so that there's a better chance of people being able to help themselves. (@hakusaro)
* Added `-worldevil <type>` command line argument. (@NotGeri)
* Added PlayerHasBuildPermission hook to PlayerHooks. (@AnzhelikaO, @Killia0)
* Fixed an exploit in which the Ice Block deletion allowance from the Ice Rod bypassed region protection, allowing for deleting all tiles in a protected region and/or replacing them with Ice Blocks. (@punchready)
* Changed SendTileRect handling from a denylist to an allowlist with stricter checks. This prevents essentially all exploits involving this packet. Most notably this stops people from placing arbitrary tiles with arbitrary framing values, which are the root of most exploits. (@punchready)
* Removed the config options `TileRectangleSizeThreshold` and `KickOnTileRectangleSizeThresholdBroken` because they are made obsolete by the new system, which will only allow valid rectangle sizes (at a maximum of only 4 by 4 tiles in 1.4.3.6). (@punchready)
* Bumped Newtonsoft Json to 13.0.1. (@dependabot)
* Allow the Cool Whip to apply `CoolWhipNPCDebuff` for `240` ticks, fixing abnormal NPC buff add rejects in Bouncer. (@drunderscore)

## TShock 4.5.17
* Fixed duplicate characters (twins) after repeatedly logging in as the same character due to connection not being immediately closed during `NetHooks_NameCollision`. (@PotatoCider)
* Fixed mobs not dropping picked up coins. (@PotatoCider)

## TShock 4.5.16
* Added preliminary support for Terraria 1.4.3.6. (@SignatureBeef, @hakusaro)

## TShock 4.5.15
* Added preliminary support for Terraria 1.4.3.5. (@SignatureBeef, @hakusaro)

## TShock 4.5.14
* Improved the `/grow` command to reduce code duplication, use `TileID` constants for less ambiguous types. (@drunderscore)
* Fixed item dupe via /logout & NPC. (@Terrarxxn)
* Added preliminary support for Terraria 1.4.3.4. Note that this has the side-effect of adding `IEntitySource` as the first parameter to `Item.NewItem` and `NPC.NewNPC`, and in `TSAPI`, `NpcLootDropEventArgs` passes `IEntitySource` as `Source`. If you're updating a plugin, you can either make something that implements with `IEntitySource` or just use `new EntitySource_DebugCommand()` [like TShock does](https://github.com/Pryaxis/TShock/commit/1b96ed8992110c5bbcc2ef952cc98459ea194dee). (@SignatureBeef, @Patrikkk, @hakusaro)

## TShock 4.5.13
* Added hook `GetDataHandlers.OnReleaseNpc` to handling ReleaseNPC packet and a bouncer to stops unregistered and logged out players on SSC servers from releasing critters NPC. The bouncer has additional filter to stops players who tried to release different critter using crafted packet, e.g. using bunny item to release golden bunny. (@tru321)
* Added filter in `GetDataHandlers.HandleCatchNpc` that stops unregistered and logged out players on SSC servers to catch critters. (@tru321)
* Fixed rejection check inside of `HandlePaintTile` to account for the Paint Sprayer (or Architect Gizmo Pack) being inside your inventory, rather than on an accessory slot. (@drunderscore)
* Added the lanterns night event to the `/worldevent` command. (@0x3fcf1bbd)
* Marked `TSPlayer.SendTileSquare` as deprecated, and created `TSPlayer.SendTileSquareCentered` that sends a tile square centered around the passed coordinates. (@0x3fcf1bbd)
* Added coordinates clamping to `TSPlayer.SendTileRect` so as to avoid OOBs. (@0x3fcf1bbd)
* Removed extraneous space causing build commands in README to fail. (@EtherTyper)

## TShock 4.5.12
* Fixed the ability to spawn Zenith projectile with non-original items. (@AgaSpace)
* Added hook `GetDataHandlers.OnNpcTalk` for NpcTalk and a handler for it that stops unregistered and logged out players from interacting with NPCs, preventing them from smuggling or duplicating items via NPC item slots. (@tru321)
* Fixed the ability to create custom messages with your death (or the death of another player) (@AgaSpace)
* Added the `OnSignRead` handler in `GetDataHandler`, and added the `SignRead` event. Added check to ensure the sign being read is within world bounds `(x >= 0 && y >= 0 && x < Main.maxTilesX && y < Main.maxTilesY)`. (@drunderscore)
* Added check to `HandleNpcTalk` to ensure the passed NPC index is within bounds (>= -1 && < `Main.maxNPCs`). (@drunderscore)

## TShock 4.5.11
* Add the new allowed buff TentacleSpike to NPC buff cheat detection bouncer. (@sgkoishi)
* Changed hook `GetDataHandlers.OnNewProjectile` so that it passes the projectile's AI (by updating `NewProjectileEventArgs` and parsing this during the TShock hook) to support processing projectile AI in bouncer. (@AgaSpace)
* Fixed an issue where certain projectiles could be sent to the server with uncapped size parameters, which resulted in large disruptive client artifacts that could be used to grief players. (@AgaSpace, @Arthri)
* Added the currently running value of `Main.GameMode` to `/worldmode` as "Mode". (@hakusaro)

## TShock 4.5.10
* Changed the server behavior when `SIGINT` is received. When `SIGINT` is trapped, the server will attempt to shut down safely. When it is trapped a second time in a session, it will immediately exit. (`SIGINT` is typically triggered via CTRL + C.) This means that it is possible to corrupt your world if you force shutdown at the wrong time (e.g., while the world is saving), but hopefully you expect this to happen if you hit CTRL + C twice in a session and you read the warning. (@hakusaro, @Onusai)

## TShock 4.5.9
* Added the ability to change a `TSPlayer`'s PVP mode. (@AgaSpace)
* Added protocol level support for Terraria 1.4.3.2. (@DeathCradle, @Patrikkk)

## TShock 4.5.8
* Removed `TShockAPI/DB/DBTools.cs`. This appears to have been dead code and not used by anything. (@hakusaro, @DeathCradle)
* Fixed the `/firework` command not sending fireworks when specified without a firework color. The firework command now correctly sends red fireworks to a target if a color is not specified. (@hakusaro, @Kojirremer)
* Fixed bad XML of TShock code documentation. (@Arthri)
* Fixed Bouncer exploits allowing for invalid tiles' placement. These tiles(specifically torches) caused clients to crash. The fixed exploits are listed below. (@Arthri, @QuiCM)
  - [Biome Torch Correction](https://github.com/Pryaxis/TShock/blob/3ba1e7419d63535eeb8b5634ec668448499f71df/TShockAPI/Bouncer.cs#L310). Previously, it used unrelated values to validate biome torches, and unintentionally passed on invalid tiles. It's now fixed to use the correct values and block invalid torches. As well as a new right booster track correction/check, to allow right booster tracks to be placed. Right booster track is an extraneous place style because it depends on the direction the player is facing. The new check takes that into consideration so that the place style isn't considered mismatched and rejected.
  - [Max Place Styles](https://github.com/Pryaxis/TShock/blob/3ba1e7419d63535eeb8b5634ec668448499f71df/TShockAPI/Bouncer.cs#L385). Previously, it rejects only if both `MaxPlaceStyles` and `ExtraneousPlaceStyles` contains an entry for a tile, and unintentionally passed on invalid tiles. `ExtraneousPlaceStyles` only contains special max placeStyles, not all placeables unlike `MaxPlaceStyles`. It's now corrected to take from `ExtraneousPlaceStyles` first, then fallback to `MaxPlaceStyles` if there's no entry for that tile, and then finally -1 if there's no entry in either.

## TShock 4.5.7
* Fixed the `/respawn` command to permit respawning players from the console. (@hakusaro, @Kojirremer)
* Removed the old password hashing system, which predated `bcrypt` hashes and allowed specifying the hash algorithm in the config file. This also removes the config option for setting the hash algorithm (`HashAlgorithm`). This is because it helps clear the way for .NET5/6 and OTAPI 3, and because `bcrypt` has been the default since TShock 4.3 in 2015. (@hakusaro)
* Updated to OTAPI 2.0.0.46, which adds support for Terraria Protocol 1.4.3.1. (@Patrikkk, @DeathCradle)
* **Change warning: a release of TShock for .NET 5 and OTAPI 3 may be imminent.**

## TShock 4.5.6
* Updated Linux guide. (@NezbednikSK)
* Fixed SendTileRectHandler not sending tile rect updates like Pylons/Mannequins to other clients. (@Stealownz)
* Introduced `SoftcoreOnly` config option to allow only softcore characters to connect. (@drunderscore)
* Fixed some typos that have been in the repository for over a lustrum. (@Killia0)
* Added a `tshock.npc.summonboss` permission check for Lunatic Cultist, players who do not have this permission will not be able to kill Cultist Archers/Devotees to summon the Lunatic Cultist. (@moisterrific)
* Added more usage examples for the `ban` command under `ban help examples` to explain how users can ban: offline players by account, offline players by IP, and online players by player index - useful for banning hard to type character names. (@moisterrific)
* Changed `/login` and `/register` to provide login help depending on if UUID login is enabled or disabled, and whether or not a player can login via any username or not. In addition, the message parameters will now be differentiated by colour instead of `<>` (@moisterrific, @hakusaro)
* Added a new `DisablePrimeBombs` config option (`false` by default). Highly recommended to set this to `true` in order to prevent griefing on servers doing a `for the worthy` play-through, since the prime bombs on this seed can destroy most tiles and bypass region protection. (@moisterrific)
* Added a new `/respawn` command that lets you respawn yourself or another player. Respawning yourself requires the `tshock.respawn` permission and respawning others requires the `tshock.respawn.other` permission. The full command syntax is `/respawn [player]`. (@moisterrific)
* Added a notification message and silent command support for permanently changing a target player's user group. Now players who received a group change will be notified of their new group if they are currently online. (@moisterrific, @QuiCM)
* Changed the TSPlayer IP method to return the loopback IP if RealPlayer is false. (@Rozen4334)
* Fixed a bug that caused sundials to be ignored all the time, instead of only when the player has no permission or time is frozen. (@Rozen4334)
* Added colours and usage examples (similiar to how the new ban system looks) for many more commands. (@moisterrific)
* Changed `RespawnSeconds` and `RespawnBossSeconds` from `10` to `0` to respect the game's default respawn timers. (@moisterrific)
* Updated Open Terraria API (OTAPI) and TSAPI for preliminary support of Terraria 1.4.3.0. This functionally changes OTAPI and points to 2.0.0.45 from 2.0.0.43 in previous versions. Developer note: `SendData` takes an extra arg in this version of Terraria but that's slated to be removed in a Terraria hotfix. This is vestigial and OTAPI "hacks that out" to preserve plugin compatibility. That's why it'll differ from the source code. (@Patrikkk, @DeathCradle, honorable mention: @Moneylover3246)
* Added Deerclops to `/spawnboss` command. (@hakusaro, @HiddenStriker)
* Fixed [GHSA-6w5v-hxr3-m2wx](https://github.com/Pryaxis/TShock/security/advisories/GHSA-6w5v-hxr3-m2wx). (@Yoraiz0r, @Arthri)
* Fixed an issue where player build permissions would reject gem lock changes, even if `RegionProtectGemLocks` was disabled in the config file. Now, players will be permitted to use gem locks if they don't have build permission in a region, but `RegionProtectGemLocks` is disabled. If `RegionProtectGemLocks` is enabled, players will be unable to use gem locks in a build region. (@hakusaro, @Kojirremer, @Arthri)
* Fixed an issue where `/god [player]` would tell `[player]` that they were in godmode regardless of whether or not they were or not. (@hakusaro, @Kojirremer)
* In `TSAPI`: Updated `PacketTypes` to support `SetMiscEventValues` (140), `RequestLucyPopup` (141), and `SyncProjectileTrackers` (142). (@hakusaro)
* Added `DisableDefaultIPBan` to the config file. If set to `true`, the server will not automatically IP ban players when banning them. This is useful if you run an intercepting proxy in front of TShock, and all players share the same IP. (@hakusaro, and Telegram user xmzzhh233)
* Blank passwords will be upgraded to `bcrypt` hashes automatically. Previously, blank passwords were not upgraded to bcrypt hashes. This is in preparation to remove the old password hashing system and related fallback components in the next release. Most users have been using bcrypt hashes for the past...few years. (@hakusaro)

## TShock 4.5.5
* Changed the world autosave message so that it no longer warns of a "potential lag spike." (@hakusaro)
* Added `/slay` as an alias for `/kill` to be more consistent with other server mods. (@hakusaro)
* Added `/god` as an alias for `/godmode` to be more consistent with other server mods. (@hakusaro)
* Fixed ridiculous typo in `Amethyst Gemtree` text. (@hakusaro)
* Fixed `CTRL + C` / interactive console interrupt not safely shutting down the server. Now, interrupts will cause a safe shutdown (saving the world and disconnecting all players before fully shutting down). Previously, interrupts caused an unsafe shutdown (not saving the world). (@hakusaro)
* Changed "success message" color to `Color.LimeGreen` instead of `Color.Green`. `Color.Green` looks ugly. `Color.LimeGreen` looks less ugly but isn't as offensively bright as pure green. (@hakusaro)
* Changed the default respawn timer to 10 seconds, so as to not desynchronize from the game by default. (@hakusaro)
* Fixed `/home` allowing players to bypass the respawn timer. (@hakusaro, @moisterrific, @Arthri)
* Added the config option `SuppressPermissionFailureNotices`. When set to `true`, the server will not send warning messages to players when they fail a build permission check from `TSPlayer.HasBuildPermission` (even if `shouldWarnPlayer` is set to true. (@hakusaro)
* Fixed `/warp send` failing a nullcheck if the warp didn't exist. The previous behavior may have always been buggy or broken. In other words, sending someone to a warp that doesn't exist should result in a nicer error. (@hakusaro, @punchready)
* Fixed `/group del` allowing server operators to delete the default group that guests are put into. This is a really critical group and the server doesn't behave correctly when it happens. As a result, it's better to prevent this from happening than not. Additionally, `GroupManagerException`s will be thrown if this is attempted programmatically. Finally, if the exception is thrown in response to `/group del` (or if any other exception is thrown that the command handler can handle), the stack trace will no longer be present. Fixes [#2165](https://github.com/Pryaxis/TShock/issues/2165). (@hakusaro, @DeveloperLuxo, @Rozen4334, @moisterrific, @bartico6, @Quinci135)
* Removed the old `ConfigFile` class. If you are updating a plugin, you should use `TShock.Config.Settings` instead of the accessor you were using. This is typically a really easy change. For most plugin authors, updating to the new config format is as simple as changing the reference to the old static config to point to the new location. If you were using this for your own configs, you should swap to using a `IConfigFile` (see `TShockAPI.Configuration.ConfigFile`). (@hakusaro, @bartico6)
* Added `Main.worldPathName` to `/worldinfo` command. Now, if you need to see what the location on disk for your world file is, you can simply run `/worldinfo` to find out. This is particularly helpful on Linux and macOS, where the world path isn't obvious. (@hakusaro)
* Correct rejection message in LandGolfBallInCupHandler to output the proper expected player id. (@drunderscore)
* Clarified the error mesage that the console is presented if a rate-limit is reached over REST to indicate that "tokens" actually refers to rate-limit tokens, and not auth tokens, and added a hint as to what config setting determines this. (@hakusaro, @patsore)
* Fixed an issue where, when the console was redirected, input was disabled and commands didn't work, in TSAPI. You can now pass `-disable-commands` to disable the input thread, but by default, it will be enabled. Fixes [#1450](https://github.com/Pryaxis/TShock/issues/1450). (@DeathCradle, @QuiCM)
* Added `summonboss` permission check for Empress of Light. Players who do not have this permission will be unable to kill Prismatic Lacewings. Also added support for the `AnonymousBossInvasions` config option, if this is set to `false` it will now broadcast the name of the player who summoned her. (@moisterrific)
* Added `ForceTime` config setting check for Enchanted Sundial usage. If `ForceTime` is set to anything other than `normal`, Sundial use will be rejected as this would lead to very janky game behavior. Additionally, players with `cfgreload` permission will be advised  to change it back to `normal` in order to use sundial. (@moisterrific, @bartico6)
* Added `%onlineplayers%` and `%serverslots%` placeholders for MOTD. The default MOTD message was also updated to use this. (@moisterrific, @bartico6)
* Fixed Bouncer inconsistently using `TilePlacementValid` when validating tile coordinates, which could cause a DoS attack due to unexpectedly large world framing. The list below shows the corrected methods within Bouncer. This was assigned [GHSA-jq4j-v8pr-jv7j](https://github.com/Pryaxis/TShock/security/advisories/GHSA-jq4j-v8pr-jv7j). (@drunderscore)
  * `OnTileEdit`: The check was moved to be the first, and will no longer `SendTileSquare` upon failure.
  * `OnPlaceObject`: The check was moved to be the first, and will no longer `SendTileSquare` upon failure.
  * `OnPlaceTileEntity`: The check was newly added.
  * `OnPlaceItemFrame`: The check was newly added.
  * `OnFoodPlatterTryPlacing`: The check was newly added.
* Fixed errors on startup not being reported to console. (@bartico6)
* The server now correctly disconnects players with missing groups instead of throwing an exception, stalling the connection (@bartico6)
* The server now rejects login attempts from players who would end up with a missing group. (@bartico6)

## TShock 4.5.4
* Fixed ridiculous typo in `GetDataHandlers` which caused TShock to read the wrong field in the packet for `usingBiomeTorches`. (@hakusaro, @Arthri)
* Fixed torchgod settings to include whether or not torchgod has been fought by the player before and respect `usingBiomeTorches` setting. (@Quinci135)
* Fixed /worldmode not synchronising data to players after updating the world state (@bartico6, @Arthri)
* Added `OnSendNetData` hook to TSAPI, which enables developers to intercept traffic being sent from the server to clients using the new NetPacket protocol. (@Stealownz)
* Fixed false positive `OnNPCAddBuff` detection when throwing rotten eggs at town NPCs while wearing Frost armor set. (@moisterrific)
* Moved the emoji player index check into a new class of handlers called `IllegalPerSe`, which is designed to help isolate parts of TShock and make it so that "protocol violations" are treated separately from heuristic based anti-cheat checks. (@hakusaro)
* Changed `TSPlayer.FindByNameOrID` so that it will continue searching for players and return a list of many players whem ambiguous matches exist in all cases. Specifically, this avoids a scenario where a griefer names themselves `1` and is difficult to enact justice on, because their name will not be found by the matching system used to kick players. To help with ambiguity, this method now processes requests with prefixes `tsi:` and `tsn:`. `tsi:[number]` will process the search as looking for an exact player by ID. `tsn:` will process the search as looking for an exact name, case sensitive. In both cases, the system will return an exact result in the "old-style" result, i.e., a `List<TSPlayer>` with exactly one result. For example, `/kick tsid:1` will match the player with the ID `1`. `/kick tsn:1` will match the username `1`. In addition, players who attempt to join the server with the name prefixes `tsn:` and `tsi:` will be rejected for having invalid names. (@hakusaro, @Onusai)
* Added warnings for conditions where a password is set at runtime but can be bypassed. The thinking is that if a user sets a password when they're booting the server, that's what they expect to be the password. The only thing is that sometimes, other config options can basically defeat this as a security feature. The goal is just to communicate more and make things clearer. The server also warns users when UUID login is enabled, because it can be confusing and insecure. (@hakusaro, @Onusai)
* Fixed Torch God's Favor biome torch placement being rejected by the server. (@moisterrific)
* Changed backups created by the backup manager to use ISO8601-style timestamps. I say "style" because it's impossible to implement ISO8601 or RFC3389 dates in a filename on most modern filesystems. So instead of the proper ISO separators, we've got dashes and dots. (@hakusaro, change sponsored by @drunderscore)
* Added hook for `OnDoorUse` (`DoorUse`) and associated `DoorUseEventArgs` fired when a door is used. Also added `GetDataHandlers.DoorAction` enum for determining the action of a door. (@hakusaro)
* Disallowed loading of the AutoRegister plugin version 1.2.0 or lower. Versions of this plugin at or equal to 1.2.0 use low entropy material to create passwords. This effectively means that it's possible for any user to be easily impersonated on a server running AutoRegister by simply convincing a user to join a malicious server, even when UUID login is disabled. This was assigned [GHSA-w3h6-j2gm-qf7q](https://github.com/Pryaxis/Plugins/security/advisories/GHSA-w3h6-j2gm-qf7q). (@hakusaro)
* Disallowed loading of another plugin due to [security issue GHSA-qj59-99v9-3gww](https://github.com/Pryaxis/Plugins/security/advisories/GHSA-qj59-99v9-3gww). Due to the importance of this issue and severity, information is not available in the changelog. Information will be available [June 8th, 2021, at 12:00 MDT](https://time.is/1200PM_8_June_2021_in_Littleton?GHSA-qj59-99v9-3gww_information_release). (@hakusaro)

## TShock 4.5.3
* Added permissions for using Teleportation Potions, Magic Conch, and Demon Conch. (@drunderscore)
  * `tshock.tp.tppotion`, `tshock.tp.magicconch`, and `tshock.tp.demonconch` respectively.
* Updated HealOtherPlayer damage check to make more sense by respecting `ignoredamagecap` permission. (@moisterrific)
* Added preliminary support for Terraria 1.4.2.3 (@moisterrific, @Moneylover3246, @DeathCradle)
* Added celebration mk2 explosive to explosives ItemID set in TSAPI. Solves #2304. (@Quinci135)
* TShock now writes its log files to the `logs` folder inside the `tshock` folder by default, as opposed to just the `tshock` folder. (@QuiCM)
* The default MOTD is now prettier. The MOTD format can now contain `%specifier%` to send the command specifier. (@moisterrific)
* The buff commands now support `-1` as a time option to set buffs that last 415 days (the maximum buff time the game supports). (@moisterrific)
* TShock defaults to saving backups every 10 minutes, and defaults to keeping backups for 4 hours. (@hakusaro)
* Updated SSC bypass messaging. Now, when you connect, you're told if you're bypassing SSC. Console logging has been improved to warn when players are not being saved due to the bypass SSC permission. To turn this warning off, change `WarnPlayersAboutBypassPermission` to `false` in the `sscconfig.json` file. (@hakusaro)
* Fix oversight & exploit allowing specially crafted SendTileRectangle packets to perform large-scale world griefing. In addition, `NetTile.Slope` is now the native value (byte), and accessor methods `Slope1`, `Slope2`, and `Slope3` can be used to get the old style of values out. `HalfBrick` and `Actuator` were removed from `NetTile` because these were initialized to zero and never changed or used. (@bartico6)
* Warning: a bug introduced in a prior TShock release may cause your SSC config file to be reset after applying this update. Please backup your config file prior to installing TShock 4.5.3+ if you use SSC. (@cardinal-system)

## TShock 4.5.2
* Added preliminary support for Terraria 1.4.2.2. (@hakusaro)
* Removed `/ungodme` and godmode warning (no longer necessary). Also, godmode now supports silent commands. (@hakusaro)
* Added permission 'tshock.rest.broadcast' to the /v2/server/broadcast REST endpoint. (@TheBambino)

## TShock 4.5.1
* Fixed server crash from `/v2/players/list` & other parameterised REST endpoints. (@QuiCM, reported by @ATFGK)
* Added handling to the PlayerChat hook event. (@QuiCM - Thanks for the suggestion @Arthri)
* Changed the spawnboss command to support silent command specifiers. (@QuiCM, suggested by @nojomyth-dev)
* Updated /godmode to use Journey Mode's Godmode power instead of healing on damage. (requested by @tlworks, backported by @bartico6, implemented preemptive bugfix for creative powers mentioned by @Stealownz)
* Fixed /r attempting to send messages to players that have since disconnected. (@bartico6, reported by @Arthri)
* Added ban ticket ID to ban messages (@QuiCM, suggested by @Bippity)
* Refactored /wallow command. /reply no longer bypasses /wallow (@QuiCM)

## TShock 4.5.0.1
* Fixed conversion from old to new ban system for MySQL hosted ban databases. (@DeathCradle, @ATFGK)
* Fixed wrong identifier used for UUID bans. (@DeathCradle, @ATFGK)
* Fixed conversion from sqlite bans due to locking issue. (@DeathCradle, @Kojirremer)

## TShock 4.5.0
* Updated OTAPI and TSAPI to Terraria 1.4.2.1. (@Stealownz, @DeathCradle)
* Updated TShock with preliminary protocol support for Terraria 1.4.2.1. (@Stealownz)

## TShock 4.4.0 (Pre-release 16)
* Patched protocol issue. Thanks to Off (@tlworks) and @bartico6 for contributions, including packet captures, packet analysis, exploit proof-of-concept testing, patch testing, and detailed reproduction steps. (@hakusaro)
* Disabled debug by default. (@hakusaro)
* Changed "WinVer" field in `/serverinfo` to "Operating System". (@Terrabade)
* Rewritten `/grow`, added every default tree type & changed the default help response. (@Nova4334)
  * Added a new permission: `tshock.world.growevil` to prevent players to grow evil biome trees, these trees spawn with evil biome blocks below them.
* Introduced `/wallow` to disable or enable recieving whispers from other players. (@Nova4334)
* Removed stoned & webbed from disabled status (@QuiCM)
* Fix -forceupdate flag not forcing updates (@Quake)

## TShock 4.4.0 (Pre-release 15)
* Overhauled Bans system. Bans are now based on 'identifiers'. (@QuiCM)
  * The old Bans table (`Bans`) has been deprecated. New bans will go in `PlayerBans`. Old bans will be converted automatically to the new system.
  * All old ban routes in REST are now redirected. Please use `/v3/bans/*` for REST-based ban management.
  * TShock recognizes and acts upon 4 main identifiers: UUID, IP, Player Name, Account name. This can be extended by plugins. New identifiers can be added to the `ban help identifiers` output by registering them in `TShockAPI.DB.Identifier.Register(string, string)`
  * By default, bans are no longer removed upon expiry or 'deletion'. Instead, they remain in the system. A new ban for an indentifier can be added once an existing ban has expired.
* Server Console now understands Terraria color codes (e.g., `[c/FF00FF:Words]`) and prints the colored text to the console. Note that console colors are limited and thus only approximations. (@QuiCM)
* Fixed a bug in `/sudo` that prevented quoted arguments being forwarded properly. Example: `/sudo /user group "user name" "user group"` should now work correctly. (@QuiCM)
* Shutting down the server should now correctly display the shutdown message to players rather than 'Lost connection'. (@QuiCM)
* For developers: TShock now provides `IConfigFile<TSettings>` and `ConfigFile<TSettings>` under the `TShockAPI.Configuration` namespace. No more needing to copy/pasting the same Read/Write code for your plugin configs. (@QuiCM)
  * `ConfigFile<TSettings>` implements `Read` and `Write` for you.
  * Check `TShockConfig` and `ServerSideConfig` for examples on how to use.
* Added URI un-escaping on all inputs into REST. (@QuiCM)
* Attempt to fix platinum coin pickup dupe. (Thanks @Quinci135)

## TShock 4.4.0 (Pre-release 14)
* Terraria v1.4.1.2 (Thanks @Patrikkk and @DeathCradle <3)
* Added Torch God's Favor support in SSC. (@Stealownz)
* SendTileSquare is now SendTileRect and can now send rectangles instead of squares. This is a breaking change (@QuiCM)
* Destroying protected tiles underneath a tile object no longer causes the tile object to disappear for the client (@QuiCM)
* 'RegionProtectGemLocks' config option now works correctly. Gems can now be placed in Gem Locks while this option is enabled (@QuiCM)

## TShock 4.4.0 (Pre-release 13)
* Terraria v1.4.1.1
* Added Gravedigger's Shovel support. (@Zennos)
* You can now start up multiple TShock servers at once without getting a startup error. (@ZakFahey)
* Updated bouncer to include new Magma Stone, Frost Armor, and Spinal Tap inflicted npc debuffs to bouncer. (@Quinci135)

## TShock 4.4.0 (Pre-release 12)
* Fixed various bugs related to Snake Charmer's Flute. (@rustly)  
  * The entirety of the snake now places.  
  * The old snake now removes when placing a new snake.
  * Players are no longer disabled for breaking TilePlace/TileKill thresholds when modifying snakes.  
* Prevented players from seeing the npc spawnrate change permission error on join. (@rustly)
* Installed new sprinklers!
* Organized parameters by category and relevance in the `config.json` file. (@kubedzero)
* Fixed multiple holes in Bouncer OnTileData. (@Patrikkk, @hakusaro)
  * Issue where players could replace tiles with banned tiles without permission. 
  * Including replace action in TilePlace threshold incrementation, so players cannot bypass the threshold while replacing tiles/walls.
  * Including check for maxTileSets when player is replacing tiles, so players cannot send invalid tile data through the replace tile action.
  * Including a check for ReplaceWall when the tile is a Breakable/CutTile.
* Adding checks in Bouncer OnNewProjectile (@Patrikkk):
  * For valid golf club and golf ball creation.
  * Renamed stabProjectile to directionalProjectile for a more accurate naming.
  * Adding staff projectiles to the directionalProjectiles Dictionary to include staffs in the valid projectile creation check.
  * Adding GolfBallItemIDs list in Handlers.LandGolfBallInCupHandler.cs
* Fixed an issue in the SendTileSquare handler that was rejecting valid tile objects. (@QuiCM)
* Fixed the issue where players were unable to place regular ropes because of the valid placement being caught in Bouncer OnTileEdit. (@Patrikkk)
* Added pet license usage permissions to `trustedadmin` and `owner` groups. Do note that this has a high network usage and can be easily be abused so it is not recommended to give out this permission to lower level groups. (@moisterrific) 
* Removed checks that prevented people placing personal storage tiles in SSC as the personal storage is synced with the server. (@Patrikkk)
* Cleaned up a check in Bouner OnTileEdit where it checks for using the respective item when placing a tile to make it clearer. This change also fixed the issue in a previous commit where valid replace action was caught. Moved the check for max tile/wall types to the beginning of the method. (@Patrikkk)
* Improved clarity for insufficient permission related error messages. (@moisterrific)
* Removed redundant Boulder placement check that prevented placing chests on them, as it is no longer possible to place a chest on a boulder, so nothing crashes the server. "1.2.3: Boulders with Chests on them no longer crash the game if the boulder is hit." (@kevzhao2, @Patrikkk)
* `/itemban` - `/projban` - `/tileban` - Added a `default:` case to the commands so an invalid subcommand promts the player to enter the help subcommand to get more information on valid subcommands. (@Patrikkk)
* `/world` - Renamed to /worldinfo to be more accurate to it's function. Command now displays the world's `Seed`. Reformatted the world information so each line isn't repeatedly starting with "World". (@Patrikkk)
* `/who` - Changed the display format of the online players when the `-i` flag is used. From `PlayerName (ID: 0, ID: 0)` to `PlayerName (Index: 0, Account ID: 0)` for clarification. (@Patrikkk)
* Added DisplayDollItemSync event. An event that is called when a player modifies the slot of a DisplayDoll (Mannequin). This event provides information about the current item in the displaydoll, as well as the item that the player is about to set. (@Patrikkk)
* Added DisplayDollItemSyncHandler, which checks for building permissions of the player at the position of the DisplayDoll. (If they do not have permissions, it means they are hacking as they could not even open the doll in the first place.) (@Patrikkk)
* Added RequestTileEntity packet handling. (@Patrikkk)
  * Implemented the OnRequestTileEntityInteraction even hook in GetDataHandler. (@Patrikkk)
  * Created RequestTileEntityInteractionHandler which checks for building permissions when the player is attempting to open a display doll (Mannequin) or a Hat Rack. This now prevents players from opening a Mannequin or a Hat Rack if they have no building permissions at the position of these tile entities. As of 1.4.0.5, these are the only two items that use this packet. (@Patrikkk)

## TShock 4.4.0 (Pre-release 11)
* Added new permission `tshock.tp.pylon` to enable teleporting via Teleportation Pylons (@QuiCM)
* Added new permission `tshock.journey.research` to enable sharing research via item sacrifice (@QuiCM)
* Add Emoji event to GetDataHandler. This packet is received when a player tries to display an emote. (@Patrikkk)
  * Added EmojiHandler to handle an exploit. Adding `tshock.sendemoji` permission and checks. Added this permission to guest group by default. (@Patrikkk)
* Handled SyncCavernMonsterType packet to prevent an exploit where players could modify the server's cavern monster types and make the server spawn any NPCs - including bosses - onto other players. (@Patrikkk)
* Added LandGolfBallInCup event which is accessible for developers to work with, as well as LandGolfBallInCup handler to handle exploits where players could send direct packets to trigger and imitate golf ball cup landing anywhere in the game world. Added two public lists in Handlers.LandGolfBallInCupHandler: GolfBallProjectileIDs and GolfClubItemIDs. (@Patrikkk)
* Added SyncTilePicking event. This is called when a player damages a tile. Implementing SyncTilePickingHandler and patching tile damaging related exploits. (Preventing player sending invalid world position data which disconnects other players.)
* Fixed the issue where mobs could not be fished out during bloodmoon because of Bouncer checks. (@Patrikkk)
  * Fixed the issue where certain fishing rods could not fish out NPCs due to a Bouncer check. (@Patrikkk)
* Update for OTAPI 2.0.0.37 and Terraria 1.4.0.5. (@hakusaro, @Patrikkk)
* Added additional config options for automatically kicking clients from the server upon breaking anti-cheat thresholds. (@moisterrific)
* Added pylon teleportation permission to default group, added `/spawn` permission to admin group, added the new journey mode research permission to trustedadmin, and moved all previous journey mode permissions from owner to trustedadmin. (@moisterrific)

## TShock 4.4.0 (Pre-release 10)
* Fixed all rope coils. (@Olink)
* Fixed a longstanding issue with SendTileSquare that could result in desyncs and visual errors. (@QuiCM)
* Fixed placement issues with Item Frames, Teleportation Pylons, etc. (@QuiCM)
* Fixed doors, and they are good now for real probably. (@QuiCM, @Hakusaro, @Olink)
* Bumped default max damage received cap to 42,000 to accommodate the Empress of Light's instant kill death amount. (@hakusaro, @moisterrific, @Irethia, @Ayrawei)
* Updated `/spawnboss` command to include Empress of Light, Queen Slime, and other additional bosses that have a health bar. (@moisterrific)

## TShock 4.4.0 (Pre-release 9)
* Fixed pet licenses. (@Olink)
* Added initial support for Journey mode in SSC worlds. (@Olink)
* Made TShock database MySQL 8 compatible by escaping column names in our IQueryBuilder code. (Name `Groups` is a reserved element in this version, which is used in our `Region` table.) (@Patrikkk)
* Reintroduced `-worldselectpath` per feedback from @fjfnaranjo. This command line argument should be used to specify the place where the interactive server startup will look for worlds to show on the world select screen. The original version of this argument, `-worldpath`, was removed because several game service providers have broken configurations that stop the server from running with an unhelpful error. This specific configuration was `-world` and `-worldpath`. In the new world, you can do the following:
  * `-worldselectpath` should be used if you want to customize the server interactive boot world list (so that you can select from a number of worlds in non-standard locations).
  * `-world` will behave as an absolute path to the world to load. This is the most common thing you want if you're starting the server and have a specific world in mind.
  * `-worldselectpath` and `-worldname` should work together enabling you to select from a world from the list that you specify. This is *not* a world file name, but a world name as described by Terraria.
  * `-worldselectpath` is identical to the old `-worldpath`. If you specify `-worldselectpath` and `-world` without specifying an absolute path the server will crash for sure.
  * Thank you again to @fjfnaranjo for supplying a [detailed feature request](https://github.com/Pryaxis/TShock/issues/1914) explaining precisely why this option should be available. Without this, we would have had no context as to why this feature was useful or important. Thank you, @fjfnaranjo!
  * This change was implemented by (@QuiCM, @hakusaro).
* Updated Bouncer to include Sparkle Slime debuff that can be applied to town NPCs. (@moisterrific)
* Updated `/spawnboss` command to include Empress of Light, Queen Slime, and other additional bosses that have a health bar. (@moisterrific)
* Added journey mode permissions to owner group by default. (@moisterrific)
* Fixed kick on hardcore death / kick on mediumcore death / ban on either from taking action against journey mode players. (@hakusaro)
* Attempted to fix the problem with the magic mirror spawn problems. You should be able to remove your spawn point in SSC by right clicking on a bed now. (@hakusaro, @AxeelAnder)
* Added HandleFoodPlatterTryPlacing event, which is called whenever a player places a food in a plate. Add antihack to bouncer, to prevent removing food from plates if the region is protected; To prevent placement if they are not in range; To prevent placement if the item is not placed from player hand. (@Patrikkk)
* Fixed an offset error in NetTile that impacted `SendTileSquare`. It was being read as a `byte` and not a `ushort`. (@QuiCM)
* Fixed coins not dropping after being picked up by npcs. The ExtraValue packet was not being read correctly. (@Olink)
* Removed packet monitoring from debug logs. To achieve the same results, install @QuiCM's packet monitor plugin (it does better things). (@hakusaro)
* Updated packet monitoring in send tile square handler for Bouncer debugging. (@hakusaro)
* Added `/sync`, activated with `tshock.synclocalarea`. This is a default guest permission. When the command is issued, the server will resync area around the player in the event of a desync issue. (@hakusaro)
  * If your doors disappear, this command will allow a player to resync without having to disconnect from the server.
  * The default group that gets this permission is `Guest` for the time being.
  * To add this command to your guest group, give them `tshock.synclocalarea`, with `/group addperm guest tshock.synclocalarea`.
  * This command may be removed at any time in the future (and will likely be removed when send tile square handling is fixed).
* Add FishOutNPC event handler, which is called whenever a player fishes out an NPC using a fishing rod. Added antihack to Bouncer, to prevent unathorized and invalid mob spawning, by checking player action, NPC IDs and range. (@Patrikkk, @moisterrific)
* Fixed smart door automatic door desync and deletion issue. (@hakusaro)

## TShock 4.4.0 (Pre-release 8)
* Update for OTAPI 2.0.0.36 and Terraria 1.4.0.4. (@hakusaro, @Patrikkk, @DeathCradle)
* Fixed /wind command. (@AxeelAnder)
* Fixed NPC debuff issue when attempting to fight bosses resulting in kicks. (@AxeelAnder)
* Fixed players are unable to remove an NPC. Change `byte NPCHomeChangeEventArgs.Homeless` to `HouseholdStatus NPCHomeChangeEventArgs.HouseholdStatus`. (@AxeelAnder)
* Fixed lava, wet, honey, and dry bombs;  
  and lava, wet, honey, and dry grenades;  
  and lava, wet, honey, and dry rockets;  
  and lava, wet, honey, and dry mines. (@Olink)
* Fix Bloody Tear displaying the wrong text when used. (@Olink)
* Fix the visibility toggle for the last two accessory slots. (@Olink)
* Adding Journey mode user account permissions. Journey mode must be enabled for these to have any effect. (@Patrikkk)
  * `tshock.journey.time.freeze`
  * `tshock.journey.time.set`
  * `tshock.journey.time.setspeed`
  * `tshock.journey.godmode`
  * `tshock.journey.wind.strength`
  * `tshock.journey.wind.freeze`
  * `tshock.journey.rain.strength`
  * `tshock.journey.rain.freeze`
  * `tshock.journey.placementrange`
  * `tshock.journey.setdifficulty`
  * `tshock.journey.biomespreadfreeze`
  * `tshock.journey.setspawnrate`
* Changed default thresholds for some changes in the config file to accommodate new items & changes to Terraria. (@hakusaro)
* Store projectile type in `ProjectileStruct RecentlyCreatedProjectiles` to identify the recently created projectiles by type. Make `RecentlyCreatedProjectiles` and `ProjectileStruct` public for developers to access from plugins.

## TShock 4.4.0 (Pre-release 7 (Entangled))
* Fixed bed spawn issues when trying to remove spawn point in SSC. (@Olink)
* Fixed Snake Flute. (@Olink)
* Fixed lava absorbant sponge not capturing lava. `LiquidSetEventArgs` now returns a `LiquidType` instead of a byte type. (@hakusaro)
* Fixed bottomless lava bucket from not being able to create lava. (@hakusaro)
  * Ban a lava bucket to ban lava on the server entirely, until we figure out a better way to handle liquids.
* Fixed scarab bombs not detonating on pick style tiles. (@hakusaro)
* Fixed dirt bombs not creating dirt. (@hakusaro)
* Added a ridiculous amount of debug information. If you're experiencing any problems with 1.4 items being caught by the TShock anticheat system, please turn on DebugLogs in your config file and capture log data. It'll be extremely helpful in narrowing down precisely how to fix your problem. (@hakusaro)
* Released with entangled support for 1.4.0.4 based on @Patrikkk local build and latest snapshot gen-dev. (@hakusaro)

## TShock 4.4.0 (Pre-release 6)
* Updates to OTAPI 2.0.0.35 (@DeathCradle).

## TShock 4.4.0 (Pre-release 5)
* Update player spawn related things to 1.4. `Terraria.Player.Spawn` method now has a required argument, `PlayerSpawnContext context`. (@AxeelAnder)
* Make sqlite db path configurable. (@AxeelAnder)
* Terraria 1.4.0.3 experimental support. (@Patrikkk)
* Updated changelog. (@hakusaro)

## TShock 4.4.0 (Pre-release 4)
* Debug logging now provides ConsoleDebug and ILog has been updated to support the concept of debug logs. Debug logs are now controlled by `config.json` instead of by preprocessor debug flag. (@hakusaro)
* Removed `/confuse` command and Terraria player data resync from @Zidonuke. (@hakusaro)
* Attempted to fix the player desync issue by changing `LastNetPosition` logic and disabling a check in Bouncer that would normally reject player update packets from players. (@QuiCM, @hakusaro)

## TShock 4.4.0 (Pre-release 3)
* Fixed `/worldmode` command to correctly target world mode. (@Ristellise)
* The following commands have been removed: `tbloodmoon`, `invade`, `dropmeteor`. `fullmoon`, `sandstorm`, `rain`, `eclipse`
* The following command has been added to replace them: `worldevent`. This command requires the `tshock.world.events` permission.
  * `worldevent` can be used as so: `worldevent [event type] [sub type] [wave (if invasion event)]`
  * Valid event types are `meteor`, `fullmoon`, `bloodmoon`, `eclipse`, `invasion`, `sandstorm`, `rain`
  * Valid sub types are `goblins`, `snowmen`, `pirates`, `pumpkinmoon`, `frostmoon` for invasions, and `slime` for rain.

* A new set of permissions has been added under the node `tshock.world.events`:
  * `tshock.world.events.bloodmoon`: Enables access to the `worldevent bloodmoon` command
  * `tshock.world.events.fullmoon`: Enables access to the `worldevent fullmoon` command
  * `tshock.world.events.invasion`: Enables access to the `worldevent invasion` command
  * `tshock.world.events.eclipse`: Enables access to the `worldevent eclipse` command
  * `tshock.world.events.sandstorm`: Enables access to the `worldevent sandstorm` command
  * `tshock.world.events.rain`: Enables access to the `worldevent rain` command
  * `tshock.world.events.meteor`: Enables access to the `worldevent meteor` command

Please note that the permissions previously tied to the removed commands are also still used to confirm access to the new commands, so if you have existing configurations no one should have any new or lost access.

## TShock 4.4.0 (Pre-release 2)
* Replaced `/expert` with `/worldmode` command. (@QuiCM)
* Fixed NPC buff anticheat issue conflicting with Terraria gameplay changes (whips). (@Patrikkk)

## TShock 4.4.0 (Pre-release 1)
* Added confused debuff to Bouncer for confusion applied from Brain of Confusion
* API: Added return in OnNameCollision if hook has been handled. (@Patrikkk)
* API: Added hooks for item, projectile and tile bans (@deadsurgeon42)
* API: Changed `PlayerHooks` permission hook mechanisms to allow negation from hooks (@deadsurgeon42)
* API: New WorldGrassSpread hook which shold allow corruption/crimson/hallow creep config options to work (@DeathCradle)
* Fixed a missing case in UserManager exception handling, which caused a rather cryptic console error instead of the intended error message (@deadsurgeon42)
* Fixed saving when one player is one the server and another one joins (@MarioE)
* Fixed /spawnmob not spawning negative IDs (@MarioE)
* Validated tile placement on PlaceObject; clients can no longer place frames, paintings etc with dirt blocks (@bartico6, @ProfessorXZ)
* Updated to new stat tracking system with more data so we can actually make informed software decisions (Jordan Coulam)
* Fixed /time display at the end of Terraria hours (@koneko-nyan)
* Added a warning notifying users of the minimum memory required to run TShock (@bartico6)
* Added /group rename to allow changing group names (@ColinBohn, @ProfessorXZ)
* Added /region rename and OnRegionRenamed hook (@koneko-nyan, @deadsurgeon42)
* Rebuilt /ban add. New syntax is /ban add <target> [time] [reason] where target is the target online player, offline player, or IP; where time is the time format or 0 for permanent; and where [reason] is the reason. (@hakusaro)
* Removed /ban addip and /ban addtemp. Now covered under /ban add. (@hakusaro)
* Added /su, which temporarily elevates players with the tshock.su permission to super admin. In addition added, a new group, owner, that is suggested for new users to setup TShock with as opposed to superadmin. Finally, /su is implemented such that a 10 minute timeout will occur preventing people from just camping with it on. (@hakusaro)
* Added /sudo, which runs a command as the superadmin group. If a user fails to execute a command but can sudo, they'll be told that they can override the permission check with sudo. Much better than just telling them to run /su and then re-run the command. (@hakusaro)
* Fixed /savessc not bothering to save ssc data for people who bypass ssc. (@hakusaro)
* Default permission sets for new databases are more modern. (@hakusaro)
* Added the ability to ban by account name instead of just banning a character name assuming its an account name. (@hakusaro)
* Fixed a bug in the CommandLineParser which caused some command lines to fail (@QuicM)
* Renamed TShock.DB.User to TShock.DB.UserAccount, including all the related methods, classes and events. (@Ryozuki)
* Update OTAPI to 2.0.0.31, which also updates Newtonsoft.Json to 10.0.3 (@Ryozuki)
* Fixed DumpItems() from trying to dump older versions of certain items (negative item IDs). (@Zaicon)
* Added the `/dump-reference-data` command, which when run, runs Utils.Dump() and outputs Terraria reference data to the server folder. (@hakusaro)
* Added DateTime datatype support for both MySQL and SQLite. (@Ryozuki)
* Fixed builds to not require a specific version of OTAPI and to not fail when in Release mode (@bartico6)
* Update Assembly Company to Pryaxis (@Ryozuki)
* Removed `/restart` command. (@hakusaro)
* Removed `Permissions.updateplugins` permission. (@hakusaro)
* Removed REST `/v3/server/restart/` route and `/server/restart/` route. (@hakusaro)
* The "auth system" is now referred to as the initial setup system (what it actually is). This is better verbiage for basically all situations. Who really wants to turn off the "authentication system?" In addition, the system now makes it more clear what the point of it is, rather than that it grants permissions. (@hakusaro)
* `GetDataHandlers.SendTileSquare` hook now sends a `TSPlayer` and a `MemoryStream` of raw data. (@hakusaro)
* Added `GetDataHandlers.HealOtherPlayer` hook. (@hakusaro)
* Added `GetDataHandlers.PlaceObject` hook. (@hakusaro)
* `GetDataHandlers.KillMe` now sends a `TSPlayer` and a `PlayerDeathReason`. (@hakusaro)
* Added `GetDataHandlers.ProjectileKill` hook. (@hakusaro)
* Removed `TShock.CheckProjectilePermission`. (@hakusaro)
* Added `TSPlayer` object to `GetDataHandlers.LiquidSetEventArgs`. (@hakusaro)
* Removed `TShock.StartInvasion` for public use (moved to Utils and marked internal). (@hakusaro)
* Fixed invasions started by TShock not reporting size correctly and probably not working at all. (@hakusaro)
* Removed `GetDataHandlers.TileKill` and replaced it with `GetDataHandlers.PlaceChest` as the packet originally designated as tile kill is now only used for chests. (@hakusaro)
* Added `TSPlayer` to `GetDataHandlers.NPCHome`. (@hakusaro)
* Added `TSPlayer` to `GetDataHandlers.ChestItemChanged`. (@hakusaro)
* Fixed chest item changes not triggering any range checks, tile checks, or correct chest checks. (@hakusaro)
* Added `TSPlayer` to `GetDataHandlers.PlayerBuff`. (@hakusaro)
* Added `TSPlayer` and `PlayerDeathReason` to `GetDataHandlers.PlayerDamage`. (@hakusaro)
* Added `TSPlayer` to `GetDataHandlers.NPCStrike`. (@hakusaro)
* Added `TSPlayer` to `GetDataHandlers.PlayerAnimation`. (@hakusaro)
* Added `GetDataHandlers.MassWireOperation` hook and related arguments. (@hakusaro)
* Added `GetDataHandlers.PlaceTileEntity` hook and related arguments. (@hakusaro)
* Added `TSPlayer` to `GetDataHandlers.GemLockToggle`. (@hakusaro)
* Added `GetDataHandlers.PlaceItemFrame` hook and related arguments. (@hakusaro)
* Added `TSPlayer.IsBouncerThrottled()`. (@hakusaro)
* Added `TSPlayer.IsBeingDisabled()` and removed `TShock.CheckIgnores(TSPlayer)`. (@hakusaro)
* Added `TSPlayer.CheckIgnores()` and removed `TShock.CheckIgnores(TSPlayer)`. (@hakusaro)
* Hooks inside TShock can now be registered with their `Register` method and can be prioritized according to the TShock HandlerList system. (@hakusaro)
* Fix message requiring login not using the command specifier set in the config file. (@hakusaro)
* Move `TShock.CheckRangePermission()` to `TSPlayer.IsInRange` which **returns the opposite** of what the previous method did (see updated docs). (@hakusaro)
* Move `TShock.CheckSpawn` to `Utils.IsInSpawn`. (@hakusaro)
* Replace `TShock.CheckTilePermission` with `TSPlayer.HasBuildPermission`, `TSPlayer.HasPaintPermission`, and `TSPlayer.HasModifiedIceSuccessfully` respectively. (@hakusaro)
* Fix stack hack detection being inconsistent between two different check points. Moved `TShock.HackedInventory` to `TSPlayer.HasHackedItemStacks`. Added `GetDataHandlers.GetDataHandledEventArgs` which is where most hooks will inherit from in the future. (@hakusaro)
* All `GetDataHandlers` hooks now inherit from `GetDataHandledEventArgs` which includes a `TSPlayer` and a `MemoryStream` of raw data. (@hakusaro)
* Removed _all obsolete methods in TShock marked obsolete prior to this version (all of them)_ (@hakusaro).
* Removed broken noclip detection and attempted prevention. TShock wasn't doing a good job at stopping noclip. It's always worse to claim that you do something that you can't/don't do, so removing this is better than keeping broken detection in. (@hakusaro)
* Replaced `Utils.FindPlayer` with `TSPlayer.FindByNameOrID` to more appropriately be object orientated. (@hakusaro)
* Moved `Utils.Kick()` to `TSPlayer` since its first argument was a `TSPlayer` object. (@hakusaro)
* Removed `Utils.ForceKick()`. (@hakusaro)
* Removed `Utils.GetPlayerIP()`. (@hakusaro)
* Moved `Utils.Ban()` to `TSPlayer.Ban()`. (@hakusaro)
* Moved `Utils.SendMultipleMatchError()` to `TSPlayer.SendMultipleMatchError`. (@hakusaro)
* Removed `Utils.GetPlayers()`. Iterate over the TSPlayers on the server and make your own list.
* Removed `Utils.HasBanExpired()` and replaced with `Bans.RemoveBanIfExpired()`. (@hakusaro)
* Removed `Utils.SendFileToUser()` and replaced with `TSPlayer.SendFileTextAsMessage()`. (@hakusaro)
* Removed `Utils.GetGroup()` also have you seen `Groups.GetGroupByName()`? (@hakusaro)
* `Utils.MaxChests()` is now `Utils.HasWorldReachedMaxChests()`. (@hakusaro)
* `Utils.GetIPv4Address()` is now `Utils.GetIPv4AddressFromHostname()`. (@hakusaro)
* Fixed the disappearing problem when placing tile entities. (@mistzzt)
* Removed the stat tracking system. (@hakusaro)
* Fixed erroneous kicks and bans when using `KickOnMediumcoreDeath` and `BanOnMediumcoreDeath` options. (@DankRank)
* Removed `TSPlayer.InitSpawn` field. (@DankRank)
* `OnPlayerSpawn`'s player ID field is now `PlayerId`. (@DankRank)
* Fixed null reference console spam in non-SSC mode (@QuiCM)
* `Utils.TryParseTime` can now take spaces (e.g., `3d 5h 2m 3s`) (@QuiCM)
* Enabled banning unregistered users (@QuiCM)
* Added filtering and validation on packet 96 (Teleport player through portal) (@QuiCM)
* Update tracker now uses TLS (@pandabear41)
* When deleting an user account, any player logged in to that account is now logged out properly (@Enerdy)
* Add NPCAddBuff data handler and bouncer (@AxeelAnder)
* Improved config file documentation (@Enerdy)
* Add PlayerZone data handler and bouncer (@AxeelAnder)
* Update sqlite binaries to 32bit 3.27.2 for Windows (@hakusaro)
* Fix banned armour checks not clearing properly (thanks @tysonstrange)
* Added warning message on invalid group comand (@hakusaro, thanks to IcyPhoenix, nuLLzy & Cy on Discord)
* Moved item bans subsystem to isolated file/contained mini-plugin & reorganized codebase accordingly. (@hakusaro)
* Moved bouncer checks for item bans in OnTileEdit to item bans subsystem. (@hakusaro)
* Compatibility with Terraria 1.4.0.2 (@AxeelAnder, @Patrikkk)
  * Multiple fields got slightly renamed.
  * Modifying ToggleExpert command. Main.expertMode is no longer settable. Using a Main.GameMode int property comparsion.
  * GameCulture no longer has static fields to get local language. Using methods to return/compare language.
  * Added permission "tshock.npc.spawnpets" which restricts pet spawns. This can cause high network load, so it's restricted. (@hakusaro)
  * Updated OnTeleport to support new args per protocol changes. (@hakusaro)
  * Disabled anticheat checks for projectile updates due to issues with game changes. (@hakusaro)
  * This update has been brought to you by: Patrikkk, Icy, Chris, Death, Axeel, Zaicon, hakusaro, and Yoraiz0r! <3

## TShock 4.3.26
* Removed the stat tracking system. (@hakusaro)
* Updated SQLite binaries. (@hakusaro)
* Removed server-sided healing when disabled. (@QuiCM)
* Patched an exploit that allowed users to kill town NPCs (@QuiCM)
* [API] Added a patch for the 0-length crash (@QuiCM)

## TShock 4.3.25
* Fixed a critical exploit in the Terraria protocol that could cause massive unpreventable world corruption as well as a number of other problems. Thanks to @bartico6 for reporting. Fixed by the efforts of @QuiCM, @hakusaro, and tips in the right directioon from @bartico6.

## TShock 4.3.24
* Updated OpenTerraria API to 1.3.5.3 (@DeathCradle)
* Updated Terraria Server API to 1.3.5.3 (@QuiCM, @hakusaro)
* Updated TShock core components to 1.3.5.3 (@hakusaro)
* Terraria Server API version tick: 2.1
* Added OnNpcKilled hook to Server API: 2.2 (@tylerjwatson)
* Added CreateCombatTextExtended to PacketTypes. This packet allows for the same functionality that packet 82 (CreateCombatText) used to have. (@QuiCM)
* Updated ServerBroadcast hook to provide a NetworkText object. (@tylerjwatson)
* Fixed levers and things not updating properly. (@deathcradle)
* Deprecated PacketTypes.ChatText. Chat is now handled using the NetTextModule and packet 82. (@QuiCM, @Hakusaro)
* Removed the -lang command-line flag from TShock. It is now a vanilla feature. (@hakusaro)

## TShock 4.3.23
* Added evil type option during world creation (@mistzzt)
* Bans can be sorted. TShock's default sorting will retrieve bans sorted from newest to oldest based on the date the ban was added (@QuiCM)
* Resolved issues with mob and item spawning. Thanks to @OnsenManju for your investigative work :) (@QuiCM)
* Patched a crashing exploit (@Simon311)

## TShock 4.3.22
* Compatibility with Terraria 1.3.4.4
* API: Version tick 2.0
* API: Reduced RAM usage by ~80MB (Large server) (@deathcradle)
* API: Added TSPlayer.KillPlayer() (@QuiCM)
* API: Added TSPlayer.Logout() (@ProfessorXZ)
* Fixed connections after max slot is reached (@DeathCradle)
* Fixed server crashes caused by client disconnections when attempting to read closed sockets (@Enerdy)
* Added some code to make trapdoors work better (@DogooFalchion)
* AllowCutTilesAndBreakables config option now correctly allows flowers/vines/herbs to be cut in regions without breaking walls (@QuiCM)
* REST: `/v3/players/read` now includes a `muted` field (@QuiCM)
* REST: Token creation is now more secure (Thanks to @Plazmaz for reporting the issue!)
* REST: Deprecated the RestRequestEvent. If you use this event, please let us know.
* REST: ALL endpoints now have a base route (eg you can use `/server/motd` instead of `/v3/server/motd`). These base routes will never change, but will provide an `upgrade` field describing any newer routes
* REST: Added `/v3/world/autosave` and `/v3/world/bloodmoon` which use GET parameter style arguments. I.e., `/v3/world/autosave?state=[true|false]` & `/v3/world/bloodmoon?state=[true|false]`. The state argument is optional
* Fixed fishing quests not saving/loading correctly when login before join, UUID login, and SSC were enabled together (@DogooFalchion)

## TShock 4.3.21
* Compatibility with Terraria 1.3.4.3 (@Patrikkk, @Zaicon).
* API: Version tick 1.26.
* API: Deprecated PlayerDamage and PlayerKillMe packets (now uses PlayerHurtV2 and PlayerDeathV2).
* API: Main.rand now uses UnifiedRandom instead of Random. This WILL break any existing plugin that uses Main.rand.
* Fixed HealOtherPlayer packet exploit (@Simon311).
* Added associated config option for HealOtherPlayer exploit prevention (@Simon311).
* Added `/accountinfo` command to get account information for a given TShock account (@Simon311).
* Removed TShock color parsing from MOTDs (@QuiCM).
* Fixed butterfly statues spawning catchable butterflies (@DogooFalchion).
* Implemented some missing balance changes lost in prior version patches (@DogooFalchion).
* Added alias for server shutdown command: stop (@nicatronTg).
* Removed the old REST model. This includes the following endpoints:
 * `/status`
 * `/v2/players/read`
 * `/v2/server/rawcmd` (@QuiCM).
* Fixed `/user group` always giving an unhelpful error messaging telling you to check the console, even if we knew exactly why it failed (@nicatronTg).
* Removed _all obsolete methods in TShock marked obsolete prior to this version (all of them)_ (@nicatronTg).
* Fixed issue where registration + login would fail because KnownIps had 0 items and .Last() doesn't work on collections with 0 items (@DogooFalchion, @nicatronTg, @Simon311).
* Added `/uploadssc [player]` which allows someone to upload SSC data for [player] and store it on the server. Adds `tshock.ssc.upload` and `tshock.ssc.upload.others` permission nodes to match (@DogooFalchion).
* Added hardened stone to the whitelist of tiles editable by players (@DogooFalchion).
* Added conversion system to send convert old MOTD format into smart text, while preserving initial line starting values to keep byte optimization for background colors Thanks to (@QuiCM, @Simon311, and especially @DogooFalchion) for the hard work on this issue.

## TShock 4.3.20
* Security improvement: The auth system is now automatically disabled if a superadmin exists in the database (@Enerdy).
* Removed the `auth-verify` command since `auth` now serves its purpose when necessary (@Enerdy).
* Security: `/"` exploit can no longer break chat mute filters (@Simon311).
* Fixed an issue where sometimes players could connect briefly during server shutdown, leading to errors (@Simon311).
* Fixed wyverns despawning & not behaving like normal (@QuiCM).
* Fixed major security issue where InvokeClientConnect could be exploited to do terrible, terrible things (@Simon311, @nicatronTg, @popstarfreas, @ProfessorXZ, @QuiCM).

## TShock 4.3.19
* Compatibility with Terraria 1.3.3.3 (@Simon311)
* API: Version tick 1.25
* API: Resolved some issues with the ItemForceIntoChest hook (@QuiCM, @Patrikkk)
* API: Resolved some shonky code that caused Vitamins and other Ankh Shield related items to drop at strange rates or not at all (@ProfessorXZ, @QuiCM, @nicatronTg)
* Fixed magical ice blocks not working correctly (@ProfessorXZ)

## TShock 4.3.18

* Compatibility with Terraria 1.3.3.2
* API: Version tick 1.24
* API: Fixed chat line breaks when using chat tags and long strings of text (@ProfessorXZ)
* API: Added ItemForceIntoChest hook (@QuiCM)
* API: Included the player's registration date in REST's players/read endpoints (@ProfessorXZ)
* The setdungeon command correctly uses tshock.world.setdungeon as its permission (@OnsenManju)
* Fixed clients being able to "Catch" and remove NPCs (@ProfessorXZ)
* Fixed clients being able to remove other players' portals (@ProfessorXZ)
* Fixed possible client crashes caused by invalid item netIDs (@ProfessorXZ)
* Fixed players being able to bypass permission checks when placing Tile Entities (@ProfessorXZ)
* Fixed players being able to bypass permission checks when placing items in Item Frames (@ProfessorXZ)
* Fixed a bug involving Item Frames which allowed players to duplicate items (@ProfessorXZ)
* Fixed an issue allowing clients to teleport NPCs to arbitrary locations (@ProfessorXZ)
* Fixed a bug where players would get teleported to their previous location after dismounting the Unicorn Mount (@ProfessorXZ)
* Players can no longer quick stack items into region protected chests (@ProfessorXZ)
* Rope placement is no longer blocked by range checks (@ProfessorXZ)
* The Drill Containment Unit breaks blocks properly now (@ProfessorXZ)
* Fixed item duplications caused by range checks and invalid netIDs (@ProfessorXZ)
* Fixed Expert mode coin duplication (@ProfessorXZ)
* Players are no longer able to place liquids using LoadNetModule packet (@ProfessorXZ)
* Explosives are no longer blocked by range checks (@ProfessorXZ)
* Players can no longer bypass tile checks by using the Tile packet (@ProfessorXZ)
* Fixed a bug where players couldn't hammer a Junction Box without "allowclientsideworldedit" permission (@Patrikkk)
* Fixed the client's UI not being draw when setting wind speed to abnormal values (@ProfessorXZ)
* Added a command to start and stop sandstorms (@QuiCM)

## TShock 4.3.17

* Compatibility with Terraria 1.3.2.1
* Updated superadmin behaviour to conform to expected behaviour (@QuiCM, @Patrikk)
* Fixed a crash involving teleporters and dressers (@QuiCM)
* Fixed pressure plates (@Enerdy, @Patrikk)
* Fixed a deadlock in wiring (@Wolfje)
* Fixed a crash in wiring (@Patrikk)
* Improved network syncing on client joins (@Patrikk)
* The Presserator can now place actuators (@ProfessorXZ)
* Resolved a region error when removing unlisted users from regions (@QuiCM)
* Added a `SetDungeon` command to set the dungeon position (@webmilio)
* The currently running world name is now part of the server application's title (@webmilio)
* Gem locks can now be region protected (@mistzzt)
* Players can now place sensors (@mistzzt)
* Repackaged GeoIP with TShock so that GeoIP works (@Enerdy)
* Added permissions to use sundials and start/stop parties (@Patrikk)
* Added an announcement box hook (@mistzzt)
* Added the ability to choose what type of world (crimson/corruption) you generate (@NoNiMad)

## TShock 4.3.16

* Terraria 1.3.1 wiring bugfixes
* Terraria 1.3.1.1 compatibility

## TShock 4.3.15

* This release is actually 4.3.14, but was ticked extra due to a version issue on gen-dev prior to master push.
* Update to 1.3.1

## TShock 4.3.13

* Fixed an issue preventing TShock from starting on certain mono versions (@Wolfje)
* Fixed a deadlock in Wiring (@Wolfje)
* Fixed character styles/gender not being saved properly on first login while SSC is on (@QuiCM)
* Added a PlayerPermission hook fired whenever a permission check involving said player occurs (when the new TSPlayer.HasPermission method is called) (@Enerdy)
* Resolved an issue where martian invasions and eclipses would have empty messages if AnonymousBossInvasions was set to true (@QuiCM)
* Added an optional `slime` parameter to the `rain` command, allowing slime rain to be started and stopped. New syntax is `rain [slime] <start/stop>` (@QuiCM)
* Fixed performance issues due to concurrent dictionary access in TSPlayer (@CoderCow)
* Added an ID property to Regions (@QuiCM)
* Fixed an issue where region sizes were calculated incorrectly (@QuiCM)
* Fixed a bug in RegionManager preventing regions adding correctly (@pink_panther)
* Fixed another bug in RegionManager preventing regions adding correctly (@QuiCM)
* Fixed a routing issue with the `/v2/token/create` REST endpoint
* Removed the `/token/create` REST endpoint. `/v2/token/create` should be used instead.

## TShock 4.3.12

* Fixed issues with TSPlayer.SetTeam not working (@QuiCM)
* Fixed /butcher not killing bosses in expert difficulty (@QuiCM)
* API: Deprecated PacketBufferer (now obviated by SendQ) (@QuiCM)
* API: Building on Windows no longer breaks traps (@Wolfje)
* Fixed bombs, dynamite, and sticky bombs (@Wolfje)
* Removed spammy messages from OnSecondUpdate that confused some server owners (@Wolfje)
* Rewrote some stat tracker code to send actually relevant data to the stats server (@Cleant / George from Multiplay UK)
* Added an opt-out command line switch to disable the stat tracker (--stats-optout) (@Cleant / George from Multiplay UK)
* Added a unique provider token which can be passed to the stat tracker (--provider-token [token]) for tracking servers from the same GSP. (@Cleant / George from Multiplay UK)

## TShock 4.3.11

* This release is actually 4.3.10, but was ticked extra due to a version issue on gen-dev prior to master push.

## TShock 4.3.10

This version features a drop-in tile replacement system by @Wolfje that reduces RAM requirements
by up to 70% on all worlds and CPU requirements up to 10% in the running process.

* Large worlds: from 700MB-1GB -> ~325MB
* Medium worlds: from 500MB -> ~200MB
* Small worlds: from 400MB -> ~125MB

Other notable changes include:

* API: **Drop-in tile storage replacement system** (@Wolfje)
* API: Fixed some possible packet leaks in sendq (@Wolfje)
* API: APIVersion 1.22
* API: Added crash protection around malicious and/or invalid packets (@Wolfje)
* API: Fixed worlds not loading sometimes (@tysonstrange)
* API: Fixed living leaf walls not working as housing
* Fixed an issue preventing some players from joining when the world is saving (@Wolfje)
* Fixed an issue adding a ban on a player who has previously been banned (@Wolfje)
* Fixed /invade martian (@Wolfje)
* Fixed target dummies not working properly (@QuiCM)
* Added a config option (DisableSecondUpdateLogs) to prevent log spam from OnSecondUpdate() (@QuiCM)
* Added RESTful API login rate limiting (@George)
* Added config options (MaximumRequestsPerInterval, RequestBucketDecreaseIntervalMinutes, LimitOnlyFailedLoginRequests) for rate limiting (@George)
* **DEPRECATION**: Deprecated Disable(string, bool) and added Disable(string, DisableFlags). Please update your plugins accordingly (@QuiCM)
* Fixed Halloween and Christmas events not working properly (@TomyLobo)
* Fixed the demon heart's extra accessory slot not working correctly in SSC (@QuiCM)
* Fixed gender-changing potions not working correctly in SSC (@hastinbe)
* Fixed IP bans not working correctly (@hastinbe)
* Fixed /reload not using the correct permission (@QuiCM)
* Fixed TSPlayer.ActiveChest not being tracked correctly resulting in item dupes while disabled (@QuiCM)
* /reload now reloads tile and projectile bans

## TShock 4.3.8
* API: Update to Terraria 1.3.0.8 (@Patrikkk)
* **API: Added a crash reporter which collects memory dumps on Windows** (@Wolfje)
* API: New commandline param: `-crashdir` - Writes crash reports to the specified directory (@Wolfje)
* API: Sendq now doesn't disconnect people when it cant send a packet (@Wolfje)
* API: Fixed more crashes on disconnect in sendq (@Wolfje)
* API: Now ignores unknown server packets (@Wolfje)
* API: Potentially removed arithmetic overflows in server (@Wolfje)

### Using the Crash Reporter

TShock now has a crash reporter built in which writes crash logs to the `crashes` directory
in the event of a catastrophic failure.  **To change where TShock writes its crash logs,
specify the `-crashdir` parameter on the command line**.

1. In the event of a crash, look for a file called `crash_xxxx.zip` in the `crashes` directory
2. Upload the file somewhere, beware the crash file may be quite large (>100MB), anywhere like google drive, dropbox or mega will be fine
3. Post a link to the crash with reproduction steps in the TShock support forum

Alternatively, if you do not want to report the crash, just delete the file.

## TShock 4.3.7

* Auth system kicks players if system is disabled. (@nicatronTg)
* Fixed /login permitting multiple logins without a logout in between. (@nicatronTg)
* Allow[Hallow/Corruption/Crimson]Creep in config now work. (@QuiCM)
* API: Treasure bags are now named properly. (@QuiCM)
* API: Clients no longer close on disconnect. (@Wolfje)
* API: Add server broadcast hook. (@Patrikk)
* API: Fixed pressure plate hook triggering multiple times. (@Patrikk)
* API: Fixed issues with SendQ writes failing. (@Wolfje)
* API: Version tick to 1.21

## TShock 4.3.6

* API: NPCs shoot the right way (@QuiCM)
* API: The server config file works correctly with priority and port (@Patrikkk)
* API: Removed support for favorites and removed JSON dependencies. (@Enerdy)
* API: Removed support for clouds. (@Enerdy)
* API: Fixed a whole lot of bugs with wiring, and in general re-wrote some core bits that were bugged. (@QuiCM)
* API: Fixed projectile AI bugs. (@AndrioCelos)
* API: Fixed world saving problems. (WhiteXZ)
* API: Fixed server not accepting more connections once max slots was filled. (@QuiCM)
* API: Removed startup parameters and moved them to TShock. (@Cleant)
* API: Item.SetDefaults() no longer kills some tools. (@Enerdy)
* API: Restored chat bubbles. (@QuiCM)
* API: Updated to 1.3.0.6. (@Enerdy & @Patrikkk)
* API: Lots and I mean lots of network improvements in the SendQ department. (@tylerjwatson)
* API: Added NpcLootDrop and DropBossBag hooks. (@Patrikkk)
* API: Fixed hook: NpcTriggerPressurePlate (@Patrikkk)
* API: Fixed hook: ProjectileTriggerPressurePlate (@Patrikkk)
* API: Fixed hook: ItemSetDefaultsString (@Patrikkk)
* API: Fixed hook: ItemSetDefaultsInt (@Patrikkk)
* API: Fixed hook: ItemNetDefaults (@Patrikkk)
* API: Fixed hook: GameStatueSpawn (@Patrikkk)
* API: Fixed hook: NpcNetDefaults (@Patrikkk)
* API: Fixed hook: NpcNetSetDefaultsString (@Patrikkk)
* API: Fixed hook: NpcNetSetDefaultsInt (@Patrikkk)
* API: Fixed hook: NpcSpawn (@Patrikkk)
* API: Fixed hook: NpcTransformation (@Patrikkk)
* API: Fixed hook: NpcStrike (@Patrikkk)
* API: Updated AssemblyInfo to 1.3.0.6. (@nicatronTg)
* API: Moved to .NET Framework 4.5. (@tylerjwatson)
* API: Dedicated server input thread doesn't run if input is redirected/piped. (@tylerjwatson)
* API: Wiring.cs methods are now public. (@Stealownz)
* API: Added PlayerTriggerPressurePlate hook. (@Patrikkk)
* API: API Version Tick to 1.20.
* The config option disabling the DCU has been deprecated and will be removed in a future release. (@nicatronTg)
* Fixed bubble tile triggering noclip checks. (@Enerdy)
* Updated projectile handling in GetDataHandlers. (@QuiCM)
* Fixed issue #992. (@QuiCM)
* Teleport handler now handles wormholes. (@QuiCM)
* Fixed tall gates and trap doors (issue #998). (@QuiCM)
* Added monoliths to orientable tiles (issue #999). (@QuiCM)
* Fixed vortex stealth armor (issue #964). (@QuiCM)
* Added moon lord to spawn boss. (@QuiCM)
* Fixed serverpassword syntax error error message. (@JordyMoos)
* Fixed issue #1019. (@QuiCM)
* Fix: Region protection prevents placement of objects. (@Patrikkk)
* Moved all startup parameters to TShock. (@Cleant)
* Fix: Target dummies are no longer butchered. (@Denway)
* Added projectile 465 to the ignore list, which fixes some other issues. (@Enerdy)
* Fix: Logging out is now safe with SSC (/logout) (issue #1037). (@QuiCM)
* API/TShock: Removed -world parameter from TShock, put it back in the API. (@tylerjwatson)

## TShock 4.3.5

* Fix HandleSpawnBoss, and as a result the spawnboss command and boss spawning items. (@Ijwu)
* Rewrite SendQ for more network stack improvements (@tylerjwatson)
* Update to Terraria 1.3.0.5 (@Patrikkk)

## TShock 4.3.4

* Fix invasion progress messages (@QuiCM)
* Completely rewrite SendQ to have less deadlocks (@tylerjwatson)

## TShock 4.3.3

* Fix dihydrogen monoxide (@tylerjwatson)
* Whitelist another boss projectile (@Patrikkk, @QuiCM)

## TShock 4.3.2

* Fixed the issue where using the Super Absorbent Sponge would disable users (@QuiCM)
* Fixed an issue in NetGetData where e.Length - 1 would be -1 (@QuiCM)
* Fixed /who -i and /userinfo (@Enerdy)
* API: OnRegionEntered hook now returns the region entered (@Patrikkk)
* Support for Terraria 1.3.0.4 (@nicatronTg)
* Fixed dressers being unbreakable. (@nicatronTg)
* Fixed wall placement mechanics (@nicatronTg, @Ijwu, @QuiCM)
* Fixed Moon Lord projectiles disabling players (@k0rd, @nicatronTg)
* Fixed several potential crashes in server (@Patrikkk)
* Fixed -autocreate command line argument (@QuiCM, @nicatronTg)
* Added more world data to world load menu (@QuiCM)
* Moved server password to TShock config (@Enerdy)
* Fixed world delete in server (@benjiro)
* Fixed disappearing NPCs (@QuiCM)
* Added much more performant code, SendQ, to server module. Reduces downstream network overhead by at least 40% (@tylerjwatson)
* API: Updated TSPlayer.Disable to use new buffs (@Enerdy)
* Updated default max damage & projectile damage to 1,175 (based on 625 people)
* Fixed support for SSC (@QuiCM)

## TShock 4.3.1

* Fixed a bug where /user group failing would output no error. (@nicatronTg)
* Fixed a bug where /user group would fail. @(Enerdy)
* Added the ability to disable backup autosave messages. (@nicatronTg)
* Fixed /buff malfunctioning when entering an invalid buff name. (@Enerdy)
* Fixed projectiles 435-438 (martian invasion) freezing everyone under certain conditions. (@Enerdy)
* DisableTombstones now works properly with the new golden gravestones. (@Enerdy)
* REST module now properly catches exceptions during Start(). (@Patrikkk)
* Added /expert command to toggle expert mode. (@QuiCM)
* Fixed pirate invasions. (@patrik)
* Fixed worldinfo packet. (@QuiCM)
* Fixed server passwords. (@Enerdy)

## TShock 4.3.0.0

* API: Modifed NetItem so that it's actually useful. (@MarioE)
* Updated prebuilts (SQLite, JSON, MySQL) to latest versions. (@nicatronTg)
* Added a minimum password length to prevent blank passwords. (@nicatronTg)
* Modified item ban checks to provide which item is disabling a player in the logs. (@Enerdy)
* API: Modified TSPlayer to store a user, and deprecated calls to TSPlayer.User.ID. (@QuiCM)
* Modified chat color specs in config file to be int arrays rather than floats. (@nicatronTg)
* Modified verbiage for ```/auth``` and ```/auth-verify``` to make it clearer how they operate. (@nicatronTg)
* API: Added fuzzy name searching for users. (@QuiCM)
* API: Fixed ```OnPlayerLogout``` not being fired when a player disconnects. (@nicatronTg)
* API: Deprecated ```ValidString``` and ```SanitizeString``` methods in Utils. (@nicatronTg)
* Added BCrypt password hashing and related systems for it. BCrypt replaces the old system using non-password hashing algorithms for storing passwords. It breaks implementations of the login code that were manually recreated, but is otherwise seamless in transition. (@nicatronTg)
* API: Added ```User.VerifyPassword(string password)``` which verifies if the user's password matches their stored hash. It automatically upgrades a users' password to BCrypt if called and the password stored is not a BCrypt hash. (@nicatronTg)
* API: Deprecated ```Utils.HashPassword``` and related password hashing functions as those are no longer needed for plugin access. (@nicatronTg)
* Fixed ```UseServerName``` config option so that it correctly sends the config server name any time that Main.WorldName is used. (@Olink)
* Fixed a bug where people could ban themselves. (@nicatronTg)
* Fixed a bug where banning a player who never logged in caused problems. (@nicatronTg)
* Terraria 1.3.0.3 support.<|MERGE_RESOLUTION|>--- conflicted
+++ resolved
@@ -106,11 +106,8 @@
 * Allowed multiple test cases to be in TShock's test suite. (@drunderscore)
 * Fixed unable to use Purification/Evil Powder in jungle. (@sgkoishi)
 * Set the `GetDataHandledEventArgs.Player` property for the `SyncTilePicking` data handler. (@drunderscore)
-<<<<<<< HEAD
+* Relaxed custom death message restrictions to allow Inferno potions in PvP. (@drunderscore)
 * Allowed Flower Boots to place Ash Flowers on Ash Grass blocks. (@punchready)
-=======
-* Relaxed custom death message restrictions to allow Inferno potions in PvP. (@drunderscore)
->>>>>>> 91c37fa5
 
 ## TShock 5.1.3
 * Added support for Terraria 1.4.4.9 via OTAPI 3.1.20. (@SignatureBeef)
