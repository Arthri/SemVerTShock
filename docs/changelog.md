# TShock for Terraria

This is the rolling changelog for TShock for Terraria. Changes listed under "upcoming changes" are only available in experimental builds.

<!-- ## How to add a changelog entry
ATTENTION MORTALS
PLEASE READ ALL OF THE INSTRUCTIONS HERE
IT IS SUPER ANNOYING TO HAVE TO FIX THE CHANGELOG EVERY SINGLE TIME BECAUSE NOBODY READS THESE
ATTENTION MORTALS
PLEASE READ ALL OF THE INSTRUCTIONS HERE
IT IS SUPER ANNOYING TO HAVE TO FIX THE CHANGELOG EVERY SINGLE TIME BECAUSE NOBODY READS THESE
ATTENTION MORTALS
PLEASE READ ALL OF THE INSTRUCTIONS HERE
IT IS SUPER ANNOYING TO HAVE TO FIX THE CHANGELOG EVERY SINGLE TIME BECAUSE NOBODY READS THESE
ATTENTION MORTALS
PLEASE READ ALL OF THE INSTRUCTIONS HERE
IT IS SUPER ANNOYING TO HAVE TO FIX THE CHANGELOG EVERY SINGLE TIME BECAUSE NOBODY READS THESE
ATTENTION MORTALS
PLEASE READ ALL OF THE INSTRUCTIONS HERE
IT IS SUPER ANNOYING TO HAVE TO FIX THE CHANGELOG EVERY SINGLE TIME BECAUSE NOBODY READS THESE
ATTENTION MORTALS
PLEASE READ ALL OF THE INSTRUCTIONS HERE
IT IS SUPER ANNOYING TO HAVE TO FIX THE CHANGELOG EVERY SINGLE TIME BECAUSE NOBODY READS THESE
ATTENTION MORTALS
PLEASE READ ALL OF THE INSTRUCTIONS HERE
IT IS SUPER ANNOYING TO HAVE TO FIX THE CHANGELOG EVERY SINGLE TIME BECAUSE NOBODY READS THESE
ATTENTION MORTALS
PLEASE READ ALL OF THE INSTRUCTIONS HERE
IT IS SUPER ANNOYING TO HAVE TO FIX THE CHANGELOG EVERY SINGLE TIME BECAUSE NOBODY READS THESE
ATTENTION MORTALS
PLEASE READ ALL OF THE INSTRUCTIONS HERE
IT IS SUPER ANNOYING TO HAVE TO FIX THE CHANGELOG EVERY SINGLE TIME BECAUSE NOBODY READS THESE
ATTENTION MORTALS
PLEASE READ ALL OF THE INSTRUCTIONS HERE
IT IS SUPER ANNOYING TO HAVE TO FIX THE CHANGELOG EVERY SINGLE TIME BECAUSE NOBODY READS THESE
ATTENTION MORTALS
PLEASE READ ALL OF THE INSTRUCTIONS HERE
IT IS SUPER ANNOYING TO HAVE TO FIX THE CHANGELOG EVERY SINGLE TIME BECAUSE NOBODY READS THESE
ATTENTION MORTALS
PLEASE READ ALL OF THE INSTRUCTIONS HERE
IT IS SUPER ANNOYING TO HAVE TO FIX THE CHANGELOG EVERY SINGLE TIME BECAUSE NOBODY READS THESE
ATTENTION MORTALS
PLEASE READ ALL OF THE INSTRUCTIONS HERE
IT IS SUPER ANNOYING TO HAVE TO FIX THE CHANGELOG EVERY SINGLE TIME BECAUSE NOBODY READS THESE
ATTENTION MORTALS
PLEASE READ ALL OF THE INSTRUCTIONS HERE
IT IS SUPER ANNOYING TO HAVE TO FIX THE CHANGELOG EVERY SINGLE TIME BECAUSE NOBODY READS THESE
ATTENTION MORTALS
PLEASE READ ALL OF THE INSTRUCTIONS HERE
IT IS SUPER ANNOYING TO HAVE TO FIX THE CHANGELOG EVERY SINGLE TIME BECAUSE NOBODY READS THESE
ATTENTION MORTALS
PLEASE READ ALL OF THE INSTRUCTIONS HERE
IT IS SUPER ANNOYING TO HAVE TO FIX THE CHANGELOG EVERY SINGLE TIME BECAUSE NOBODY READS THESE
ATTENTION MORTALS
PLEASE READ ALL OF THE INSTRUCTIONS HERE
IT IS SUPER ANNOYING TO HAVE TO FIX THE CHANGELOG EVERY SINGLE TIME BECAUSE NOBODY READS THESE
ATTENTION MORTALS
PLEASE READ ALL OF THE INSTRUCTIONS HERE
IT IS SUPER ANNOYING TO HAVE TO FIX THE CHANGELOG EVERY SINGLE TIME BECAUSE NOBODY READS THESE
ATTENTION MORTALS
PLEASE READ ALL OF THE INSTRUCTIONS HERE
IT IS SUPER ANNOYING TO HAVE TO FIX THE CHANGELOG EVERY SINGLE TIME BECAUSE NOBODY READS THESE
ATTENTION MORTALS
PLEASE READ ALL OF THE INSTRUCTIONS HERE
IT IS SUPER ANNOYING TO HAVE TO FIX THE CHANGELOG EVERY SINGLE TIME BECAUSE NOBODY READS THESE
ATTENTION MORTALS
PLEASE READ ALL OF THE INSTRUCTIONS HERE
IT IS SUPER ANNOYING TO HAVE TO FIX THE CHANGELOG EVERY SINGLE TIME BECAUSE NOBODY READS THESE
Use past tense when adding new entries; sign your name off when you add or change something. This should primarily be things like user changes, not necessarily codebase changes unless it's really relevant or large.

* Put your entry in terms of what you changed in the past mood. For example: "Changed the world by adding new grommets."
  * Not "fix" or "change".
  * The entry must start with a verb.
  * End your sentence with a period.
  * Write in complete sentences that are understandable by anyone who does not have experience programming, unless the change is related to programming.
  * Do not insert tabs into this file, under any circumstances, ever.
  * Do not forget to sign every line you change with your name. (@hakusaro)
  * If there is no section called "Upcoming changes" below this line, please add one with `## Upcoming changes` as the first line, and then a bulleted item directly after with the first change. -->

## Upcoming changes
<<<<<<< HEAD
* Fixed item giving potentially dropping too many items (@PotatoCider, @punchready)
* Excluded GeoIP.dat from release bundle (@SignatureBeef)
* Updated the Utils.FindByIdOrName to follow same logic. Now fuzzy match fallback to `StartsWith` and then `Contains`. (@sgkoishi)
=======
* Fixed item giving potentially dropping too many items. (@PotatoCider, @punchready)
* Excluded GeoIP.dat from release bundle. (@SignatureBeef)
* Added `TownSlimeRed` to `FishableNpcIDs` list, allowing it to be fished up. (@drunderscore)
* Bump to Terraria 1.4.4.8 via OTAPI 3.1.18. (@hakusaro, @SignatureBeef)
  * In this version of Terraria, `Main.maxBuffTypes` and other `maxWhateverTypes` fields have been removed. Their replacements are in `Terraria.ID.whateverID.Count`. TShock calls to these fields have been swapped in order to bring forward compatibility with Terraria 1.4.4.8.
* In OTAPI 3.1.17, allowed Crystal Shard to grow. (@sgkoishi, @cc004, SignatureBeef/Open-Terraria-API#96)
* Added permission for summoning Mechdusa, Deerclops and slime pet. (@sgkoishi, #2808)
* Changed login to only restrict CC'd players during login whilst SSC is enabled. (@drunderscore)
  * This change allows the config option `RequireLogin` to function usefully again when SSC is not enabled.
* Changed `PlayerData.RestoreCharacter` to remove all buffs. (@drunderscore)
  * Before this change, it was theoretically possible to smuggle buffs onto servers with SSC enabled, by using buff indexes past `22`.
* Allowed Torch God's Favor to place different types of torches and campfires. (@sgkoishi, #2811)

>>>>>>> 0da713a4

## TShock 5.0.0
* Reduced load/save console spam. (@SignatureBeef, @YehnBeep)
* Replaced SQLite library with Microsoft.Data.Sqlite for arm64 support. (@SignatureBeef)
* Initial support for MonoMod hooks on Raspberry Pi (arm64). (@kevzhao2)
* Ported to OTAPI3 and .NET6. (@SignatureBeef)
* Introduced a new module framework for TShock developers. (@SignatureBeef)
* Fixed a secondary crash when server init fails and log services were not initialised. (@SignatureBeef)
* Added preliminary support for Terraria 1.4.4.4. (@SignatureBeef)
* GrassSpreadEventArgs Color property has been changed from a Byte to a TileColorCache type. (@SignatureBeef)
* SetDefaultsEventArgs now includes a nullable ItemVariant instance. (@SignatureBeef)
* Use a string interpolation and escape single quotes when escaping tables. (@drunderscore)
* Removed obsolete resource files `TShockAPI/Resources.resx` and `TShockAPI/Resources.Designer.cs`. (@Arthri)
* Fixed hardcore and mediumcore not banning on death when settings are enabled. This also alters the TSPlayer.Ban method to remove the force option which is no longer needed. (@SignatureBeef)
* Plugins and ./bin dependencies are now loaded relative to the launcher, this improves the use of startup files. (@SignatureBeef)
* Added preliminary support for Terraria 1.4.4.5. (@drunderscore)
  * For clarity sake, we're listing the individual changes to Terraria's version, despite the fact that this version only supports the latest one.
* Don't allow players to sync loadout index whilst disabled. (@drunderscore)
* Fixed painting wall/tile being rejected from hand of creation. (@Rozen4334)
* Added a second `Utils.TryParseTime` method for parsing large, positive time spans. (@punchready)
* Fixed `/tempgroup` breaking on durations greater than roughly 24 days. (@punchready)
* Fixed player not being checked for permissions to use the Shellphone (Ocean), Shellphone (Underworld) and Shellphone (Spawn). (@hufang360)
* Updated to OTAPI 3.1.10-alpha, which allows FreeBSD .NET 6 to use Re-Logic's Linux platform. (@SignatureBeef)
* Updated Github CI to not tarball files for Windows only. (@PotatoCider)
* Allow Blood Butcherer and Shimmer buffs to be applied to NPCs by players. (@drunderscore)
* In OTAPI 3.1.11-alpha, chest stacking was fixed. (@SignatureBeef)
* In OTAPI 3.1.12-alpha, "server world deletions" were fixed. (@SignatureBeef)
* Fixed NetTile errors by implementing new packet read/write data. (@SignatureBeef)
* Fixed Inferno Fork causing kick from rejected abnormal buff. (@Stealownz)
* Prevented Server Broadcast from executing without a message. (@PackmanDude, @punchready)
* Added `LiquidType.Shimmer`. (@drunderscore)
* Made Bouncer allow Bottomless Honey Bucket usage. (@drunderscore)
* Made Bouncer reject Shimmer placement without bucket or whilst banned. (@drunderscore)
* Fixed Bouncer rejecting Explosive Bunny critter release when using the Bunny Cannon, if the player had since stopped selecting the Explosive Bunny. (@drunderscore)
* Allowed breaking of tiles that are in `BreakableWhenPlacing` set. This will allow you to place tiles over other tiles (like piles) properly, without being rejected. (@drunderscore)
* Allowed the Axe of Regrowth and the Rubblemaker to pass Bouncer checks. (@drunderscore)
  * The Axe of Regrowth places a `Saplings` where a tree used to be, which previously failed.
  * The Rubblemaker places rubble (which are echo piles), of varying styles, which previously failed.
* Fixed `HandlePlayerAddBuff` data handler always being marked as `Handled`, and therefore never allowing the `PlayerAddBuff` to be sent to anyone. (@drunderscore)
* Improved `OnPlayerBuff` logic to properly handle players adding buffs to other players. (@drunderscore)
  * Check if the target ID is within bounds as the first thing to check.
  * Check if the buff type being applied is within bounds.
  * Introduce `AddPlayerBuffWhitelist` (replacing `WhitelistBuffMaxTime`), which allows us to specify the maximum amount of ticks a buff can be applied for, and if it can be applied without the target being in PvP.
  * When rejecting from `OnPlayerBuff`, instead of sending a `PlayerAddBuff` packet with the rejected buff (essentially a no-op, as the sender implicitly applies the buff to the target, and causes desync as the buff was rejected), send a `PlayerBuff` to re-sync the target's buffs, without the buff we just rejected.
* Added new tile provider. Use `-constileation` or `-c` to use it. Constileation is an alternative tile provider to Tiled and HeapTile. (@SignatureBeef)
* Fixed an exploit with grass mowing not removing hanging vines. (@punchready)
* Added `-additionalplugins` command line argument to load additional plugins. (@pontaoski)
* Added localization support for console spam reduction. (@KawaiiYuyu)
* Added an internationalization system. The base for the i18n system was built by Janet Blackquill ([@pontaoski](https://github.com/pontaoski)). A small donation in her honor was made to the [KDE project](https://kde.org/) as a thankyou for this work. This also includes the `TSHOCK_LANGUAGE` environment variable. Setting `TSHOCK_LANGUAGE=tok` will enable a small number of [Toki Pona](https://tokipona.org/) translations as a proof-of-concept. (@pontaoski)
* Added support for Terraria 1.4.4.6, through OTAPI 3.1.5. (@SignatureBeef)
* Added GeoIP.dat back to the included list of files. (@SignatureBeef)
* Allow loadouts to properly sync by allowing the `SyncLoadout` packet during early connection. (@drunderscore)
* Introduced support for loadouts, and saving the current loadout index to SSC. Both `NetItem` and `PlayerData` were modified to support this. (@drunderscore)
* Introduced checking of loadout slots for hacked item stacks. (@drunderscore)
* Fixed players being kicked after using the Flamethrower to apply the `OnFire3` debuff for `1200` ticks. (@BashGuy10)
* Fixed being kicked for using the new sponge types on liquid. (@BashGuy10)
* Fixed SSC not saving `ateArtisanBread`, `usedAegisCrystal`, `usedAegisFruit`, `usedArcaneCrystal`, `usedGalaxyPearl`, `usedGummyWorm`, `usedAmbrosia`, `unlockedSuperCart`, and `enabledSuperCart` data flags. (@hufang360)
* Allowed flask buffs to be applied on town npc due to the Flymeal. Add a permission could skip the buff detection. (@KawaiiYuyu)
* Dockerized TShock. (@PotatoCider)
* Changed the log system to log the command itself without arguments if the command is not `DoLog`. (@sgkoishi, [#2779](https://github.com/Pryaxis/TShock/issues/2779))
* Added ability for items given to players to be inserted directly into their inventory instead of spawned as an item drop. (@pontaoski)
* Added support of `-lang` and `-language` flags for our i18n system. (@KawaiiYuyu)
* Added support for Terraria 1.4.4.7 (OTAPI 3.1.16). (@drunderscore)
* Added support for various languages, most notably Chinese (99% complete), Russian (57% complete), Indonesian (53% complete), and Spanish (21% complete). Thank you to the lovely contributors who were responsible for this [on Crowdin](https://crowdin.com/project/tshock):
  * RidnRaven (ridwankun2)
  * okaythisisepic
  * xml3344 has stopped making trouble (1212122222)
  * Axeel (AxeelAnder)
  * SGKoishi
  * Leader-txt (Leader_txt)
  * Esteban Delgado (Kojirremer)
  * Cai233
  * Anzhelika (AnzhelikaO)
  * VariolaX
  * hufang 360 (hufang360)
  * AgaSpace (Zoom L1) (agaspacel1)
  * Killia0 (Killia)
  * EMRE ÇELİK (emre0447)
  * Marcus Persson (squidistaken)
  * StarCloud-cy
  * HDSeventh (hdseventh)
  * JJJJGGGG12345
  * xml3344
  * Seele Vollerei (aaa1115910)
  * 问心|MiaoVPS (WenXin_MiaoVPS)
  * avlensa
  * Sykhasamann (Syks)
  * AndPlay
  * TruffleToad
  * kuaizhi
  * Simone Caporale (caporalesimone)
  * josefcorosado
  * kuukiman
  * Kronex (Kronex6)
  * Jifeng
  * Janet Blackquill (pontaoski)
  * Yuiinar (Yuiinars)
  * Muteduanxing

## TShock 4.5.18
* Fixed `TSPlayer.GiveItem` not working if the player is in lava. (@PotatoCider)
* Only allow using Teleportation Potions, Magic Conch, and Demon Conch whilst holding them. (@drunderscore)
* Updated server startup language to be more clear when encountering a fatal startup error. Now, the server gives more context as to what happened so that there's a better chance of people being able to help themselves. (@hakusaro)
* Added `-worldevil <type>` command line argument. (@NotGeri)
* Added PlayerHasBuildPermission hook to PlayerHooks. (@AnzhelikaO, @Killia0)
* Fixed an exploit in which the Ice Block deletion allowance from the Ice Rod bypassed region protection, allowing for deleting all tiles in a protected region and/or replacing them with Ice Blocks. (@punchready)
* Changed SendTileRect handling from a denylist to an allowlist with stricter checks. This prevents essentially all exploits involving this packet. Most notably this stops people from placing arbitrary tiles with arbitrary framing values, which are the root of most exploits. (@punchready)
* Removed the config options `TileRectangleSizeThreshold` and `KickOnTileRectangleSizeThresholdBroken` because they are made obsolete by the new system, which will only allow valid rectangle sizes (at a maximum of only 4 by 4 tiles in 1.4.3.6). (@punchready)
* Bumped Newtonsoft Json to 13.0.1. (@dependabot)
* Allow the Cool Whip to apply `CoolWhipNPCDebuff` for `240` ticks, fixing abnormal NPC buff add rejects in Bouncer. (@drunderscore)

## TShock 4.5.17
* Fixed duplicate characters (twins) after repeatedly logging in as the same character due to connection not being immediately closed during `NetHooks_NameCollision`. (@PotatoCider)
* Fixed mobs not dropping picked up coins. (@PotatoCider)

## TShock 4.5.16
* Added preliminary support for Terraria 1.4.3.6. (@SignatureBeef, @hakusaro)

## TShock 4.5.15
* Added preliminary support for Terraria 1.4.3.5. (@SignatureBeef, @hakusaro)

## TShock 4.5.14
* Improved the `/grow` command to reduce code duplication, use `TileID` constants for less ambiguous types. (@drunderscore)
* Fixed item dupe via /logout & NPC. (@Terrarxxn)
* Added preliminary support for Terraria 1.4.3.4. Note that this has the side-effect of adding `IEntitySource` as the first parameter to `Item.NewItem` and `NPC.NewNPC`, and in `TSAPI`, `NpcLootDropEventArgs` passes `IEntitySource` as `Source`. If you're updating a plugin, you can either make something that implements with `IEntitySource` or just use `new EntitySource_DebugCommand()` [like TShock does](https://github.com/Pryaxis/TShock/commit/1b96ed8992110c5bbcc2ef952cc98459ea194dee). (@SignatureBeef, @Patrikkk, @hakusaro)

## TShock 4.5.13
* Added hook `GetDataHandlers.OnReleaseNpc` to handling ReleaseNPC packet and a bouncer to stops unregistered and logged out players on SSC servers from releasing critters NPC. The bouncer has additional filter to stops players who tried to release different critter using crafted packet, e.g. using bunny item to release golden bunny. (@tru321)
* Added filter in `GetDataHandlers.HandleCatchNpc` that stops unregistered and logged out players on SSC servers to catch critters. (@tru321)
* Fixed rejection check inside of `HandlePaintTile` to account for the Paint Sprayer (or Architect Gizmo Pack) being inside your inventory, rather than on an accessory slot. (@drunderscore)
* Added the lanterns night event to the `/worldevent` command. (@0x3fcf1bbd)
* Marked `TSPlayer.SendTileSquare` as deprecated, and created `TSPlayer.SendTileSquareCentered` that sends a tile square centered around the passed coordinates. (@0x3fcf1bbd)
* Added coordinates clamping to `TSPlayer.SendTileRect` so as to avoid OOBs. (@0x3fcf1bbd)
* Removed extraneous space causing build commands in README to fail. (@EtherTyper)

## TShock 4.5.12
* Fixed the ability to spawn Zenith projectile with non-original items. (@AgaSpace)
* Added hook `GetDataHandlers.OnNpcTalk` for NpcTalk and a handler for it that stops unregistered and logged out players from interacting with NPCs, preventing them from smuggling or duplicating items via NPC item slots. (@tru321)
* Fixed the ability to create custom messages with your death (or the death of another player) (@AgaSpace)
* Added the `OnSignRead` handler in `GetDataHandler`, and added the `SignRead` event. Added check to ensure the sign being read is within world bounds `(x >= 0 && y >= 0 && x < Main.maxTilesX && y < Main.maxTilesY)`. (@drunderscore)
* Added check to `HandleNpcTalk` to ensure the passed NPC index is within bounds (>= -1 && < `Main.maxNPCs`). (@drunderscore)

## TShock 4.5.11
* Add the new allowed buff TentacleSpike to NPC buff cheat detection bouncer. (@sgkoishi)
* Changed hook `GetDataHandlers.OnNewProjectile` so that it passes the projectile's AI (by updating `NewProjectileEventArgs` and parsing this during the TShock hook) to support processing projectile AI in bouncer. (@AgaSpace)
* Fixed an issue where certain projectiles could be sent to the server with uncapped size parameters, which resulted in large disruptive client artifacts that could be used to grief players. (@AgaSpace, @Arthri)
* Added the currently running value of `Main.GameMode` to `/worldmode` as "Mode". (@hakusaro)

## TShock 4.5.10
* Changed the server behavior when `SIGINT` is received. When `SIGINT` is trapped, the server will attempt to shut down safely. When it is trapped a second time in a session, it will immediately exit. (`SIGINT` is typically triggered via CTRL + C.) This means that it is possible to corrupt your world if you force shutdown at the wrong time (e.g., while the world is saving), but hopefully you expect this to happen if you hit CTRL + C twice in a session and you read the warning. (@hakusaro, @Onusai)

## TShock 4.5.9
* Added the ability to change a `TSPlayer`'s PVP mode. (@AgaSpace)
* Added protocol level support for Terraria 1.4.3.2. (@DeathCradle, @Patrikkk)

## TShock 4.5.8
* Removed `TShockAPI/DB/DBTools.cs`. This appears to have been dead code and not used by anything. (@hakusaro, @DeathCradle)
* Fixed the `/firework` command not sending fireworks when specified without a firework color. The firework command now correctly sends red fireworks to a target if a color is not specified. (@hakusaro, @Kojirremer)
* Fixed bad XML of TShock code documentation. (@Arthri)
* Fixed Bouncer exploits allowing for invalid tiles' placement. These tiles(specifically torches) caused clients to crash. The fixed exploits are listed below. (@Arthri, @QuiCM)
  - [Biome Torch Correction](https://github.com/Pryaxis/TShock/blob/3ba1e7419d63535eeb8b5634ec668448499f71df/TShockAPI/Bouncer.cs#L310). Previously, it used unrelated values to validate biome torches, and unintentionally passed on invalid tiles. It's now fixed to use the correct values and block invalid torches. As well as a new right booster track correction/check, to allow right booster tracks to be placed. Right booster track is an extraneous place style because it depends on the direction the player is facing. The new check takes that into consideration so that the place style isn't considered mismatched and rejected.
  - [Max Place Styles](https://github.com/Pryaxis/TShock/blob/3ba1e7419d63535eeb8b5634ec668448499f71df/TShockAPI/Bouncer.cs#L385). Previously, it rejects only if both `MaxPlaceStyles` and `ExtraneousPlaceStyles` contains an entry for a tile, and unintentionally passed on invalid tiles. `ExtraneousPlaceStyles` only contains special max placeStyles, not all placeables unlike `MaxPlaceStyles`. It's now corrected to take from `ExtraneousPlaceStyles` first, then fallback to `MaxPlaceStyles` if there's no entry for that tile, and then finally -1 if there's no entry in either.

## TShock 4.5.7
* Fixed the `/respawn` command to permit respawning players from the console. (@hakusaro, @Kojirremer)
* Removed the old password hashing system, which predated `bcrypt` hashes and allowed specifying the hash algorithm in the config file. This also removes the config option for setting the hash algorithm (`HashAlgorithm`). This is because it helps clear the way for .NET5/6 and OTAPI 3, and because `bcrypt` has been the default since TShock 4.3 in 2015. (@hakusaro)
* Updated to OTAPI 2.0.0.46, which adds support for Terraria Protocol 1.4.3.1. (@Patrikkk, @DeathCradle)
* **Change warning: a release of TShock for .NET 5 and OTAPI 3 may be imminent.**

## TShock 4.5.6
* Updated Linux guide. (@NezbednikSK)
* Fixed SendTileRectHandler not sending tile rect updates like Pylons/Mannequins to other clients. (@Stealownz)
* Introduced `SoftcoreOnly` config option to allow only softcore characters to connect. (@drunderscore)
* Fixed some typos that have been in the repository for over a lustrum. (@Killia0)
* Added a `tshock.npc.summonboss` permission check for Lunatic Cultist, players who do not have this permission will not be able to kill Cultist Archers/Devotees to summon the Lunatic Cultist. (@moisterrific)
* Added more usage examples for the `ban` command under `ban help examples` to explain how users can ban: offline players by account, offline players by IP, and online players by player index - useful for banning hard to type character names. (@moisterrific)
* Changed `/login` and `/register` to provide login help depending on if UUID login is enabled or disabled, and whether or not a player can login via any username or not. In addition, the message parameters will now be differentiated by colour instead of `<>` (@moisterrific, @hakusaro)
* Added a new `DisablePrimeBombs` config option (`false` by default). Highly recommended to set this to `true` in order to prevent griefing on servers doing a `for the worthy` play-through, since the prime bombs on this seed can destroy most tiles and bypass region protection. (@moisterrific)
* Added a new `/respawn` command that lets you respawn yourself or another player. Respawning yourself requires the `tshock.respawn` permission and respawning others requires the `tshock.respawn.other` permission. The full command syntax is `/respawn [player]`. (@moisterrific)
* Added a notification message and silent command support for permanently changing a target player's user group. Now players who received a group change will be notified of their new group if they are currently online. (@moisterrific, @QuiCM)
* Changed the TSPlayer IP method to return the loopback IP if RealPlayer is false. (@Rozen4334)
* Fixed a bug that caused sundials to be ignored all the time, instead of only when the player has no permission or time is frozen. (@Rozen4334)
* Added colours and usage examples (similiar to how the new ban system looks) for many more commands. (@moisterrific)
* Changed `RespawnSeconds` and `RespawnBossSeconds` from `10` to `0` to respect the game's default respawn timers. (@moisterrific)
* Updated Open Terraria API (OTAPI) and TSAPI for preliminary support of Terraria 1.4.3.0. This functionally changes OTAPI and points to 2.0.0.45 from 2.0.0.43 in previous versions. Developer note: `SendData` takes an extra arg in this version of Terraria but that's slated to be removed in a Terraria hotfix. This is vestigial and OTAPI "hacks that out" to preserve plugin compatibility. That's why it'll differ from the source code. (@Patrikkk, @DeathCradle, honorable mention: @Moneylover3246)
* Added Deerclops to `/spawnboss` command. (@hakusaro, @HiddenStriker)
* Fixed [GHSA-6w5v-hxr3-m2wx](https://github.com/Pryaxis/TShock/security/advisories/GHSA-6w5v-hxr3-m2wx). (@Yoraiz0r, @Arthri)
* Fixed an issue where player build permissions would reject gem lock changes, even if `RegionProtectGemLocks` was disabled in the config file. Now, players will be permitted to use gem locks if they don't have build permission in a region, but `RegionProtectGemLocks` is disabled. If `RegionProtectGemLocks` is enabled, players will be unable to use gem locks in a build region. (@hakusaro, @Kojirremer, @Arthri)
* Fixed an issue where `/god [player]` would tell `[player]` that they were in godmode regardless of whether or not they were or not. (@hakusaro, @Kojirremer)
* In `TSAPI`: Updated `PacketTypes` to support `SetMiscEventValues` (140), `RequestLucyPopup` (141), and `SyncProjectileTrackers` (142). (@hakusaro)
* Added `DisableDefaultIPBan` to the config file. If set to `true`, the server will not automatically IP ban players when banning them. This is useful if you run an intercepting proxy in front of TShock, and all players share the same IP. (@hakusaro, and Telegram user xmzzhh233)
* Blank passwords will be upgraded to `bcrypt` hashes automatically. Previously, blank passwords were not upgraded to bcrypt hashes. This is in preparation to remove the old password hashing system and related fallback components in the next release. Most users have been using bcrypt hashes for the past...few years. (@hakusaro)

## TShock 4.5.5
* Changed the world autosave message so that it no longer warns of a "potential lag spike." (@hakusaro)
* Added `/slay` as an alias for `/kill` to be more consistent with other server mods. (@hakusaro)
* Added `/god` as an alias for `/godmode` to be more consistent with other server mods. (@hakusaro)
* Fixed ridiculous typo in `Amethyst Gemtree` text. (@hakusaro)
* Fixed `CTRL + C` / interactive console interrupt not safely shutting down the server. Now, interrupts will cause a safe shutdown (saving the world and disconnecting all players before fully shutting down). Previously, interrupts caused an unsafe shutdown (not saving the world). (@hakusaro)
* Changed "success message" color to `Color.LimeGreen` instead of `Color.Green`. `Color.Green` looks ugly. `Color.LimeGreen` looks less ugly but isn't as offensively bright as pure green. (@hakusaro)
* Changed the default respawn timer to 10 seconds, so as to not desynchronize from the game by default. (@hakusaro)
* Fixed `/home` allowing players to bypass the respawn timer. (@hakusaro, @moisterrific, @Arthri)
* Added the config option `SuppressPermissionFailureNotices`. When set to `true`, the server will not send warning messages to players when they fail a build permission check from `TSPlayer.HasBuildPermission` (even if `shouldWarnPlayer` is set to true. (@hakusaro)
* Fixed `/warp send` failing a nullcheck if the warp didn't exist. The previous behavior may have always been buggy or broken. In other words, sending someone to a warp that doesn't exist should result in a nicer error. (@hakusaro, @punchready)
* Fixed `/group del` allowing server operators to delete the default group that guests are put into. This is a really critical group and the server doesn't behave correctly when it happens. As a result, it's better to prevent this from happening than not. Additionally, `GroupManagerException`s will be thrown if this is attempted programmatically. Finally, if the exception is thrown in response to `/group del` (or if any other exception is thrown that the command handler can handle), the stack trace will no longer be present. Fixes [#2165](https://github.com/Pryaxis/TShock/issues/2165). (@hakusaro, @DeveloperLuxo, @Rozen4334, @moisterrific, @bartico6, @Quinci135)
* Removed the old `ConfigFile` class. If you are updating a plugin, you should use `TShock.Config.Settings` instead of the accessor you were using. This is typically a really easy change. For most plugin authors, updating to the new config format is as simple as changing the reference to the old static config to point to the new location. If you were using this for your own configs, you should swap to using a `IConfigFile` (see `TShockAPI.Configuration.ConfigFile`). (@hakusaro, @bartico6)
* Added `Main.worldPathName` to `/worldinfo` command. Now, if you need to see what the location on disk for your world file is, you can simply run `/worldinfo` to find out. This is particularly helpful on Linux and macOS, where the world path isn't obvious. (@hakusaro)
* Correct rejection message in LandGolfBallInCupHandler to output the proper expected player id. (@drunderscore)
* Clarified the error mesage that the console is presented if a rate-limit is reached over REST to indicate that "tokens" actually refers to rate-limit tokens, and not auth tokens, and added a hint as to what config setting determines this. (@hakusaro, @patsore)
* Fixed an issue where, when the console was redirected, input was disabled and commands didn't work, in TSAPI. You can now pass `-disable-commands` to disable the input thread, but by default, it will be enabled. Fixes [#1450](https://github.com/Pryaxis/TShock/issues/1450). (@DeathCradle, @QuiCM)
* Added `summonboss` permission check for Empress of Light. Players who do not have this permission will be unable to kill Prismatic Lacewings. Also added support for the `AnonymousBossInvasions` config option, if this is set to `false` it will now broadcast the name of the player who summoned her. (@moisterrific)
* Added `ForceTime` config setting check for Enchanted Sundial usage. If `ForceTime` is set to anything other than `normal`, Sundial use will be rejected as this would lead to very janky game behavior. Additionally, players with `cfgreload` permission will be advised  to change it back to `normal` in order to use sundial. (@moisterrific, @bartico6)
* Added `%onlineplayers%` and `%serverslots%` placeholders for MOTD. The default MOTD message was also updated to use this. (@moisterrific, @bartico6)
* Fixed Bouncer inconsistently using `TilePlacementValid` when validating tile coordinates, which could cause a DoS attack due to unexpectedly large world framing. The list below shows the corrected methods within Bouncer. This was assigned [GHSA-jq4j-v8pr-jv7j](https://github.com/Pryaxis/TShock/security/advisories/GHSA-jq4j-v8pr-jv7j). (@drunderscore)
  * `OnTileEdit`: The check was moved to be the first, and will no longer `SendTileSquare` upon failure.
  * `OnPlaceObject`: The check was moved to be the first, and will no longer `SendTileSquare` upon failure.
  * `OnPlaceTileEntity`: The check was newly added.
  * `OnPlaceItemFrame`: The check was newly added.
  * `OnFoodPlatterTryPlacing`: The check was newly added.
* Fixed errors on startup not being reported to console. (@bartico6)
* The server now correctly disconnects players with missing groups instead of throwing an exception, stalling the connection (@bartico6)
* The server now rejects login attempts from players who would end up with a missing group. (@bartico6)

## TShock 4.5.4
* Fixed ridiculous typo in `GetDataHandlers` which caused TShock to read the wrong field in the packet for `usingBiomeTorches`. (@hakusaro, @Arthri)
* Fixed torchgod settings to include whether or not torchgod has been fought by the player before and respect `usingBiomeTorches` setting. (@Quinci135)
* Fixed /worldmode not synchronising data to players after updating the world state (@bartico6, @Arthri)
* Added `OnSendNetData` hook to TSAPI, which enables developers to intercept traffic being sent from the server to clients using the new NetPacket protocol. (@Stealownz)
* Fixed false positive `OnNPCAddBuff` detection when throwing rotten eggs at town NPCs while wearing Frost armor set. (@moisterrific)
* Moved the emoji player index check into a new class of handlers called `IllegalPerSe`, which is designed to help isolate parts of TShock and make it so that "protocol violations" are treated separately from heuristic based anti-cheat checks. (@hakusaro)
* Changed `TSPlayer.FindByNameOrID` so that it will continue searching for players and return a list of many players whem ambiguous matches exist in all cases. Specifically, this avoids a scenario where a griefer names themselves `1` and is difficult to enact justice on, because their name will not be found by the matching system used to kick players. To help with ambiguity, this method now processes requests with prefixes `tsi:` and `tsn:`. `tsi:[number]` will process the search as looking for an exact player by ID. `tsn:` will process the search as looking for an exact name, case sensitive. In both cases, the system will return an exact result in the "old-style" result, i.e., a `List<TSPlayer>` with exactly one result. For example, `/kick tsid:1` will match the player with the ID `1`. `/kick tsn:1` will match the username `1`. In addition, players who attempt to join the server with the name prefixes `tsn:` and `tsi:` will be rejected for having invalid names. (@hakusaro, @Onusai)
* Added warnings for conditions where a password is set at runtime but can be bypassed. The thinking is that if a user sets a password when they're booting the server, that's what they expect to be the password. The only thing is that sometimes, other config options can basically defeat this as a security feature. The goal is just to communicate more and make things clearer. The server also warns users when UUID login is enabled, because it can be confusing and insecure. (@hakusaro, @Onusai)
* Fixed Torch God's Favor biome torch placement being rejected by the server. (@moisterrific)
* Changed backups created by the backup manager to use ISO8601-style timestamps. I say "style" because it's impossible to implement ISO8601 or RFC3389 dates in a filename on most modern filesystems. So instead of the proper ISO separators, we've got dashes and dots. (@hakusaro, change sponsored by @drunderscore)
* Added hook for `OnDoorUse` (`DoorUse`) and associated `DoorUseEventArgs` fired when a door is used. Also added `GetDataHandlers.DoorAction` enum for determining the action of a door. (@hakusaro)
* Disallowed loading of the AutoRegister plugin version 1.2.0 or lower. Versions of this plugin at or equal to 1.2.0 use low entropy material to create passwords. This effectively means that it's possible for any user to be easily impersonated on a server running AutoRegister by simply convincing a user to join a malicious server, even when UUID login is disabled. This was assigned [GHSA-w3h6-j2gm-qf7q](https://github.com/Pryaxis/Plugins/security/advisories/GHSA-w3h6-j2gm-qf7q). (@hakusaro)
* Disallowed loading of another plugin due to [security issue GHSA-qj59-99v9-3gww](https://github.com/Pryaxis/Plugins/security/advisories/GHSA-qj59-99v9-3gww). Due to the importance of this issue and severity, information is not available in the changelog. Information will be available [June 8th, 2021, at 12:00 MDT](https://time.is/1200PM_8_June_2021_in_Littleton?GHSA-qj59-99v9-3gww_information_release). (@hakusaro)

## TShock 4.5.3
* Added permissions for using Teleportation Potions, Magic Conch, and Demon Conch. (@drunderscore)
  * `tshock.tp.tppotion`, `tshock.tp.magicconch`, and `tshock.tp.demonconch` respectively.
* Updated HealOtherPlayer damage check to make more sense by respecting `ignoredamagecap` permission. (@moisterrific)
* Added preliminary support for Terraria 1.4.2.3 (@moisterrific, @Moneylover3246, @DeathCradle)
* Added celebration mk2 explosive to explosives ItemID set in TSAPI. Solves #2304. (@Quinci135)
* TShock now writes its log files to the `logs` folder inside the `tshock` folder by default, as opposed to just the `tshock` folder. (@QuiCM)
* The default MOTD is now prettier. The MOTD format can now contain `%specifier%` to send the command specifier. (@moisterrific)
* The buff commands now support `-1` as a time option to set buffs that last 415 days (the maximum buff time the game supports). (@moisterrific)
* TShock defaults to saving backups every 10 minutes, and defaults to keeping backups for 4 hours. (@hakusaro)
* Updated SSC bypass messaging. Now, when you connect, you're told if you're bypassing SSC. Console logging has been improved to warn when players are not being saved due to the bypass SSC permission. To turn this warning off, change `WarnPlayersAboutBypassPermission` to `false` in the `sscconfig.json` file. (@hakusaro)
* Fix oversight & exploit allowing specially crafted SendTileRectangle packets to perform large-scale world griefing. In addition, `NetTile.Slope` is now the native value (byte), and accessor methods `Slope1`, `Slope2`, and `Slope3` can be used to get the old style of values out. `HalfBrick` and `Actuator` were removed from `NetTile` because these were initialized to zero and never changed or used. (@bartico6)
* Warning: a bug introduced in a prior TShock release may cause your SSC config file to be reset after applying this update. Please backup your config file prior to installing TShock 4.5.3+ if you use SSC. (@cardinal-system)

## TShock 4.5.2
* Added preliminary support for Terraria 1.4.2.2. (@hakusaro)
* Removed `/ungodme` and godmode warning (no longer necessary). Also, godmode now supports silent commands. (@hakusaro)
* Added permission 'tshock.rest.broadcast' to the /v2/server/broadcast REST endpoint. (@TheBambino)

## TShock 4.5.1
* Fixed server crash from `/v2/players/list` & other parameterised REST endpoints. (@QuiCM, reported by @ATFGK)
* Added handling to the PlayerChat hook event. (@QuiCM - Thanks for the suggestion @Arthri)
* Changed the spawnboss command to support silent command specifiers. (@QuiCM, suggested by @nojomyth-dev)
* Updated /godmode to use Journey Mode's Godmode power instead of healing on damage. (requested by @tlworks, backported by @bartico6, implemented preemptive bugfix for creative powers mentioned by @Stealownz)
* Fixed /r attempting to send messages to players that have since disconnected. (@bartico6, reported by @Arthri)
* Added ban ticket ID to ban messages (@QuiCM, suggested by @Bippity)
* Refactored /wallow command. /reply no longer bypasses /wallow (@QuiCM)

## TShock 4.5.0.1
* Fixed conversion from old to new ban system for MySQL hosted ban databases. (@DeathCradle, @ATFGK)
* Fixed wrong identifier used for UUID bans. (@DeathCradle, @ATFGK)
* Fixed conversion from sqlite bans due to locking issue. (@DeathCradle, @Kojirremer)

## TShock 4.5.0
* Updated OTAPI and TSAPI to Terraria 1.4.2.1. (@Stealownz, @DeathCradle)
* Updated TShock with preliminary protocol support for Terraria 1.4.2.1. (@Stealownz)

## TShock 4.4.0 (Pre-release 16)
* Patched protocol issue. Thanks to Off (@tlworks) and @bartico6 for contributions, including packet captures, packet analysis, exploit proof-of-concept testing, patch testing, and detailed reproduction steps. (@hakusaro)
* Disabled debug by default. (@hakusaro)
* Changed "WinVer" field in `/serverinfo` to "Operating System". (@Terrabade)
* Rewritten `/grow`, added every default tree type & changed the default help response. (@Nova4334)
  * Added a new permission: `tshock.world.growevil` to prevent players to grow evil biome trees, these trees spawn with evil biome blocks below them.
* Introduced `/wallow` to disable or enable recieving whispers from other players. (@Nova4334)
* Removed stoned & webbed from disabled status (@QuiCM)
* Fix -forceupdate flag not forcing updates (@Quake)

## TShock 4.4.0 (Pre-release 15)
* Overhauled Bans system. Bans are now based on 'identifiers'. (@QuiCM)
  * The old Bans table (`Bans`) has been deprecated. New bans will go in `PlayerBans`. Old bans will be converted automatically to the new system.
  * All old ban routes in REST are now redirected. Please use `/v3/bans/*` for REST-based ban management.
  * TShock recognizes and acts upon 4 main identifiers: UUID, IP, Player Name, Account name. This can be extended by plugins. New identifiers can be added to the `ban help identifiers` output by registering them in `TShockAPI.DB.Identifier.Register(string, string)`
  * By default, bans are no longer removed upon expiry or 'deletion'. Instead, they remain in the system. A new ban for an indentifier can be added once an existing ban has expired.
* Server Console now understands Terraria color codes (e.g., `[c/FF00FF:Words]`) and prints the colored text to the console. Note that console colors are limited and thus only approximations. (@QuiCM)
* Fixed a bug in `/sudo` that prevented quoted arguments being forwarded properly. Example: `/sudo /user group "user name" "user group"` should now work correctly. (@QuiCM)
* Shutting down the server should now correctly display the shutdown message to players rather than 'Lost connection'. (@QuiCM)
* For developers: TShock now provides `IConfigFile<TSettings>` and `ConfigFile<TSettings>` under the `TShockAPI.Configuration` namespace. No more needing to copy/pasting the same Read/Write code for your plugin configs. (@QuiCM)
  * `ConfigFile<TSettings>` implements `Read` and `Write` for you.
  * Check `TShockConfig` and `ServerSideConfig` for examples on how to use.
* Added URI un-escaping on all inputs into REST. (@QuiCM)
* Attempt to fix platinum coin pickup dupe. (Thanks @Quinci135)

## TShock 4.4.0 (Pre-release 14)
* Terraria v1.4.1.2 (Thanks @Patrikkk and @DeathCradle <3)
* Added Torch God's Favor support in SSC. (@Stealownz)
* SendTileSquare is now SendTileRect and can now send rectangles instead of squares. This is a breaking change (@QuiCM)
* Destroying protected tiles underneath a tile object no longer causes the tile object to disappear for the client (@QuiCM)
* 'RegionProtectGemLocks' config option now works correctly. Gems can now be placed in Gem Locks while this option is enabled (@QuiCM)

## TShock 4.4.0 (Pre-release 13)
* Terraria v1.4.1.1
* Added Gravedigger's Shovel support. (@Zennos)
* You can now start up multiple TShock servers at once without getting a startup error. (@ZakFahey)
* Updated bouncer to include new Magma Stone, Frost Armor, and Spinal Tap inflicted npc debuffs to bouncer. (@Quinci135)

## TShock 4.4.0 (Pre-release 12)
* Fixed various bugs related to Snake Charmer's Flute. (@rustly)  
  * The entirety of the snake now places.  
  * The old snake now removes when placing a new snake.
  * Players are no longer disabled for breaking TilePlace/TileKill thresholds when modifying snakes.  
* Prevented players from seeing the npc spawnrate change permission error on join. (@rustly)
* Installed new sprinklers!
* Organized parameters by category and relevance in the `config.json` file. (@kubedzero)
* Fixed multiple holes in Bouncer OnTileData. (@Patrikkk, @hakusaro)
  * Issue where players could replace tiles with banned tiles without permission. 
  * Including replace action in TilePlace threshold incrementation, so players cannot bypass the threshold while replacing tiles/walls.
  * Including check for maxTileSets when player is replacing tiles, so players cannot send invalid tile data through the replace tile action.
  * Including a check for ReplaceWall when the tile is a Breakable/CutTile.
* Adding checks in Bouncer OnNewProjectile (@Patrikkk):
  * For valid golf club and golf ball creation.
  * Renamed stabProjectile to directionalProjectile for a more accurate naming.
  * Adding staff projectiles to the directionalProjectiles Dictionary to include staffs in the valid projectile creation check.
  * Adding GolfBallItemIDs list in Handlers.LandGolfBallInCupHandler.cs
* Fixed an issue in the SendTileSquare handler that was rejecting valid tile objects. (@QuiCM)
* Fixed the issue where players were unable to place regular ropes because of the valid placement being caught in Bouncer OnTileEdit. (@Patrikkk)
* Added pet license usage permissions to `trustedadmin` and `owner` groups. Do note that this has a high network usage and can be easily be abused so it is not recommended to give out this permission to lower level groups. (@moisterrific) 
* Removed checks that prevented people placing personal storage tiles in SSC as the personal storage is synced with the server. (@Patrikkk)
* Cleaned up a check in Bouner OnTileEdit where it checks for using the respective item when placing a tile to make it clearer. This change also fixed the issue in a previous commit where valid replace action was caught. Moved the check for max tile/wall types to the beginning of the method. (@Patrikkk)
* Improved clarity for insufficient permission related error messages. (@moisterrific)
* Removed redundant Boulder placement check that prevented placing chests on them, as it is no longer possible to place a chest on a boulder, so nothing crashes the server. "1.2.3: Boulders with Chests on them no longer crash the game if the boulder is hit." (@kevzhao2, @Patrikkk)
* `/itemban` - `/projban` - `/tileban` - Added a `default:` case to the commands so an invalid subcommand promts the player to enter the help subcommand to get more information on valid subcommands. (@Patrikkk)
* `/world` - Renamed to /worldinfo to be more accurate to it's function. Command now displays the world's `Seed`. Reformatted the world information so each line isn't repeatedly starting with "World". (@Patrikkk)
* `/who` - Changed the display format of the online players when the `-i` flag is used. From `PlayerName (ID: 0, ID: 0)` to `PlayerName (Index: 0, Account ID: 0)` for clarification. (@Patrikkk)
* Added DisplayDollItemSync event. An event that is called when a player modifies the slot of a DisplayDoll (Mannequin). This event provides information about the current item in the displaydoll, as well as the item that the player is about to set. (@Patrikkk)
* Added DisplayDollItemSyncHandler, which checks for building permissions of the player at the position of the DisplayDoll. (If they do not have permissions, it means they are hacking as they could not even open the doll in the first place.) (@Patrikkk)
* Added RequestTileEntity packet handling. (@Patrikkk)
  * Implemented the OnRequestTileEntityInteraction even hook in GetDataHandler. (@Patrikkk)
  * Created RequestTileEntityInteractionHandler which checks for building permissions when the player is attempting to open a display doll (Mannequin) or a Hat Rack. This now prevents players from opening a Mannequin or a Hat Rack if they have no building permissions at the position of these tile entities. As of 1.4.0.5, these are the only two items that use this packet. (@Patrikkk)

## TShock 4.4.0 (Pre-release 11)
* Added new permission `tshock.tp.pylon` to enable teleporting via Teleportation Pylons (@QuiCM)
* Added new permission `tshock.journey.research` to enable sharing research via item sacrifice (@QuiCM)
* Add Emoji event to GetDataHandler. This packet is received when a player tries to display an emote. (@Patrikkk)
  * Added EmojiHandler to handle an exploit. Adding `tshock.sendemoji` permission and checks. Added this permission to guest group by default. (@Patrikkk)
* Handled SyncCavernMonsterType packet to prevent an exploit where players could modify the server's cavern monster types and make the server spawn any NPCs - including bosses - onto other players. (@Patrikkk)
* Added LandGolfBallInCup event which is accessible for developers to work with, as well as LandGolfBallInCup handler to handle exploits where players could send direct packets to trigger and imitate golf ball cup landing anywhere in the game world. Added two public lists in Handlers.LandGolfBallInCupHandler: GolfBallProjectileIDs and GolfClubItemIDs. (@Patrikkk)
* Added SyncTilePicking event. This is called when a player damages a tile. Implementing SyncTilePickingHandler and patching tile damaging related exploits. (Preventing player sending invalid world position data which disconnects other players.)
* Fixed the issue where mobs could not be fished out during bloodmoon because of Bouncer checks. (@Patrikkk)
  * Fixed the issue where certain fishing rods could not fish out NPCs due to a Bouncer check. (@Patrikkk)
* Update for OTAPI 2.0.0.37 and Terraria 1.4.0.5. (@hakusaro, @Patrikkk)
* Added additional config options for automatically kicking clients from the server upon breaking anti-cheat thresholds. (@moisterrific)
* Added pylon teleportation permission to default group, added `/spawn` permission to admin group, added the new journey mode research permission to trustedadmin, and moved all previous journey mode permissions from owner to trustedadmin. (@moisterrific)

## TShock 4.4.0 (Pre-release 10)
* Fixed all rope coils. (@Olink)
* Fixed a longstanding issue with SendTileSquare that could result in desyncs and visual errors. (@QuiCM)
* Fixed placement issues with Item Frames, Teleportation Pylons, etc. (@QuiCM)
* Fixed doors, and they are good now for real probably. (@QuiCM, @Hakusaro, @Olink)
* Bumped default max damage received cap to 42,000 to accommodate the Empress of Light's instant kill death amount. (@hakusaro, @moisterrific, @Irethia, @Ayrawei)
* Updated `/spawnboss` command to include Empress of Light, Queen Slime, and other additional bosses that have a health bar. (@moisterrific)

## TShock 4.4.0 (Pre-release 9)
* Fixed pet licenses. (@Olink)
* Added initial support for Journey mode in SSC worlds. (@Olink)
* Made TShock database MySQL 8 compatible by escaping column names in our IQueryBuilder code. (Name `Groups` is a reserved element in this version, which is used in our `Region` table.) (@Patrikkk)
* Reintroduced `-worldselectpath` per feedback from @fjfnaranjo. This command line argument should be used to specify the place where the interactive server startup will look for worlds to show on the world select screen. The original version of this argument, `-worldpath`, was removed because several game service providers have broken configurations that stop the server from running with an unhelpful error. This specific configuration was `-world` and `-worldpath`. In the new world, you can do the following:
  * `-worldselectpath` should be used if you want to customize the server interactive boot world list (so that you can select from a number of worlds in non-standard locations).
  * `-world` will behave as an absolute path to the world to load. This is the most common thing you want if you're starting the server and have a specific world in mind.
  * `-worldselectpath` and `-worldname` should work together enabling you to select from a world from the list that you specify. This is *not* a world file name, but a world name as described by Terraria.
  * `-worldselectpath` is identical to the old `-worldpath`. If you specify `-worldselectpath` and `-world` without specifying an absolute path the server will crash for sure.
  * Thank you again to @fjfnaranjo for supplying a [detailed feature request](https://github.com/Pryaxis/TShock/issues/1914) explaining precisely why this option should be available. Without this, we would have had no context as to why this feature was useful or important. Thank you, @fjfnaranjo!
  * This change was implemented by (@QuiCM, @hakusaro).
* Updated Bouncer to include Sparkle Slime debuff that can be applied to town NPCs. (@moisterrific)
* Updated `/spawnboss` command to include Empress of Light, Queen Slime, and other additional bosses that have a health bar. (@moisterrific)
* Added journey mode permissions to owner group by default. (@moisterrific)
* Fixed kick on hardcore death / kick on mediumcore death / ban on either from taking action against journey mode players. (@hakusaro)
* Attempted to fix the problem with the magic mirror spawn problems. You should be able to remove your spawn point in SSC by right clicking on a bed now. (@hakusaro, @AxeelAnder)
* Added HandleFoodPlatterTryPlacing event, which is called whenever a player places a food in a plate. Add antihack to bouncer, to prevent removing food from plates if the region is protected; To prevent placement if they are not in range; To prevent placement if the item is not placed from player hand. (@Patrikkk)
* Fixed an offset error in NetTile that impacted `SendTileSquare`. It was being read as a `byte` and not a `ushort`. (@QuiCM)
* Fixed coins not dropping after being picked up by npcs. The ExtraValue packet was not being read correctly. (@Olink)
* Removed packet monitoring from debug logs. To achieve the same results, install @QuiCM's packet monitor plugin (it does better things). (@hakusaro)
* Updated packet monitoring in send tile square handler for Bouncer debugging. (@hakusaro)
* Added `/sync`, activated with `tshock.synclocalarea`. This is a default guest permission. When the command is issued, the server will resync area around the player in the event of a desync issue. (@hakusaro)
  * If your doors disappear, this command will allow a player to resync without having to disconnect from the server.
  * The default group that gets this permission is `Guest` for the time being.
  * To add this command to your guest group, give them `tshock.synclocalarea`, with `/group addperm guest tshock.synclocalarea`.
  * This command may be removed at any time in the future (and will likely be removed when send tile square handling is fixed).
* Add FishOutNPC event handler, which is called whenever a player fishes out an NPC using a fishing rod. Added antihack to Bouncer, to prevent unathorized and invalid mob spawning, by checking player action, NPC IDs and range. (@Patrikkk, @moisterrific)
* Fixed smart door automatic door desync and deletion issue. (@hakusaro)

## TShock 4.4.0 (Pre-release 8)
* Update for OTAPI 2.0.0.36 and Terraria 1.4.0.4. (@hakusaro, @Patrikkk, @DeathCradle)
* Fixed /wind command. (@AxeelAnder)
* Fixed NPC debuff issue when attempting to fight bosses resulting in kicks. (@AxeelAnder)
* Fixed players are unable to remove an NPC. Change `byte NPCHomeChangeEventArgs.Homeless` to `HouseholdStatus NPCHomeChangeEventArgs.HouseholdStatus`. (@AxeelAnder)
* Fixed lava, wet, honey, and dry bombs;  
  and lava, wet, honey, and dry grenades;  
  and lava, wet, honey, and dry rockets;  
  and lava, wet, honey, and dry mines. (@Olink)
* Fix Bloody Tear displaying the wrong text when used. (@Olink)
* Fix the visibility toggle for the last two accessory slots. (@Olink)
* Adding Journey mode user account permissions. Journey mode must be enabled for these to have any effect. (@Patrikkk)
  * `tshock.journey.time.freeze`
  * `tshock.journey.time.set`
  * `tshock.journey.time.setspeed`
  * `tshock.journey.godmode`
  * `tshock.journey.wind.strength`
  * `tshock.journey.wind.freeze`
  * `tshock.journey.rain.strength`
  * `tshock.journey.rain.freeze`
  * `tshock.journey.placementrange`
  * `tshock.journey.setdifficulty`
  * `tshock.journey.biomespreadfreeze`
  * `tshock.journey.setspawnrate`
* Changed default thresholds for some changes in the config file to accommodate new items & changes to Terraria. (@hakusaro)
* Store projectile type in `ProjectileStruct RecentlyCreatedProjectiles` to identify the recently created projectiles by type. Make `RecentlyCreatedProjectiles` and `ProjectileStruct` public for developers to access from plugins.

## TShock 4.4.0 (Pre-release 7 (Entangled))
* Fixed bed spawn issues when trying to remove spawn point in SSC. (@Olink)
* Fixed Snake Flute. (@Olink)
* Fixed lava absorbant sponge not capturing lava. `LiquidSetEventArgs` now returns a `LiquidType` instead of a byte type. (@hakusaro)
* Fixed bottomless lava bucket from not being able to create lava. (@hakusaro)
  * Ban a lava bucket to ban lava on the server entirely, until we figure out a better way to handle liquids.
* Fixed scarab bombs not detonating on pick style tiles. (@hakusaro)
* Fixed dirt bombs not creating dirt. (@hakusaro)
* Added a ridiculous amount of debug information. If you're experiencing any problems with 1.4 items being caught by the TShock anticheat system, please turn on DebugLogs in your config file and capture log data. It'll be extremely helpful in narrowing down precisely how to fix your problem. (@hakusaro)
* Released with entangled support for 1.4.0.4 based on @Patrikkk local build and latest snapshot gen-dev. (@hakusaro)

## TShock 4.4.0 (Pre-release 6)
* Updates to OTAPI 2.0.0.35 (@DeathCradle).

## TShock 4.4.0 (Pre-release 5)
* Update player spawn related things to 1.4. `Terraria.Player.Spawn` method now has a required argument, `PlayerSpawnContext context`. (@AxeelAnder)
* Make sqlite db path configurable. (@AxeelAnder)
* Terraria 1.4.0.3 experimental support. (@Patrikkk)
* Updated changelog. (@hakusaro)

## TShock 4.4.0 (Pre-release 4)
* Debug logging now provides ConsoleDebug and ILog has been updated to support the concept of debug logs. Debug logs are now controlled by `config.json` instead of by preprocessor debug flag. (@hakusaro)
* Removed `/confuse` command and Terraria player data resync from @Zidonuke. (@hakusaro)
* Attempted to fix the player desync issue by changing `LastNetPosition` logic and disabling a check in Bouncer that would normally reject player update packets from players. (@QuiCM, @hakusaro)

## TShock 4.4.0 (Pre-release 3)
* Fixed `/worldmode` command to correctly target world mode. (@Ristellise)
* The following commands have been removed: `tbloodmoon`, `invade`, `dropmeteor`. `fullmoon`, `sandstorm`, `rain`, `eclipse`
* The following command has been added to replace them: `worldevent`. This command requires the `tshock.world.events` permission.
  * `worldevent` can be used as so: `worldevent [event type] [sub type] [wave (if invasion event)]`
  * Valid event types are `meteor`, `fullmoon`, `bloodmoon`, `eclipse`, `invasion`, `sandstorm`, `rain`
  * Valid sub types are `goblins`, `snowmen`, `pirates`, `pumpkinmoon`, `frostmoon` for invasions, and `slime` for rain.

* A new set of permissions has been added under the node `tshock.world.events`:
  * `tshock.world.events.bloodmoon`: Enables access to the `worldevent bloodmoon` command
  * `tshock.world.events.fullmoon`: Enables access to the `worldevent fullmoon` command
  * `tshock.world.events.invasion`: Enables access to the `worldevent invasion` command
  * `tshock.world.events.eclipse`: Enables access to the `worldevent eclipse` command
  * `tshock.world.events.sandstorm`: Enables access to the `worldevent sandstorm` command
  * `tshock.world.events.rain`: Enables access to the `worldevent rain` command
  * `tshock.world.events.meteor`: Enables access to the `worldevent meteor` command

Please note that the permissions previously tied to the removed commands are also still used to confirm access to the new commands, so if you have existing configurations no one should have any new or lost access.

## TShock 4.4.0 (Pre-release 2)
* Replaced `/expert` with `/worldmode` command. (@QuiCM)
* Fixed NPC buff anticheat issue conflicting with Terraria gameplay changes (whips). (@Patrikkk)

## TShock 4.4.0 (Pre-release 1)
* Added confused debuff to Bouncer for confusion applied from Brain of Confusion
* API: Added return in OnNameCollision if hook has been handled. (@Patrikkk)
* API: Added hooks for item, projectile and tile bans (@deadsurgeon42)
* API: Changed `PlayerHooks` permission hook mechanisms to allow negation from hooks (@deadsurgeon42)
* API: New WorldGrassSpread hook which shold allow corruption/crimson/hallow creep config options to work (@DeathCradle)
* Fixed a missing case in UserManager exception handling, which caused a rather cryptic console error instead of the intended error message (@deadsurgeon42)
* Fixed saving when one player is one the server and another one joins (@MarioE)
* Fixed /spawnmob not spawning negative IDs (@MarioE)
* Validated tile placement on PlaceObject; clients can no longer place frames, paintings etc with dirt blocks (@bartico6, @ProfessorXZ)
* Updated to new stat tracking system with more data so we can actually make informed software decisions (Jordan Coulam)
* Fixed /time display at the end of Terraria hours (@koneko-nyan)
* Added a warning notifying users of the minimum memory required to run TShock (@bartico6)
* Added /group rename to allow changing group names (@ColinBohn, @ProfessorXZ)
* Added /region rename and OnRegionRenamed hook (@koneko-nyan, @deadsurgeon42)
* Rebuilt /ban add. New syntax is /ban add <target> [time] [reason] where target is the target online player, offline player, or IP; where time is the time format or 0 for permanent; and where [reason] is the reason. (@hakusaro)
* Removed /ban addip and /ban addtemp. Now covered under /ban add. (@hakusaro)
* Added /su, which temporarily elevates players with the tshock.su permission to super admin. In addition added, a new group, owner, that is suggested for new users to setup TShock with as opposed to superadmin. Finally, /su is implemented such that a 10 minute timeout will occur preventing people from just camping with it on. (@hakusaro)
* Added /sudo, which runs a command as the superadmin group. If a user fails to execute a command but can sudo, they'll be told that they can override the permission check with sudo. Much better than just telling them to run /su and then re-run the command. (@hakusaro)
* Fixed /savessc not bothering to save ssc data for people who bypass ssc. (@hakusaro)
* Default permission sets for new databases are more modern. (@hakusaro)
* Added the ability to ban by account name instead of just banning a character name assuming its an account name. (@hakusaro)
* Fixed a bug in the CommandLineParser which caused some command lines to fail (@QuicM)
* Renamed TShock.DB.User to TShock.DB.UserAccount, including all the related methods, classes and events. (@Ryozuki)
* Update OTAPI to 2.0.0.31, which also updates Newtonsoft.Json to 10.0.3 (@Ryozuki)
* Fixed DumpItems() from trying to dump older versions of certain items (negative item IDs). (@Zaicon)
* Added the `/dump-reference-data` command, which when run, runs Utils.Dump() and outputs Terraria reference data to the server folder. (@hakusaro)
* Added DateTime datatype support for both MySQL and SQLite. (@Ryozuki)
* Fixed builds to not require a specific version of OTAPI and to not fail when in Release mode (@bartico6)
* Update Assembly Company to Pryaxis (@Ryozuki)
* Removed `/restart` command. (@hakusaro)
* Removed `Permissions.updateplugins` permission. (@hakusaro)
* Removed REST `/v3/server/restart/` route and `/server/restart/` route. (@hakusaro)
* The "auth system" is now referred to as the initial setup system (what it actually is). This is better verbiage for basically all situations. Who really wants to turn off the "authentication system?" In addition, the system now makes it more clear what the point of it is, rather than that it grants permissions. (@hakusaro)
* `GetDataHandlers.SendTileSquare` hook now sends a `TSPlayer` and a `MemoryStream` of raw data. (@hakusaro)
* Added `GetDataHandlers.HealOtherPlayer` hook. (@hakusaro)
* Added `GetDataHandlers.PlaceObject` hook. (@hakusaro)
* `GetDataHandlers.KillMe` now sends a `TSPlayer` and a `PlayerDeathReason`. (@hakusaro)
* Added `GetDataHandlers.ProjectileKill` hook. (@hakusaro)
* Removed `TShock.CheckProjectilePermission`. (@hakusaro)
* Added `TSPlayer` object to `GetDataHandlers.LiquidSetEventArgs`. (@hakusaro)
* Removed `TShock.StartInvasion` for public use (moved to Utils and marked internal). (@hakusaro)
* Fixed invasions started by TShock not reporting size correctly and probably not working at all. (@hakusaro)
* Removed `GetDataHandlers.TileKill` and replaced it with `GetDataHandlers.PlaceChest` as the packet originally designated as tile kill is now only used for chests. (@hakusaro)
* Added `TSPlayer` to `GetDataHandlers.NPCHome`. (@hakusaro)
* Added `TSPlayer` to `GetDataHandlers.ChestItemChanged`. (@hakusaro)
* Fixed chest item changes not triggering any range checks, tile checks, or correct chest checks. (@hakusaro)
* Added `TSPlayer` to `GetDataHandlers.PlayerBuff`. (@hakusaro)
* Added `TSPlayer` and `PlayerDeathReason` to `GetDataHandlers.PlayerDamage`. (@hakusaro)
* Added `TSPlayer` to `GetDataHandlers.NPCStrike`. (@hakusaro)
* Added `TSPlayer` to `GetDataHandlers.PlayerAnimation`. (@hakusaro)
* Added `GetDataHandlers.MassWireOperation` hook and related arguments. (@hakusaro)
* Added `GetDataHandlers.PlaceTileEntity` hook and related arguments. (@hakusaro)
* Added `TSPlayer` to `GetDataHandlers.GemLockToggle`. (@hakusaro)
* Added `GetDataHandlers.PlaceItemFrame` hook and related arguments. (@hakusaro)
* Added `TSPlayer.IsBouncerThrottled()`. (@hakusaro)
* Added `TSPlayer.IsBeingDisabled()` and removed `TShock.CheckIgnores(TSPlayer)`. (@hakusaro)
* Added `TSPlayer.CheckIgnores()` and removed `TShock.CheckIgnores(TSPlayer)`. (@hakusaro)
* Hooks inside TShock can now be registered with their `Register` method and can be prioritized according to the TShock HandlerList system. (@hakusaro)
* Fix message requiring login not using the command specifier set in the config file. (@hakusaro)
* Move `TShock.CheckRangePermission()` to `TSPlayer.IsInRange` which **returns the opposite** of what the previous method did (see updated docs). (@hakusaro)
* Move `TShock.CheckSpawn` to `Utils.IsInSpawn`. (@hakusaro)
* Replace `TShock.CheckTilePermission` with `TSPlayer.HasBuildPermission`, `TSPlayer.HasPaintPermission`, and `TSPlayer.HasModifiedIceSuccessfully` respectively. (@hakusaro)
* Fix stack hack detection being inconsistent between two different check points. Moved `TShock.HackedInventory` to `TSPlayer.HasHackedItemStacks`. Added `GetDataHandlers.GetDataHandledEventArgs` which is where most hooks will inherit from in the future. (@hakusaro)
* All `GetDataHandlers` hooks now inherit from `GetDataHandledEventArgs` which includes a `TSPlayer` and a `MemoryStream` of raw data. (@hakusaro)
* Removed _all obsolete methods in TShock marked obsolete prior to this version (all of them)_ (@hakusaro).
* Removed broken noclip detection and attempted prevention. TShock wasn't doing a good job at stopping noclip. It's always worse to claim that you do something that you can't/don't do, so removing this is better than keeping broken detection in. (@hakusaro)
* Replaced `Utils.FindPlayer` with `TSPlayer.FindByNameOrID` to more appropriately be object orientated. (@hakusaro)
* Moved `Utils.Kick()` to `TSPlayer` since its first argument was a `TSPlayer` object. (@hakusaro)
* Removed `Utils.ForceKick()`. (@hakusaro)
* Removed `Utils.GetPlayerIP()`. (@hakusaro)
* Moved `Utils.Ban()` to `TSPlayer.Ban()`. (@hakusaro)
* Moved `Utils.SendMultipleMatchError()` to `TSPlayer.SendMultipleMatchError`. (@hakusaro)
* Removed `Utils.GetPlayers()`. Iterate over the TSPlayers on the server and make your own list.
* Removed `Utils.HasBanExpired()` and replaced with `Bans.RemoveBanIfExpired()`. (@hakusaro)
* Removed `Utils.SendFileToUser()` and replaced with `TSPlayer.SendFileTextAsMessage()`. (@hakusaro)
* Removed `Utils.GetGroup()` also have you seen `Groups.GetGroupByName()`? (@hakusaro)
* `Utils.MaxChests()` is now `Utils.HasWorldReachedMaxChests()`. (@hakusaro)
* `Utils.GetIPv4Address()` is now `Utils.GetIPv4AddressFromHostname()`. (@hakusaro)
* Fixed the disappearing problem when placing tile entities. (@mistzzt)
* Removed the stat tracking system. (@hakusaro)
* Fixed erroneous kicks and bans when using `KickOnMediumcoreDeath` and `BanOnMediumcoreDeath` options. (@DankRank)
* Removed `TSPlayer.InitSpawn` field. (@DankRank)
* `OnPlayerSpawn`'s player ID field is now `PlayerId`. (@DankRank)
* Fixed null reference console spam in non-SSC mode (@QuiCM)
* `Utils.TryParseTime` can now take spaces (e.g., `3d 5h 2m 3s`) (@QuiCM)
* Enabled banning unregistered users (@QuiCM)
* Added filtering and validation on packet 96 (Teleport player through portal) (@QuiCM)
* Update tracker now uses TLS (@pandabear41)
* When deleting an user account, any player logged in to that account is now logged out properly (@Enerdy)
* Add NPCAddBuff data handler and bouncer (@AxeelAnder)
* Improved config file documentation (@Enerdy)
* Add PlayerZone data handler and bouncer (@AxeelAnder)
* Update sqlite binaries to 32bit 3.27.2 for Windows (@hakusaro)
* Fix banned armour checks not clearing properly (thanks @tysonstrange)
* Added warning message on invalid group comand (@hakusaro, thanks to IcyPhoenix, nuLLzy & Cy on Discord)
* Moved item bans subsystem to isolated file/contained mini-plugin & reorganized codebase accordingly. (@hakusaro)
* Moved bouncer checks for item bans in OnTileEdit to item bans subsystem. (@hakusaro)
* Compatibility with Terraria 1.4.0.2 (@AxeelAnder, @Patrikkk)
  * Multiple fields got slightly renamed.
  * Modifying ToggleExpert command. Main.expertMode is no longer settable. Using a Main.GameMode int property comparsion.
  * GameCulture no longer has static fields to get local language. Using methods to return/compare language.
  * Added permission "tshock.npc.spawnpets" which restricts pet spawns. This can cause high network load, so it's restricted. (@hakusaro)
  * Updated OnTeleport to support new args per protocol changes. (@hakusaro)
  * Disabled anticheat checks for projectile updates due to issues with game changes. (@hakusaro)
  * This update has been brought to you by: Patrikkk, Icy, Chris, Death, Axeel, Zaicon, hakusaro, and Yoraiz0r! <3

## TShock 4.3.26
* Removed the stat tracking system. (@hakusaro)
* Updated SQLite binaries. (@hakusaro)
* Removed server-sided healing when disabled. (@QuiCM)
* Patched an exploit that allowed users to kill town NPCs (@QuiCM)
* [API] Added a patch for the 0-length crash (@QuiCM)

## TShock 4.3.25
* Fixed a critical exploit in the Terraria protocol that could cause massive unpreventable world corruption as well as a number of other problems. Thanks to @bartico6 for reporting. Fixed by the efforts of @QuiCM, @hakusaro, and tips in the right directioon from @bartico6.

## TShock 4.3.24
* Updated OpenTerraria API to 1.3.5.3 (@DeathCradle)
* Updated Terraria Server API to 1.3.5.3 (@QuiCM, @hakusaro)
* Updated TShock core components to 1.3.5.3 (@hakusaro)
* Terraria Server API version tick: 2.1
* Added OnNpcKilled hook to Server API: 2.2 (@tylerjwatson)
* Added CreateCombatTextExtended to PacketTypes. This packet allows for the same functionality that packet 82 (CreateCombatText) used to have. (@QuiCM)
* Updated ServerBroadcast hook to provide a NetworkText object. (@tylerjwatson)
* Fixed levers and things not updating properly. (@deathcradle)
* Deprecated PacketTypes.ChatText. Chat is now handled using the NetTextModule and packet 82. (@QuiCM, @Hakusaro)
* Removed the -lang command-line flag from TShock. It is now a vanilla feature. (@hakusaro)

## TShock 4.3.23
* Added evil type option during world creation (@mistzzt)
* Bans can be sorted. TShock's default sorting will retrieve bans sorted from newest to oldest based on the date the ban was added (@QuiCM)
* Resolved issues with mob and item spawning. Thanks to @OnsenManju for your investigative work :) (@QuiCM)
* Patched a crashing exploit (@Simon311)

## TShock 4.3.22
* Compatibility with Terraria 1.3.4.4
* API: Version tick 2.0
* API: Reduced RAM usage by ~80MB (Large server) (@deathcradle)
* API: Added TSPlayer.KillPlayer() (@QuiCM)
* API: Added TSPlayer.Logout() (@ProfessorXZ)
* Fixed connections after max slot is reached (@DeathCradle)
* Fixed server crashes caused by client disconnections when attempting to read closed sockets (@Enerdy)
* Added some code to make trapdoors work better (@DogooFalchion)
* AllowCutTilesAndBreakables config option now correctly allows flowers/vines/herbs to be cut in regions without breaking walls (@QuiCM)
* REST: `/v3/players/read` now includes a `muted` field (@QuiCM)
* REST: Token creation is now more secure (Thanks to @Plazmaz for reporting the issue!)
* REST: Deprecated the RestRequestEvent. If you use this event, please let us know.
* REST: ALL endpoints now have a base route (eg you can use `/server/motd` instead of `/v3/server/motd`). These base routes will never change, but will provide an `upgrade` field describing any newer routes
* REST: Added `/v3/world/autosave` and `/v3/world/bloodmoon` which use GET parameter style arguments. I.e., `/v3/world/autosave?state=[true|false]` & `/v3/world/bloodmoon?state=[true|false]`. The state argument is optional
* Fixed fishing quests not saving/loading correctly when login before join, UUID login, and SSC were enabled together (@DogooFalchion)

## TShock 4.3.21
* Compatibility with Terraria 1.3.4.3 (@Patrikkk, @Zaicon).
* API: Version tick 1.26.
* API: Deprecated PlayerDamage and PlayerKillMe packets (now uses PlayerHurtV2 and PlayerDeathV2).
* API: Main.rand now uses UnifiedRandom instead of Random. This WILL break any existing plugin that uses Main.rand.
* Fixed HealOtherPlayer packet exploit (@Simon311).
* Added associated config option for HealOtherPlayer exploit prevention (@Simon311).
* Added `/accountinfo` command to get account information for a given TShock account (@Simon311).
* Removed TShock color parsing from MOTDs (@QuiCM).
* Fixed butterfly statues spawning catchable butterflies (@DogooFalchion).
* Implemented some missing balance changes lost in prior version patches (@DogooFalchion).
* Added alias for server shutdown command: stop (@nicatronTg).
* Removed the old REST model. This includes the following endpoints:
 * `/status`
 * `/v2/players/read`
 * `/v2/server/rawcmd` (@QuiCM).
* Fixed `/user group` always giving an unhelpful error messaging telling you to check the console, even if we knew exactly why it failed (@nicatronTg).
* Removed _all obsolete methods in TShock marked obsolete prior to this version (all of them)_ (@nicatronTg).
* Fixed issue where registration + login would fail because KnownIps had 0 items and .Last() doesn't work on collections with 0 items (@DogooFalchion, @nicatronTg, @Simon311).
* Added `/uploadssc [player]` which allows someone to upload SSC data for [player] and store it on the server. Adds `tshock.ssc.upload` and `tshock.ssc.upload.others` permission nodes to match (@DogooFalchion).
* Added hardened stone to the whitelist of tiles editable by players (@DogooFalchion).
* Added conversion system to send convert old MOTD format into smart text, while preserving initial line starting values to keep byte optimization for background colors Thanks to (@QuiCM, @Simon311, and especially @DogooFalchion) for the hard work on this issue.

## TShock 4.3.20
* Security improvement: The auth system is now automatically disabled if a superadmin exists in the database (@Enerdy).
* Removed the `auth-verify` command since `auth` now serves its purpose when necessary (@Enerdy).
* Security: `/"` exploit can no longer break chat mute filters (@Simon311).
* Fixed an issue where sometimes players could connect briefly during server shutdown, leading to errors (@Simon311).
* Fixed wyverns despawning & not behaving like normal (@QuiCM).
* Fixed major security issue where InvokeClientConnect could be exploited to do terrible, terrible things (@Simon311, @nicatronTg, @popstarfreas, @ProfessorXZ, @QuiCM).

## TShock 4.3.19
* Compatibility with Terraria 1.3.3.3 (@Simon311)
* API: Version tick 1.25
* API: Resolved some issues with the ItemForceIntoChest hook (@QuiCM, @Patrikkk)
* API: Resolved some shonky code that caused Vitamins and other Ankh Shield related items to drop at strange rates or not at all (@ProfessorXZ, @QuiCM, @nicatronTg)
* Fixed magical ice blocks not working correctly (@ProfessorXZ)

## TShock 4.3.18

* Compatibility with Terraria 1.3.3.2
* API: Version tick 1.24
* API: Fixed chat line breaks when using chat tags and long strings of text (@ProfessorXZ)
* API: Added ItemForceIntoChest hook (@QuiCM)
* API: Included the player's registration date in REST's players/read endpoints (@ProfessorXZ)
* The setdungeon command correctly uses tshock.world.setdungeon as its permission (@OnsenManju)
* Fixed clients being able to "Catch" and remove NPCs (@ProfessorXZ)
* Fixed clients being able to remove other players' portals (@ProfessorXZ)
* Fixed possible client crashes caused by invalid item netIDs (@ProfessorXZ)
* Fixed players being able to bypass permission checks when placing Tile Entities (@ProfessorXZ)
* Fixed players being able to bypass permission checks when placing items in Item Frames (@ProfessorXZ)
* Fixed a bug involving Item Frames which allowed players to duplicate items (@ProfessorXZ)
* Fixed an issue allowing clients to teleport NPCs to arbitrary locations (@ProfessorXZ)
* Fixed a bug where players would get teleported to their previous location after dismounting the Unicorn Mount (@ProfessorXZ)
* Players can no longer quick stack items into region protected chests (@ProfessorXZ)
* Rope placement is no longer blocked by range checks (@ProfessorXZ)
* The Drill Containment Unit breaks blocks properly now (@ProfessorXZ)
* Fixed item duplications caused by range checks and invalid netIDs (@ProfessorXZ)
* Fixed Expert mode coin duplication (@ProfessorXZ)
* Players are no longer able to place liquids using LoadNetModule packet (@ProfessorXZ)
* Explosives are no longer blocked by range checks (@ProfessorXZ)
* Players can no longer bypass tile checks by using the Tile packet (@ProfessorXZ)
* Fixed a bug where players couldn't hammer a Junction Box without "allowclientsideworldedit" permission (@Patrikkk)
* Fixed the client's UI not being draw when setting wind speed to abnormal values (@ProfessorXZ)
* Added a command to start and stop sandstorms (@QuiCM)

## TShock 4.3.17

* Compatibility with Terraria 1.3.2.1
* Updated superadmin behaviour to conform to expected behaviour (@QuiCM, @Patrikk)
* Fixed a crash involving teleporters and dressers (@QuiCM)
* Fixed pressure plates (@Enerdy, @Patrikk)
* Fixed a deadlock in wiring (@Wolfje)
* Fixed a crash in wiring (@Patrikk)
* Improved network syncing on client joins (@Patrikk)
* The Presserator can now place actuators (@ProfessorXZ)
* Resolved a region error when removing unlisted users from regions (@QuiCM)
* Added a `SetDungeon` command to set the dungeon position (@webmilio)
* The currently running world name is now part of the server application's title (@webmilio)
* Gem locks can now be region protected (@mistzzt)
* Players can now place sensors (@mistzzt)
* Repackaged GeoIP with TShock so that GeoIP works (@Enerdy)
* Added permissions to use sundials and start/stop parties (@Patrikk)
* Added an announcement box hook (@mistzzt)
* Added the ability to choose what type of world (crimson/corruption) you generate (@NoNiMad)

## TShock 4.3.16

* Terraria 1.3.1 wiring bugfixes
* Terraria 1.3.1.1 compatibility

## TShock 4.3.15

* This release is actually 4.3.14, but was ticked extra due to a version issue on gen-dev prior to master push.
* Update to 1.3.1

## TShock 4.3.13

* Fixed an issue preventing TShock from starting on certain mono versions (@Wolfje)
* Fixed a deadlock in Wiring (@Wolfje)
* Fixed character styles/gender not being saved properly on first login while SSC is on (@QuiCM)
* Added a PlayerPermission hook fired whenever a permission check involving said player occurs (when the new TSPlayer.HasPermission method is called) (@Enerdy)
* Resolved an issue where martian invasions and eclipses would have empty messages if AnonymousBossInvasions was set to true (@QuiCM)
* Added an optional `slime` parameter to the `rain` command, allowing slime rain to be started and stopped. New syntax is `rain [slime] <start/stop>` (@QuiCM)
* Fixed performance issues due to concurrent dictionary access in TSPlayer (@CoderCow)
* Added an ID property to Regions (@QuiCM)
* Fixed an issue where region sizes were calculated incorrectly (@QuiCM)
* Fixed a bug in RegionManager preventing regions adding correctly (@pink_panther)
* Fixed another bug in RegionManager preventing regions adding correctly (@QuiCM)
* Fixed a routing issue with the `/v2/token/create` REST endpoint
* Removed the `/token/create` REST endpoint. `/v2/token/create` should be used instead.

## TShock 4.3.12

* Fixed issues with TSPlayer.SetTeam not working (@QuiCM)
* Fixed /butcher not killing bosses in expert difficulty (@QuiCM)
* API: Deprecated PacketBufferer (now obviated by SendQ) (@QuiCM)
* API: Building on Windows no longer breaks traps (@Wolfje)
* Fixed bombs, dynamite, and sticky bombs (@Wolfje)
* Removed spammy messages from OnSecondUpdate that confused some server owners (@Wolfje)
* Rewrote some stat tracker code to send actually relevant data to the stats server (@Cleant / George from Multiplay UK)
* Added an opt-out command line switch to disable the stat tracker (--stats-optout) (@Cleant / George from Multiplay UK)
* Added a unique provider token which can be passed to the stat tracker (--provider-token [token]) for tracking servers from the same GSP. (@Cleant / George from Multiplay UK)

## TShock 4.3.11

* This release is actually 4.3.10, but was ticked extra due to a version issue on gen-dev prior to master push.

## TShock 4.3.10

This version features a drop-in tile replacement system by @Wolfje that reduces RAM requirements
by up to 70% on all worlds and CPU requirements up to 10% in the running process.

* Large worlds: from 700MB-1GB -> ~325MB
* Medium worlds: from 500MB -> ~200MB
* Small worlds: from 400MB -> ~125MB

Other notable changes include:

* API: **Drop-in tile storage replacement system** (@Wolfje)
* API: Fixed some possible packet leaks in sendq (@Wolfje)
* API: APIVersion 1.22
* API: Added crash protection around malicious and/or invalid packets (@Wolfje)
* API: Fixed worlds not loading sometimes (@tysonstrange)
* API: Fixed living leaf walls not working as housing
* Fixed an issue preventing some players from joining when the world is saving (@Wolfje)
* Fixed an issue adding a ban on a player who has previously been banned (@Wolfje)
* Fixed /invade martian (@Wolfje)
* Fixed target dummies not working properly (@QuiCM)
* Added a config option (DisableSecondUpdateLogs) to prevent log spam from OnSecondUpdate() (@QuiCM)
* Added RESTful API login rate limiting (@George)
* Added config options (MaximumRequestsPerInterval, RequestBucketDecreaseIntervalMinutes, LimitOnlyFailedLoginRequests) for rate limiting (@George)
* **DEPRECATION**: Deprecated Disable(string, bool) and added Disable(string, DisableFlags). Please update your plugins accordingly (@QuiCM)
* Fixed Halloween and Christmas events not working properly (@TomyLobo)
* Fixed the demon heart's extra accessory slot not working correctly in SSC (@QuiCM)
* Fixed gender-changing potions not working correctly in SSC (@hastinbe)
* Fixed IP bans not working correctly (@hastinbe)
* Fixed /reload not using the correct permission (@QuiCM)
* Fixed TSPlayer.ActiveChest not being tracked correctly resulting in item dupes while disabled (@QuiCM)
* /reload now reloads tile and projectile bans

## TShock 4.3.8
* API: Update to Terraria 1.3.0.8 (@Patrikkk)
* **API: Added a crash reporter which collects memory dumps on Windows** (@Wolfje)
* API: New commandline param: `-crashdir` - Writes crash reports to the specified directory (@Wolfje)
* API: Sendq now doesn't disconnect people when it cant send a packet (@Wolfje)
* API: Fixed more crashes on disconnect in sendq (@Wolfje)
* API: Now ignores unknown server packets (@Wolfje)
* API: Potentially removed arithmetic overflows in server (@Wolfje)

### Using the Crash Reporter

TShock now has a crash reporter built in which writes crash logs to the `crashes` directory
in the event of a catastrophic failure.  **To change where TShock writes its crash logs,
specify the `-crashdir` parameter on the command line**.

1. In the event of a crash, look for a file called `crash_xxxx.zip` in the `crashes` directory
2. Upload the file somewhere, beware the crash file may be quite large (>100MB), anywhere like google drive, dropbox or mega will be fine
3. Post a link to the crash with reproduction steps in the TShock support forum

Alternatively, if you do not want to report the crash, just delete the file.

## TShock 4.3.7

* Auth system kicks players if system is disabled. (@nicatronTg)
* Fixed /login permitting multiple logins without a logout in between. (@nicatronTg)
* Allow[Hallow/Corruption/Crimson]Creep in config now work. (@QuiCM)
* API: Treasure bags are now named properly. (@QuiCM)
* API: Clients no longer close on disconnect. (@Wolfje)
* API: Add server broadcast hook. (@Patrikk)
* API: Fixed pressure plate hook triggering multiple times. (@Patrikk)
* API: Fixed issues with SendQ writes failing. (@Wolfje)
* API: Version tick to 1.21

## TShock 4.3.6

* API: NPCs shoot the right way (@QuiCM)
* API: The server config file works correctly with priority and port (@Patrikkk)
* API: Removed support for favorites and removed JSON dependencies. (@Enerdy)
* API: Removed support for clouds. (@Enerdy)
* API: Fixed a whole lot of bugs with wiring, and in general re-wrote some core bits that were bugged. (@QuiCM)
* API: Fixed projectile AI bugs. (@AndrioCelos)
* API: Fixed world saving problems. (WhiteXZ)
* API: Fixed server not accepting more connections once max slots was filled. (@QuiCM)
* API: Removed startup parameters and moved them to TShock. (@Cleant)
* API: Item.SetDefaults() no longer kills some tools. (@Enerdy)
* API: Restored chat bubbles. (@QuiCM)
* API: Updated to 1.3.0.6. (@Enerdy & @Patrikkk)
* API: Lots and I mean lots of network improvements in the SendQ department. (@tylerjwatson)
* API: Added NpcLootDrop and DropBossBag hooks. (@Patrikkk)
* API: Fixed hook: NpcTriggerPressurePlate (@Patrikkk)
* API: Fixed hook: ProjectileTriggerPressurePlate (@Patrikkk)
* API: Fixed hook: ItemSetDefaultsString (@Patrikkk)
* API: Fixed hook: ItemSetDefaultsInt (@Patrikkk)
* API: Fixed hook: ItemNetDefaults (@Patrikkk)
* API: Fixed hook: GameStatueSpawn (@Patrikkk)
* API: Fixed hook: NpcNetDefaults (@Patrikkk)
* API: Fixed hook: NpcNetSetDefaultsString (@Patrikkk)
* API: Fixed hook: NpcNetSetDefaultsInt (@Patrikkk)
* API: Fixed hook: NpcSpawn (@Patrikkk)
* API: Fixed hook: NpcTransformation (@Patrikkk)
* API: Fixed hook: NpcStrike (@Patrikkk)
* API: Updated AssemblyInfo to 1.3.0.6. (@nicatronTg)
* API: Moved to .NET Framework 4.5. (@tylerjwatson)
* API: Dedicated server input thread doesn't run if input is redirected/piped. (@tylerjwatson)
* API: Wiring.cs methods are now public. (@Stealownz)
* API: Added PlayerTriggerPressurePlate hook. (@Patrikkk)
* API: API Version Tick to 1.20.
* The config option disabling the DCU has been deprecated and will be removed in a future release. (@nicatronTg)
* Fixed bubble tile triggering noclip checks. (@Enerdy)
* Updated projectile handling in GetDataHandlers. (@QuiCM)
* Fixed issue #992. (@QuiCM)
* Teleport handler now handles wormholes. (@QuiCM)
* Fixed tall gates and trap doors (issue #998). (@QuiCM)
* Added monoliths to orientable tiles (issue #999). (@QuiCM)
* Fixed vortex stealth armor (issue #964). (@QuiCM)
* Added moon lord to spawn boss. (@QuiCM)
* Fixed serverpassword syntax error error message. (@JordyMoos)
* Fixed issue #1019. (@QuiCM)
* Fix: Region protection prevents placement of objects. (@Patrikkk)
* Moved all startup parameters to TShock. (@Cleant)
* Fix: Target dummies are no longer butchered. (@Denway)
* Added projectile 465 to the ignore list, which fixes some other issues. (@Enerdy)
* Fix: Logging out is now safe with SSC (/logout) (issue #1037). (@QuiCM)
* API/TShock: Removed -world parameter from TShock, put it back in the API. (@tylerjwatson)

## TShock 4.3.5

* Fix HandleSpawnBoss, and as a result the spawnboss command and boss spawning items. (@Ijwu)
* Rewrite SendQ for more network stack improvements (@tylerjwatson)
* Update to Terraria 1.3.0.5 (@Patrikkk)

## TShock 4.3.4

* Fix invasion progress messages (@QuiCM)
* Completely rewrite SendQ to have less deadlocks (@tylerjwatson)

## TShock 4.3.3

* Fix dihydrogen monoxide (@tylerjwatson)
* Whitelist another boss projectile (@Patrikkk, @QuiCM)

## TShock 4.3.2

* Fixed the issue where using the Super Absorbent Sponge would disable users (@QuiCM)
* Fixed an issue in NetGetData where e.Length - 1 would be -1 (@QuiCM)
* Fixed /who -i and /userinfo (@Enerdy)
* API: OnRegionEntered hook now returns the region entered (@Patrikkk)
* Support for Terraria 1.3.0.4 (@nicatronTg)
* Fixed dressers being unbreakable. (@nicatronTg)
* Fixed wall placement mechanics (@nicatronTg, @Ijwu, @QuiCM)
* Fixed Moon Lord projectiles disabling players (@k0rd, @nicatronTg)
* Fixed several potential crashes in server (@Patrikkk)
* Fixed -autocreate command line argument (@QuiCM, @nicatronTg)
* Added more world data to world load menu (@QuiCM)
* Moved server password to TShock config (@Enerdy)
* Fixed world delete in server (@benjiro)
* Fixed disappearing NPCs (@QuiCM)
* Added much more performant code, SendQ, to server module. Reduces downstream network overhead by at least 40% (@tylerjwatson)
* API: Updated TSPlayer.Disable to use new buffs (@Enerdy)
* Updated default max damage & projectile damage to 1,175 (based on 625 people)
* Fixed support for SSC (@QuiCM)

## TShock 4.3.1

* Fixed a bug where /user group failing would output no error. (@nicatronTg)
* Fixed a bug where /user group would fail. @(Enerdy)
* Added the ability to disable backup autosave messages. (@nicatronTg)
* Fixed /buff malfunctioning when entering an invalid buff name. (@Enerdy)
* Fixed projectiles 435-438 (martian invasion) freezing everyone under certain conditions. (@Enerdy)
* DisableTombstones now works properly with the new golden gravestones. (@Enerdy)
* REST module now properly catches exceptions during Start(). (@Patrikkk)
* Added /expert command to toggle expert mode. (@QuiCM)
* Fixed pirate invasions. (@patrik)
* Fixed worldinfo packet. (@QuiCM)
* Fixed server passwords. (@Enerdy)

## TShock 4.3.0.0

* API: Modifed NetItem so that it's actually useful. (@MarioE)
* Updated prebuilts (SQLite, JSON, MySQL) to latest versions. (@nicatronTg)
* Added a minimum password length to prevent blank passwords. (@nicatronTg)
* Modified item ban checks to provide which item is disabling a player in the logs. (@Enerdy)
* API: Modified TSPlayer to store a user, and deprecated calls to TSPlayer.User.ID. (@QuiCM)
* Modified chat color specs in config file to be int arrays rather than floats. (@nicatronTg)
* Modified verbiage for ```/auth``` and ```/auth-verify``` to make it clearer how they operate. (@nicatronTg)
* API: Added fuzzy name searching for users. (@QuiCM)
* API: Fixed ```OnPlayerLogout``` not being fired when a player disconnects. (@nicatronTg)
* API: Deprecated ```ValidString``` and ```SanitizeString``` methods in Utils. (@nicatronTg)
* Added BCrypt password hashing and related systems for it. BCrypt replaces the old system using non-password hashing algorithms for storing passwords. It breaks implementations of the login code that were manually recreated, but is otherwise seamless in transition. (@nicatronTg)
* API: Added ```User.VerifyPassword(string password)``` which verifies if the user's password matches their stored hash. It automatically upgrades a users' password to BCrypt if called and the password stored is not a BCrypt hash. (@nicatronTg)
* API: Deprecated ```Utils.HashPassword``` and related password hashing functions as those are no longer needed for plugin access. (@nicatronTg)
* Fixed ```UseServerName``` config option so that it correctly sends the config server name any time that Main.WorldName is used. (@Olink)
* Fixed a bug where people could ban themselves. (@nicatronTg)
* Fixed a bug where banning a player who never logged in caused problems. (@nicatronTg)
* Terraria 1.3.0.3 support.<|MERGE_RESOLUTION|>--- conflicted
+++ resolved
@@ -78,11 +78,9 @@
   * If there is no section called "Upcoming changes" below this line, please add one with `## Upcoming changes` as the first line, and then a bulleted item directly after with the first change. -->
 
 ## Upcoming changes
-<<<<<<< HEAD
 * Fixed item giving potentially dropping too many items (@PotatoCider, @punchready)
 * Excluded GeoIP.dat from release bundle (@SignatureBeef)
 * Updated the Utils.FindByIdOrName to follow same logic. Now fuzzy match fallback to `StartsWith` and then `Contains`. (@sgkoishi)
-=======
 * Fixed item giving potentially dropping too many items. (@PotatoCider, @punchready)
 * Excluded GeoIP.dat from release bundle. (@SignatureBeef)
 * Added `TownSlimeRed` to `FishableNpcIDs` list, allowing it to be fished up. (@drunderscore)
@@ -96,7 +94,6 @@
   * Before this change, it was theoretically possible to smuggle buffs onto servers with SSC enabled, by using buff indexes past `22`.
 * Allowed Torch God's Favor to place different types of torches and campfires. (@sgkoishi, #2811)
 
->>>>>>> 0da713a4
 
 ## TShock 5.0.0
 * Reduced load/save console spam. (@SignatureBeef, @YehnBeep)
