--- conflicted
+++ resolved
@@ -78,7 +78,6 @@
   * If there is no section called "Upcoming changes" below this line, please add one with `## Upcoming changes` as the first line, and then a bulleted item directly after with the first change. -->
 
 ## Upcoming changes
-<<<<<<< HEAD
 * Your changes could be here!
 * Added `WorldTileProvider` to the tshock config with values `default`, `constileation` or `heaptile`. This allows tile providers to be changed in environments where CLI args cannot be altered. See the documentation website for more info about these providers. (@SignatureBeef)
 * Updated the Utils.FindByIdOrName to follow same logic. Now fuzzy match fallback to `StartsWith` and then `Contains`. (@sgkoishi)
@@ -88,9 +87,7 @@
 
 ## TShock 5.1.3
 * Added support for Terraria 1.4.4.9 via OTAPI 3.1.20. (@SignatureBeef)
-=======
 * Allowed Digging Molecart and bomb fish to break tiles and place tracks (@sgkoishi)
->>>>>>> 3c6521ca
 
 ## TShock 5.1.2
 * Added support for Terraria 1.4.4.8.1 via OTAPI 3.1.19. (@SignatureBeef)
