--- conflicted
+++ resolved
@@ -93,9 +93,6 @@
 * Updated `SpawnMsg` to include the `NumberOfDeathsPVE` and `NumberOfDeathsPVP`, and allow them to be optionally used in `TSPlayer.Spawn`. (@ATFGK)
 * Added `WorldTileProvider` to the tshock config with values `default`, `constileation` or `heaptile`. This allows tile providers to be changed in environments where CLI args cannot be altered. See the documentation website for more info about these providers. (@SignatureBeef)
 * Updated the Utils.FindByIdOrName to follow same logic. Now fuzzy match fallback to `StartsWith` and then `Contains`. (@sgkoishi)
-<<<<<<< HEAD
-* Fixed unable to use Purification/Evil Powder in jungle. (@sgkoishi)
-=======
 * Added `ShadowCandle` and `BrainOfConfusionBuff` (BoC dodge buff) to the `PlayerAddBuffWhitelist` (@drunderscore)
 * Improved rejection message and code duplication in `OnPlayerBuff`. (@drunderscore)
   * This will make it so Bouncer rejections regarding `PlayerAddBuff` will now always include the sender index, buff type, receiver index, and time in ticks, allowing much faster triage of buff whitelist issues.
@@ -104,12 +101,10 @@
 * Fixed Super Sponge unable to absorb shimmer. (@sgkoishi, #2833)
 * Increased whitelisted duration of the Mighty Wind (`WindPushed`) buff (from sandstorms). (@drunderscore)
 * Allowed the Hellfire (`OnFire3`) buff. (@drunderscore)
-
-
 * Allowed Digging Molecart and bomb fish to break tiles and place tracks (@sgkoishi)
 * Initialized achievements and the `AchievementManager` on the server. This ensures that players cannot cause exceptions to be thrown, chat messages are always logged, and allows achievement names to be localized in the console. Also added a test case for this. (@drunderscore)
 * Allowed multiple test cases to be in TShock's test suite. (@drunderscore)
->>>>>>> c6b60e22
+* Fixed unable to use Purification/Evil Powder in jungle. (@sgkoishi)
 
 ## TShock 5.1.3
 * Added support for Terraria 1.4.4.9 via OTAPI 3.1.20. (@SignatureBeef)
