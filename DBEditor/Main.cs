﻿using System;
using System.Collections.Generic;
using System.ComponentModel;
using System.Data;
using System.Drawing;
using System.Linq;
using System.Text;
using System.IO;
using System.Security.Cryptography;
using Community.CsharpSqlite.SQLiteClient;
using MySql.Data.MySqlClient;

using System.Windows.Forms;

namespace TShockDBEditor
{
    public partial class TShockDBEditor : Form
    {
        public OpenFileDialog dialog = new OpenFileDialog();
        public List<Group> groups = new List<Group>();
        public static List<string> CommandList = new List<string>();
        public IDbConnection DB;
        public string dbtype = "";

        public TShockDBEditor()
        {
            InitializeComponent();
            Itemlist.AddItems();
            dialog.FileOk += new CancelEventHandler(dialog_FileOk);
            dialog.Filter = "SQLite Database (*.sqlite)|*.sqlite";
        }

        public void LoadDB()
        {

            itemListBanned.Items.Clear();
            lst_groupList.Items.Clear();
            lst_AvailableCmds.Items.Clear();
            lst_bannedCmds.Items.Clear();
            itemListAvailable.Items.Clear();

            using (var com = DB.CreateCommand())
            {
                com.CommandText =
                    "SELECT * FROM Itembans";

                using (var reader = com.ExecuteReader())
                {
                    while (reader.Read())
                        itemListBanned.Items.Add(reader.Get<string>("ItemName"));
                }
            }

            using (var com = DB.CreateCommand())
            {
                com.CommandText =
                    "SELECT * FROM GroupList";

                lst_groupList.Items.Add("superadmin");
                lst_usergrplist.Items.Add("superadmin");
                lst_newusergrplist.Items.Add("superadmin");
                using (var reader = com.ExecuteReader())
                {
                    while (reader.Read())
                    {
                        lst_groupList.Items.Add(reader.Get<string>("GroupName"));
                        lst_inheritgrps.Items.Add(reader.Get<string>("GroupName"));
                        lst_usergrplist.Items.Add(reader.Get<string>("GroupName"));
                        lst_newusergrplist.Items.Add(reader.Get<string>("GroupName"));
                    }
                }
<<<<<<< HEAD
=======

                using (var reader = com.ExecuteReader())
                {
                    while (reader.Read())
                    {
                        foreach (string command in reader.Get<string>("Commands").Split(','))
                        {
                            if (!lst_groupList.Items.Contains(command))
                                if (!CommandList.Contains(command))
                                    CommandList.Add(command);
                        }
                    }
                }

                TShockCommandsList.AddRemainingTShockCommands();
>>>>>>> 9bab68c6
            }
            using (var com = DB.CreateCommand())
            {
                com.CommandText =
                    "SELECT * FROM Users";

                using (var reader = com.ExecuteReader())
                {
                    while (reader.Read())
                    {
                        if (reader.Get<string>("UserName") != "")
                            lst_userlist.Items.Add(reader.Get<string>("UserName"));
                        else
                            lst_userlist.Items.Add(reader.Get<string>("IP"));
                    }
                }
            }
            using (var com = DB.CreateCommand())
            {
                com.CommandText =
                    "SELECT * FROM Bans";

                using (var reader = com.ExecuteReader())
                {
                    while (reader.Read())
                    {
                        lst_bans.Items.Add(reader.Get<string>("Name"));
                    }
                }
            }

            for (int i = 0; i < Itemlist.ItemList.Count; i++)
            {
                if (!itemListBanned.Items.Contains(Itemlist.ItemList[i]))
                    itemListAvailable.Items.Add(Itemlist.ItemList[i]);
            }
        }

        public void LoadSqliteDatabase(string path)
        {
            string sql = dialog.FileName;
            DB = new SqliteConnection(string.Format("uri=file://{0},Version=3", sql));
            DB.Open();
            dbtype = "sqlite";
            LoadDB();
        }

        public void LoadMySqlDatabase(string hostname = "localhost", string port = "3306", string database = "", string dbusername = "", string dbpassword = "")
        {
            DB = new MySqlConnection();
            DB.ConnectionString =
                "Server='" + hostname +
                "';Port='" + port +
                "';Database='" + database +
                "';Uid='" + dbusername +
                "';Pwd='" + dbpassword + "';";
            DB.Open();
            dbtype = "mysql";
            LoadDB();
        }

        #region BannedItemsTab
        public void btn_moveAllRightItems_Click(object sender, EventArgs e)
        {
            foreach (object item in itemListAvailable.Items)
            {
                itemListBanned.Items.Add(item);

                using (var com = DB.CreateCommand())
                {
                    com.CommandText = "INSERT INTO ItemBans (ItemName) VALUES (@itemname);";
                    com.AddParameter("@itemname", item.ToString());
                    com.ExecuteNonQuery();
                    com.Parameters.Clear();
                }
            }
            itemListAvailable.Items.Clear();
        }

        private void btn_moveAllLeftItems_Click(object sender, EventArgs e)
        {
            foreach (object item in itemListBanned.Items)
            {
                itemListAvailable.Items.Add(item);

                using (var com = DB.CreateCommand())
                {
                    com.CommandText = "DELETE FROM ItemBans WHERE ItemName=@itemname;";
                    com.AddParameter("@itemname", item.ToString());
                    com.ExecuteNonQuery();
                    com.Parameters.Clear();
                }
            }
            itemListBanned.Items.Clear();
        }

        private void btn_moveRightItems_Click(object sender, EventArgs e)
        {
            if (itemListAvailable.SelectedItem != null)
            {
                itemListBanned.Items.Add(itemListAvailable.SelectedItem);

                using (var com = DB.CreateCommand())
                {
                    com.CommandText = "INSERT INTO ItemBans (ItemName) VALUES (@itemname);";
                    com.AddParameter("@itemname", itemListAvailable.SelectedItem.ToString());
                    com.ExecuteNonQuery();
                }

                itemListAvailable.Items.Remove(itemListAvailable.SelectedItem);
            }
        }

        private void btn_moveLeftItems_Click(object sender, EventArgs e)
        {
            if (itemListBanned.SelectedItem != null)
            {
                itemListAvailable.Items.Add(itemListBanned.SelectedItem);

                using (var com = DB.CreateCommand())
                {
                    com.CommandText = "DELETE FROM ItemBans WHERE ItemName=@itemname;";
                    com.AddParameter("@itemname", itemListBanned.SelectedItem.ToString());
                    com.ExecuteNonQuery();
                }

                itemListBanned.Items.Remove(itemListBanned.SelectedItem);
            }
        }
        #endregion

        #region GroupTab

        private void lst_groupList_SelectedIndexChanged(object sender, EventArgs e)
        {
            if ((string)lst_groupList.SelectedItem != "superadmin")
                UpdateGroupIndex(lst_groupList.SelectedIndex);
            else
                lst_groupList.SelectedIndex = -1;
        }

        private void UpdateGroupIndex(int index)
        {
            try
            {
                using (var com = DB.CreateCommand())
                {
                    lst_AvailableCmds.Items.Clear();
                    lst_bannedCmds.Items.Clear();

                    com.CommandText =
                        "SELECT * FROM GroupList WHERE GroupName=@groupname";
                    com.AddParameter("@groupname", lst_groupList.Items[index].ToString());

                    lbl_grpchild.Text = "";

                    using (var reader = com.ExecuteReader())
                    {
                        while (reader.Read())
                        {
                            foreach (string command in reader.Get<string>("Commands").Split(','))
                            {
                                if (lst_groupList.Items.Contains(command) || command == "")
                                    lbl_grpchild.Text = command;
                                else
                                    lst_AvailableCmds.Items.Add(command);
                            }
                        }
                    }

                    if (lbl_grpchild.Text == "")
                        lbl_grpchild.Text = "none";

                    for (int i = 0; i < CommandList.Count; i++)
                    {
                        if (!lst_AvailableCmds.Items.Contains(CommandList[i]))
                            lst_bannedCmds.Items.Add(CommandList[i]);
                    }
                }
            }
            catch { }
        }

        private void btn_moveAllRightCmd_Click(object sender, EventArgs e)
        {
            try
            {
                var sb = new StringBuilder();

                foreach (object cmd in lst_bannedCmds.Items)
                {
                    lst_AvailableCmds.Items.Add(cmd);

                    if (string.IsNullOrEmpty(sb.ToString()))
                        sb.Append(cmd.ToString());
                    else
                        sb.Append(",").Append(cmd.ToString());
                }

                using (var com = DB.CreateCommand())
                {
                    com.CommandText = "UPDATE GroupList SET Commands=@cmds WHERE GroupName=@name;";
                    com.AddParameter("@name", lst_groupList.Items[lst_groupList.SelectedIndex].ToString());
                    com.AddParameter("@cmds", sb.ToString());
                    com.ExecuteNonQuery();
                }
                lst_bannedCmds.Items.Clear();
            }
            catch { }
        }

        private void btn_moveRightCmd_Click(object sender, EventArgs e)
        {
            try
            {
                lst_AvailableCmds.Items.Add(lst_bannedCmds.Items[lst_bannedCmds.SelectedIndex]);
                var sb = new StringBuilder();

                foreach (object cmd in lst_AvailableCmds.Items)
                {
                    if (string.IsNullOrEmpty(sb.ToString()))
                        sb.Append(cmd.ToString());
                    else
                        sb.Append(",").Append(cmd.ToString());
                }

                using (var com = DB.CreateCommand())
                {
                    com.CommandText = "UPDATE GroupList SET Commands=@cmds WHERE GroupName=@name;";
                    com.AddParameter("@name", lst_groupList.Items[lst_groupList.SelectedIndex].ToString());
                    com.AddParameter("@cmds", sb.ToString());
                    com.ExecuteNonQuery();
                }

                lst_bannedCmds.Items.Remove(lst_bannedCmds.Items[lst_bannedCmds.SelectedIndex]);
            }
            catch { }
        }

        private void btn_moveLeftCmd_Click(object sender, EventArgs e)
        {
            try
            {
                lst_bannedCmds.Items.Add(lst_AvailableCmds.Items[lst_AvailableCmds.SelectedIndex]);
                lst_AvailableCmds.Items.Remove(lst_AvailableCmds.Items[lst_AvailableCmds.SelectedIndex]);
                var sb = new StringBuilder();

                foreach (object cmd in lst_AvailableCmds.Items)
                {
                    if (string.IsNullOrEmpty(sb.ToString()))
                        sb.Append(cmd.ToString());
                    else
                        sb.Append(",").Append(cmd.ToString());
                }

                using (var com = DB.CreateCommand())
                {
                    com.CommandText = "UPDATE GroupList SET Commands=@cmds WHERE GroupName=@name;";
                    com.AddParameter("@name", lst_groupList.Items[lst_groupList.SelectedIndex].ToString());
                    com.AddParameter("@cmds", sb.ToString());
                    com.ExecuteNonQuery();
                }
            }
            catch { }
        }

        private void btn_moveAllLeftCmd_Click(object sender, EventArgs e)
        {
            try
            {
                foreach (object cmd in lst_AvailableCmds.Items)
                {
                    lst_bannedCmds.Items.Add(cmd);
                }

                using (var com = DB.CreateCommand())
                {
                    com.CommandText = "UPDATE GroupList SET Commands=@cmds WHERE GroupName=@name;";
                    com.AddParameter("@name", lst_groupList.Items[lst_groupList.SelectedIndex].ToString());
                    com.AddParameter("@cmds", "");
                    com.ExecuteNonQuery();
                }

                lst_AvailableCmds.Items.Clear();
            }
            catch { }
        }

        private void btn_newgroup_Click(object sender, EventArgs e)
        {
            try
            {
                if (txt_grpname.Text != "")
                {
                    using (var com = DB.CreateCommand())
                    {
                        if (dbtype == "sqlite")
                            com.CommandText = "INSERT OR IGNORE INTO GroupList (GroupName, Commands) VALUES (@groupname, @commands);";
                        else if (dbtype == "mysql")
                            com.CommandText = "INSERT IGNORE INTO GroupList SET GroupName=@groupname, Commands=@commands;";
                        com.AddParameter("@groupname", txt_grpname.Text);

                        if (lst_inheritgrps.SelectedIndex > -1)
                            com.AddParameter("@commands", lst_inheritgrps.Items[lst_inheritgrps.SelectedIndex]);
                        else
                            com.AddParameter("@commands", "");

                        using (var reader = com.ExecuteReader())
                        {
                            if (reader.RecordsAffected > 0)
                            {
                                lst_groupList.Items.Add(txt_grpname.Text);
                                lst_inheritgrps.Items.Add(txt_grpname.Text);
                                lst_usergrplist.Items.Add(txt_grpname.Text);
                                txt_grpname.Text = "";
                            }
                        }

                        com.Parameters.Clear();
                    }
                }
            }
            catch { }
        }

        private void btn_deletegroup_Click(object sender, EventArgs e)
        {
            try
            {
                using (var com = DB.CreateCommand())
                {
                    com.CommandText = "DELETE FROM Grouplist WHERE GroupName = @groupname";
                    com.AddParameter("@groupname", lst_groupList.Items[lst_groupList.SelectedIndex]);
                    com.ExecuteNonQuery();

                    lst_groupList.Items.Remove(lst_groupList.Items[lst_groupList.SelectedIndex]);

                    lst_inheritgrps.Items.Clear();
                    lst_usergrplist.Items.Clear();
                    com.CommandText =
                    "SELECT * FROM GroupList";
                    using (var reader = com.ExecuteReader())
                    {
                        while (reader.Read())
                        {
                            lst_inheritgrps.Items.Add(reader.Get<string>("GroupName"));
                            lst_usergrplist.Items.Add(reader.Get<string>("GroupName"));
                        }
                    }
                }
            }
            catch { }
        }

        #endregion

        #region FileOpenTabs

        private void btn_OpenLocalDB_Click(object sender, EventArgs e)
        {
            dialog.ShowDialog();
        }

        void dialog_FileOk(object sender, CancelEventArgs e)
        {
            LoadSqliteDatabase(dialog.FileName);
            tabControl.Visible = true;
        }

        private void btn_connect_Click(object sender, EventArgs e)
        {
            LoadMySqlDatabase(txt_hostname.Text, txt_port.Text, txt_dbname.Text, txt_dbusername.Text, txt_dbpassword.Text);
            tabControl.Visible = true;
        }

        #endregion

        #region BansTab

        private void lst_bans_SelectedIndexChanged(object sender, EventArgs e)
        {
            using (var com = DB.CreateCommand())
            {
                if (lst_bans.SelectedIndex > -1)
                {
                    com.CommandText =
                        "SELECT * FROM Bans WHERE Name=@name";
                    com.AddParameter("@name", lst_bans.Items[lst_bans.SelectedIndex]);

                    using (var reader = com.ExecuteReader())
                    {
                        if (reader.Read())
                        {
                            txt_banip.Text = reader.Get<string>("IP");
                            txt_banname.Text = reader.Get<string>("Name");
                            txt_banreason.Text = reader.Get<string>("Reason");
                        }
                    }
                }
            }
        }

        private void btn_bandelete_Click(object sender, EventArgs e)
        {
            using (var com = DB.CreateCommand())
            {
                com.CommandText =
                    "DELETE FROM Bans WHERE IP=@ip";
                com.AddParameter("@ip", txt_banip.Text);

                using (var reader = com.ExecuteReader())
                {
                    if (reader.RecordsAffected > 0)
                    {
                        txt_banip.Text = "";
                        txt_banname.Text = "";
                        txt_banreason.Text = "";
                        lst_bans.Items.Remove(lst_bans.Items[lst_bans.SelectedIndex]);
                    }
                }
            }
        }

        private void btn_bannew_Click(object sender, EventArgs e)
        {
            using (var com = DB.CreateCommand())
            {
                if (dbtype == "sqlite")
                    com.CommandText = "INSERT INTO Bans (IP, Name, Reason) VALUES (@ip, @name, @reason);";
                else if (dbtype == "mysql")
                    com.CommandText = "INSERT INTO Bans SET IP=@ip, Name=@name, Reason=@reason;";
                if (txt_newbanip.Text != "" && txt_newbanname.Text != "")
                {
                    com.AddParameter("@ip", txt_newbanip.Text);
                    com.AddParameter("@name", txt_newbanname.Text);
                    com.AddParameter("@reason", txt_newbanreason.Text);
                    com.ExecuteNonQuery();

                    lst_bans.Items.Add(txt_newbanname.Text);
                    txt_newbanip.Text = "";
                    txt_newbanname.Text = "";
                    txt_newbanreason.Text = "";                    
                    lbl_newbanstatus.Text = "Ban added successfully!";
                }
                else
                    lbl_newbanstatus.Text = "Required field('s) empty";

                lst_bans.Items.Add(txt_newbanname.Text);
                txt_newbanip.Text = "";
                txt_newbanname.Text = "";
            }
        }

        private void txt_banreason_TextChanged(object sender, EventArgs e)
        {
            if (txt_banip.Text != "")
            {
                using (var com = DB.CreateCommand())
                {
                    com.CommandText =
                        "UPDATE Bans SET Reason=@reason WHERE IP=@ip";
                    com.AddParameter("@reason", txt_banreason.Text);
                    com.AddParameter("@ip", txt_banip.Text);
                    com.ExecuteNonQuery();
                }
            }
        }

        #endregion

<<<<<<< HEAD
=======
        #region UserTab

>>>>>>> 9bab68c6
        private void lst_userlist_SelectedIndexChanged(object sender, EventArgs e)
        {
            txt_username.Text = "None Selected";
            txt_userip.Text = "None Selected";
            lst_usergrplist.SelectedIndex = -1;
            bool flag = false;


            if (lst_userlist.SelectedIndex > -1)
            {
                using (var com = DB.CreateCommand())
                {
                    com.CommandText =
                        "SELECT * FROM Users WHERE Username=@name";
                    com.AddParameter("@name", lst_userlist.Items[lst_userlist.SelectedIndex]);

                    using (var reader = com.ExecuteReader())
                    {
                        if (reader.Read())
                        {
                            txt_username.Text = reader.Get<string>("Username");

                            if (reader.Get<string>("IP") != "")
                                txt_userip.Text = reader.Get<string>("IP");
                            else
                                txt_userip.Text = "User does not have IP";

                            if (reader.Get<string>("Password") != "")
                                txt_userpass.Text = reader.Get<string>("Password");
                            else
                                txt_userpass.Text = "User does not have Pasword";

                            foreach (string name in lst_usergrplist.Items)
                            {
                                if (name == reader.Get<string>("Usergroup"))
                                {
                                    lst_usergrplist.SelectedItem = name;
                                    break;
                                }
                            }
                        }
                        else
                            flag = true;
                    }
                }

                if (flag)
                {
                    using (var com = DB.CreateCommand())
                    {
                        com.CommandText =
                            "SELECT * FROM Users WHERE IP=@ip";
                        com.AddParameter("@ip", lst_userlist.Items[lst_userlist.SelectedIndex]);

                        using (var reader = com.ExecuteReader())
                        {
                            if (reader.Read())
                            {
                                if (reader.Get<string>("Password") != "")
                                    txt_userpass.Text = reader.Get<string>("Password");
                                else
                                    txt_userpass.Text = "User does not have Pasword";

                                txt_userip.Text = lst_userlist.Items[lst_userlist.SelectedIndex].ToString();

                                foreach (string name in lst_usergrplist.Items)
                                {
                                    if (name == reader.Get<string>("Usergroup"))
                                    {
                                        lst_usergrplist.SelectedItem = name;
                                        break;
                                    }
                                }
                            }
                        }
                    }
                }
            }
        }

        private void lst_usergrplist_SelectedIndexChanged(object sender, EventArgs e)
        {
            if (lst_userlist.SelectedIndex > -1)
            {
                using (var com = DB.CreateCommand())
                {
                    com.CommandText =
                        "UPDATE Users SET Usergroup=@group WHERE Username=@user OR IP=@ip";
                    com.AddParameter("@group", lst_usergrplist.SelectedItem);
                    com.AddParameter("@user", txt_username.Text);
                    com.AddParameter("@ip", txt_userip.Text);
                    com.ExecuteNonQuery();
                }
            }
        }

        private void btn_deluser_Click(object sender, EventArgs e)
        {
            if (lst_userlist.SelectedIndex > -1)
            {
                using (var com = DB.CreateCommand())
                {
                    com.CommandText =
                        "DELETE FROM Users WHERE IP=@ip OR Username=@user";
                    com.AddParameter("@user", txt_username.Text);
                    com.AddParameter("@ip", txt_userip.Text);
                    com.ExecuteNonQuery();
                    lst_userlist.Items.Remove(lst_userlist.SelectedItem);
                    txt_userip.Text = "";
                    txt_username.Text = "";
                    txt_userpass.Text = "";
                    lst_usergrplist.SelectedIndex = -1;
                    lst_userlist.SelectedIndex = -1;
                }
            }
        }

        private void btn_adduser_Click(object sender, EventArgs e)
        {
            lbl_useraddstatus.Visible = true;

            for (int i = 0; i == 0; i++)
            {

                if ((txt_newusername.Text == "" && txt_newuserpass.Text != ""))
                {
                    lbl_useraddstatus.Text = "Username field cannot be empty";
                    break;
                }

                if ((txt_newusername.Text != "" && txt_newuserpass.Text == ""))
                {
                    lbl_useraddstatus.Text = "Password field cannot be empty";
                    break;
                }

                if (txt_newuserip.Text == "" && (txt_newusername.Text == "" || txt_newuserpass.Text == ""))
                {
                    lbl_useraddstatus.Text = "IP field cannot be empty";
                    break;
                }

                if (lst_newusergrplist.SelectedIndex == -1)
                {
                    lbl_useraddstatus.Text = "Group must be selected";
                    break;
                }

                using (var com = DB.CreateCommand())
                {
                    com.CommandText = "INSERT INTO Users (Username, Password, UserGroup, IP) VALUES (@name, @password, @group, @ip);";
                    com.AddParameter("@name", txt_newusername.Text);
                    com.AddParameter("@password", HashPassword(txt_newuserpass.Text));

                    com.AddParameter("@group", lst_newusergrplist.SelectedItem);
                    com.AddParameter("@ip", txt_newuserip.Text);

                    using (var reader = com.ExecuteReader())
                    {
                        if (reader.RecordsAffected > 0)
                        {
                            if (txt_newusername.Text != "")
                                lst_userlist.Items.Add(txt_newusername.Text);
                            else
                                lst_userlist.Items.Add(txt_newuserip.Text);

                            txt_newuserip.Text = "";
                            txt_newusername.Text = "";
                            txt_newuserpass.Text = "";
                            lst_newusergrplist.SelectedIndex = -1;

                            lbl_useraddstatus.Text = "User added successfully!";
                        }
                        else
                            lbl_useraddstatus.Text = "SQL error while adding user";
                    }
                }

            }
        }

        public static string HashPassword(string password)
        {
            using (var sha = new SHA512CryptoServiceProvider())
            {
                if (password == "")
                {
                    return "nonexistent-password";
                }
                var bytes = sha.ComputeHash(Encoding.ASCII.GetBytes(password));
                return bytes.Aggregate("", (s, b) => s + b.ToString("X2"));
            }
        }
<<<<<<< HEAD
=======

        #endregion

        private void TShockDBEditor_Load(object sender, EventArgs e)
        {

        }
>>>>>>> 9bab68c6
    }
}<|MERGE_RESOLUTION|>--- conflicted
+++ resolved
@@ -69,8 +69,6 @@
                         lst_newusergrplist.Items.Add(reader.Get<string>("GroupName"));
                     }
                 }
-<<<<<<< HEAD
-=======
 
                 using (var reader = com.ExecuteReader())
                 {
@@ -86,7 +84,6 @@
                 }
 
                 TShockCommandsList.AddRemainingTShockCommands();
->>>>>>> 9bab68c6
             }
             using (var com = DB.CreateCommand())
             {
@@ -557,11 +554,8 @@
 
         #endregion
 
-<<<<<<< HEAD
-=======
         #region UserTab
 
->>>>>>> 9bab68c6
         private void lst_userlist_SelectedIndexChanged(object sender, EventArgs e)
         {
             txt_username.Text = "None Selected";
@@ -755,8 +749,6 @@
                 return bytes.Aggregate("", (s, b) => s + b.ToString("X2"));
             }
         }
-<<<<<<< HEAD
-=======
 
         #endregion
 
@@ -764,6 +756,5 @@
         {
 
         }
->>>>>>> 9bab68c6
     }
 }