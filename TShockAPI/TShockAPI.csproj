﻿<?xml version="1.0" encoding="utf-8"?>
<Project ToolsVersion="4.0" DefaultTargets="Build" xmlns="http://schemas.microsoft.com/developer/msbuild/2003">
  <PropertyGroup>
    <Configuration Condition=" '$(Configuration)' == '' ">Debug</Configuration>
    <Platform Condition=" '$(Platform)' == '' ">AnyCPU</Platform>
    <ProductVersion>8.0.30703</ProductVersion>
    <SchemaVersion>2.0</SchemaVersion>
    <ProjectGuid>{49606449-072B-4CF5-8088-AA49DA586694}</ProjectGuid>
    <OutputType>Library</OutputType>
    <AppDesignerFolder>Properties</AppDesignerFolder>
    <RootNamespace>TShockAPI</RootNamespace>
    <AssemblyName>TShockAPI</AssemblyName>
    <TargetFrameworkVersion>v4.0</TargetFrameworkVersion>
    <FileAlignment>512</FileAlignment>
    <IsWebBootstrapper>false</IsWebBootstrapper>
    <PublishUrl>publish\</PublishUrl>
    <Install>true</Install>
    <InstallFrom>Disk</InstallFrom>
    <UpdateEnabled>false</UpdateEnabled>
    <UpdateMode>Foreground</UpdateMode>
    <UpdateInterval>7</UpdateInterval>
    <UpdateIntervalUnits>Days</UpdateIntervalUnits>
    <UpdatePeriodically>false</UpdatePeriodically>
    <UpdateRequired>false</UpdateRequired>
    <MapFileExtensions>true</MapFileExtensions>
    <ApplicationRevision>0</ApplicationRevision>
    <ApplicationVersion>1.0.0.%2a</ApplicationVersion>
    <UseApplicationTrust>false</UseApplicationTrust>
    <BootstrapperEnabled>true</BootstrapperEnabled>
  </PropertyGroup>
  <PropertyGroup Condition=" '$(Configuration)|$(Platform)' == 'Debug|AnyCPU' ">
    <DebugSymbols>true</DebugSymbols>
    <DebugType>full</DebugType>
    <Optimize>false</Optimize>
    <OutputPath>bin\Debug\</OutputPath>
    <DefineConstants>DEBUG;TRACE</DefineConstants>
    <ErrorReport>prompt</ErrorReport>
    <WarningLevel>4</WarningLevel>
    <AllowUnsafeBlocks>true</AllowUnsafeBlocks>
  </PropertyGroup>
  <PropertyGroup Condition=" '$(Configuration)|$(Platform)' == 'Release|AnyCPU' ">
    <DebugType>pdbonly</DebugType>
    <Optimize>true</Optimize>
    <OutputPath>bin\Release\</OutputPath>
    <DefineConstants>TRACE</DefineConstants>
    <ErrorReport>prompt</ErrorReport>
    <WarningLevel>4</WarningLevel>
    <AllowUnsafeBlocks>true</AllowUnsafeBlocks>
  </PropertyGroup>
  <ItemGroup>
    <Reference Include="Community.CsharpSqlite.SQLiteClient">
      <HintPath>SqlBins\Community.CsharpSqlite.SQLiteClient.dll</HintPath>
    </Reference>
    <Reference Include="Microsoft.Xna.Framework, Version=4.0.0.0, Culture=neutral, PublicKeyToken=842cf8be1de50553, processorArchitecture=x86" />
    <Reference Include="Microsoft.Xna.Framework.Game, Version=4.0.0.0, Culture=neutral, PublicKeyToken=842cf8be1de50553, processorArchitecture=x86" />
    <Reference Include="Microsoft.Xna.Framework.Graphics, Version=4.0.0.0, Culture=neutral, PublicKeyToken=842cf8be1de50553, processorArchitecture=x86" />
    <Reference Include="MySql.Data, Version=6.3.6.0, Culture=neutral, PublicKeyToken=c5687fc88969c44d, processorArchitecture=MSIL">
      <SpecificVersion>False</SpecificVersion>
      <HintPath>..\..\..\TShock Testing Environment\MySql.Data.dll</HintPath>
    </Reference>
    <Reference Include="MySql.Web, Version=6.3.6.0, Culture=neutral, PublicKeyToken=c5687fc88969c44d, processorArchitecture=MSIL">
      <SpecificVersion>False</SpecificVersion>
      <HintPath>..\..\..\TShock Testing Environment\MySql.Web.dll</HintPath>
    </Reference>
    <Reference Include="Newtonsoft.Json">
      <HintPath>.\Newtonsoft.Json.dll</HintPath>
    </Reference>
    <Reference Include="System" />
    <Reference Include="System.Core" />
    <Reference Include="System.Xml.Linq" />
    <Reference Include="System.Data.DataSetExtensions" />
    <Reference Include="Microsoft.CSharp" />
    <Reference Include="System.Data" />
    <Reference Include="System.Xml" />
    <Reference Include="TerrariaServer">
      <HintPath>TerrariaServerBins\TerrariaServer.exe</HintPath>
    </Reference>
    <Reference Include="TerrariaServerAPI">
      <HintPath>TerrariaServerBins\TerrariaServerAPI.dll</HintPath>
    </Reference>
    <Reference Include="XNAHelpers">
      <HintPath>TerrariaServerBins\XNAHelpers.dll</HintPath>
    </Reference>
  </ItemGroup>
  <ItemGroup>
    <Compile Include="BackupManager.cs" />
    <Compile Include="DB\BanManager.cs" />
    <Compile Include="DB\ItemManager.cs" />
    <Compile Include="DB\DbExt.cs" />
    <Compile Include="DB\GroupManager.cs" />
    <Compile Include="DB\UserManager.cs" />
    <Compile Include="IPackable.cs" />
    <Compile Include="Commands.cs" />
    <Compile Include="ConfigFile.cs" />
    <Compile Include="FileTools.cs" />
    <Compile Include="GetDataHandlers.cs" />
    <Compile Include="Group.cs" />
    <Compile Include="Log.cs" />
    <Compile Include="Net\NetTile.cs" />
<<<<<<< HEAD
    <Compile Include="Net\WorldInfoMsg.cs" />
    <Compile Include="RconHandler.cs" />
    <Compile Include="RegionManager.cs" />
=======
    <Compile Include="DB\RegionManager.cs" />
>>>>>>> 3e17e42a
    <Compile Include="RememberPosManager.cs" />
    <Compile Include="Resources.Designer.cs">
      <AutoGen>True</AutoGen>
      <DesignTime>True</DesignTime>
      <DependentUpon>Resources.resx</DependentUpon>
    </Compile>
    <Compile Include="Tools.cs" />
    <Compile Include="TShock.cs" />
    <Compile Include="Properties\AssemblyInfo.cs" />
    <Compile Include="TSPlayer.cs" />
    <Compile Include="UpdateManager.cs" />
    <Compile Include="DB\WarpsManager.cs" />
  </ItemGroup>
  <ItemGroup>
    <None Include="config\groups.txt" />
  </ItemGroup>
  <ItemGroup>
    <None Include="config\users.txt" />
  </ItemGroup>
  <ItemGroup>
    <EmbeddedResource Include="Resources.resx">
      <Generator>ResXFileCodeGenerator</Generator>
      <SubType>Designer</SubType>
      <LastGenOutput>Resources.Designer.cs</LastGenOutput>
    </EmbeddedResource>
  </ItemGroup>
  <ItemGroup>
    <BootstrapperPackage Include=".NETFramework,Version=v4.0">
      <Visible>False</Visible>
      <ProductName>Microsoft .NET Framework 4 %28x86 and x64%29</ProductName>
      <Install>true</Install>
    </BootstrapperPackage>
    <BootstrapperPackage Include="Microsoft.Net.Client.3.5">
      <Visible>False</Visible>
      <ProductName>.NET Framework 3.5 SP1 Client Profile</ProductName>
      <Install>false</Install>
    </BootstrapperPackage>
    <BootstrapperPackage Include="Microsoft.Net.Framework.3.5.SP1">
      <Visible>False</Visible>
      <ProductName>.NET Framework 3.5 SP1</ProductName>
      <Install>false</Install>
    </BootstrapperPackage>
    <BootstrapperPackage Include="Microsoft.Windows.Installer.3.1">
      <Visible>False</Visible>
      <ProductName>Windows Installer 3.1</ProductName>
      <Install>true</Install>
    </BootstrapperPackage>
  </ItemGroup>
  <ItemGroup>
    <Content Include="config\itembans.txt" />
  </ItemGroup>
  <ItemGroup />
  <Import Project="$(MSBuildToolsPath)\Microsoft.CSharp.targets" />
  <PropertyGroup>
    <PreBuildEvent>
    </PreBuildEvent>
  </PropertyGroup>
  <PropertyGroup>
    <PostBuildEvent>"$(ProjectDir)postbuild.bat"</PostBuildEvent>
  </PropertyGroup>
  <ProjectExtensions>
    <VisualStudio>
      <UserProperties BuildVersion_UpdateAssemblyVersion="True" BuildVersion_UpdateFileVersion="True" BuildVersion_BuildAction="Both" BuildVersion_BuildVersioningStyle="None.None.None.MonthAndDayStamp" BuildVersion_StartDate="2011/6/17" BuildVersion_IncrementBeforeBuild="False" />
    </VisualStudio>
  </ProjectExtensions>
  <!-- To modify your build process, add your task inside one of the targets below and uncomment it. 
       Other similar extension points exist, see Microsoft.Common.targets.
  <Target Name="BeforeBuild">
  </Target>
  <Target Name="AfterBuild">
  </Target>
  -->
</Project><|MERGE_RESOLUTION|>--- conflicted
+++ resolved
@@ -1,179 +1,175 @@
-﻿<?xml version="1.0" encoding="utf-8"?>
-<Project ToolsVersion="4.0" DefaultTargets="Build" xmlns="http://schemas.microsoft.com/developer/msbuild/2003">
-  <PropertyGroup>
-    <Configuration Condition=" '$(Configuration)' == '' ">Debug</Configuration>
-    <Platform Condition=" '$(Platform)' == '' ">AnyCPU</Platform>
-    <ProductVersion>8.0.30703</ProductVersion>
-    <SchemaVersion>2.0</SchemaVersion>
-    <ProjectGuid>{49606449-072B-4CF5-8088-AA49DA586694}</ProjectGuid>
-    <OutputType>Library</OutputType>
-    <AppDesignerFolder>Properties</AppDesignerFolder>
-    <RootNamespace>TShockAPI</RootNamespace>
-    <AssemblyName>TShockAPI</AssemblyName>
-    <TargetFrameworkVersion>v4.0</TargetFrameworkVersion>
-    <FileAlignment>512</FileAlignment>
-    <IsWebBootstrapper>false</IsWebBootstrapper>
-    <PublishUrl>publish\</PublishUrl>
-    <Install>true</Install>
-    <InstallFrom>Disk</InstallFrom>
-    <UpdateEnabled>false</UpdateEnabled>
-    <UpdateMode>Foreground</UpdateMode>
-    <UpdateInterval>7</UpdateInterval>
-    <UpdateIntervalUnits>Days</UpdateIntervalUnits>
-    <UpdatePeriodically>false</UpdatePeriodically>
-    <UpdateRequired>false</UpdateRequired>
-    <MapFileExtensions>true</MapFileExtensions>
-    <ApplicationRevision>0</ApplicationRevision>
-    <ApplicationVersion>1.0.0.%2a</ApplicationVersion>
-    <UseApplicationTrust>false</UseApplicationTrust>
-    <BootstrapperEnabled>true</BootstrapperEnabled>
-  </PropertyGroup>
-  <PropertyGroup Condition=" '$(Configuration)|$(Platform)' == 'Debug|AnyCPU' ">
-    <DebugSymbols>true</DebugSymbols>
-    <DebugType>full</DebugType>
-    <Optimize>false</Optimize>
-    <OutputPath>bin\Debug\</OutputPath>
-    <DefineConstants>DEBUG;TRACE</DefineConstants>
-    <ErrorReport>prompt</ErrorReport>
-    <WarningLevel>4</WarningLevel>
-    <AllowUnsafeBlocks>true</AllowUnsafeBlocks>
-  </PropertyGroup>
-  <PropertyGroup Condition=" '$(Configuration)|$(Platform)' == 'Release|AnyCPU' ">
-    <DebugType>pdbonly</DebugType>
-    <Optimize>true</Optimize>
-    <OutputPath>bin\Release\</OutputPath>
-    <DefineConstants>TRACE</DefineConstants>
-    <ErrorReport>prompt</ErrorReport>
-    <WarningLevel>4</WarningLevel>
-    <AllowUnsafeBlocks>true</AllowUnsafeBlocks>
-  </PropertyGroup>
-  <ItemGroup>
-    <Reference Include="Community.CsharpSqlite.SQLiteClient">
-      <HintPath>SqlBins\Community.CsharpSqlite.SQLiteClient.dll</HintPath>
-    </Reference>
-    <Reference Include="Microsoft.Xna.Framework, Version=4.0.0.0, Culture=neutral, PublicKeyToken=842cf8be1de50553, processorArchitecture=x86" />
-    <Reference Include="Microsoft.Xna.Framework.Game, Version=4.0.0.0, Culture=neutral, PublicKeyToken=842cf8be1de50553, processorArchitecture=x86" />
-    <Reference Include="Microsoft.Xna.Framework.Graphics, Version=4.0.0.0, Culture=neutral, PublicKeyToken=842cf8be1de50553, processorArchitecture=x86" />
-    <Reference Include="MySql.Data, Version=6.3.6.0, Culture=neutral, PublicKeyToken=c5687fc88969c44d, processorArchitecture=MSIL">
-      <SpecificVersion>False</SpecificVersion>
-      <HintPath>..\..\..\TShock Testing Environment\MySql.Data.dll</HintPath>
-    </Reference>
-    <Reference Include="MySql.Web, Version=6.3.6.0, Culture=neutral, PublicKeyToken=c5687fc88969c44d, processorArchitecture=MSIL">
-      <SpecificVersion>False</SpecificVersion>
-      <HintPath>..\..\..\TShock Testing Environment\MySql.Web.dll</HintPath>
-    </Reference>
-    <Reference Include="Newtonsoft.Json">
-      <HintPath>.\Newtonsoft.Json.dll</HintPath>
-    </Reference>
-    <Reference Include="System" />
-    <Reference Include="System.Core" />
-    <Reference Include="System.Xml.Linq" />
-    <Reference Include="System.Data.DataSetExtensions" />
-    <Reference Include="Microsoft.CSharp" />
-    <Reference Include="System.Data" />
-    <Reference Include="System.Xml" />
-    <Reference Include="TerrariaServer">
-      <HintPath>TerrariaServerBins\TerrariaServer.exe</HintPath>
-    </Reference>
-    <Reference Include="TerrariaServerAPI">
-      <HintPath>TerrariaServerBins\TerrariaServerAPI.dll</HintPath>
-    </Reference>
-    <Reference Include="XNAHelpers">
-      <HintPath>TerrariaServerBins\XNAHelpers.dll</HintPath>
-    </Reference>
-  </ItemGroup>
-  <ItemGroup>
-    <Compile Include="BackupManager.cs" />
-    <Compile Include="DB\BanManager.cs" />
-    <Compile Include="DB\ItemManager.cs" />
-    <Compile Include="DB\DbExt.cs" />
-    <Compile Include="DB\GroupManager.cs" />
-    <Compile Include="DB\UserManager.cs" />
-    <Compile Include="IPackable.cs" />
-    <Compile Include="Commands.cs" />
-    <Compile Include="ConfigFile.cs" />
-    <Compile Include="FileTools.cs" />
-    <Compile Include="GetDataHandlers.cs" />
-    <Compile Include="Group.cs" />
-    <Compile Include="Log.cs" />
-    <Compile Include="Net\NetTile.cs" />
-<<<<<<< HEAD
-    <Compile Include="Net\WorldInfoMsg.cs" />
-    <Compile Include="RconHandler.cs" />
-    <Compile Include="RegionManager.cs" />
-=======
-    <Compile Include="DB\RegionManager.cs" />
->>>>>>> 3e17e42a
-    <Compile Include="RememberPosManager.cs" />
-    <Compile Include="Resources.Designer.cs">
-      <AutoGen>True</AutoGen>
-      <DesignTime>True</DesignTime>
-      <DependentUpon>Resources.resx</DependentUpon>
-    </Compile>
-    <Compile Include="Tools.cs" />
-    <Compile Include="TShock.cs" />
-    <Compile Include="Properties\AssemblyInfo.cs" />
-    <Compile Include="TSPlayer.cs" />
-    <Compile Include="UpdateManager.cs" />
-    <Compile Include="DB\WarpsManager.cs" />
-  </ItemGroup>
-  <ItemGroup>
-    <None Include="config\groups.txt" />
-  </ItemGroup>
-  <ItemGroup>
-    <None Include="config\users.txt" />
-  </ItemGroup>
-  <ItemGroup>
-    <EmbeddedResource Include="Resources.resx">
-      <Generator>ResXFileCodeGenerator</Generator>
-      <SubType>Designer</SubType>
-      <LastGenOutput>Resources.Designer.cs</LastGenOutput>
-    </EmbeddedResource>
-  </ItemGroup>
-  <ItemGroup>
-    <BootstrapperPackage Include=".NETFramework,Version=v4.0">
-      <Visible>False</Visible>
-      <ProductName>Microsoft .NET Framework 4 %28x86 and x64%29</ProductName>
-      <Install>true</Install>
-    </BootstrapperPackage>
-    <BootstrapperPackage Include="Microsoft.Net.Client.3.5">
-      <Visible>False</Visible>
-      <ProductName>.NET Framework 3.5 SP1 Client Profile</ProductName>
-      <Install>false</Install>
-    </BootstrapperPackage>
-    <BootstrapperPackage Include="Microsoft.Net.Framework.3.5.SP1">
-      <Visible>False</Visible>
-      <ProductName>.NET Framework 3.5 SP1</ProductName>
-      <Install>false</Install>
-    </BootstrapperPackage>
-    <BootstrapperPackage Include="Microsoft.Windows.Installer.3.1">
-      <Visible>False</Visible>
-      <ProductName>Windows Installer 3.1</ProductName>
-      <Install>true</Install>
-    </BootstrapperPackage>
-  </ItemGroup>
-  <ItemGroup>
-    <Content Include="config\itembans.txt" />
-  </ItemGroup>
-  <ItemGroup />
-  <Import Project="$(MSBuildToolsPath)\Microsoft.CSharp.targets" />
-  <PropertyGroup>
-    <PreBuildEvent>
-    </PreBuildEvent>
-  </PropertyGroup>
-  <PropertyGroup>
-    <PostBuildEvent>"$(ProjectDir)postbuild.bat"</PostBuildEvent>
-  </PropertyGroup>
-  <ProjectExtensions>
-    <VisualStudio>
-      <UserProperties BuildVersion_UpdateAssemblyVersion="True" BuildVersion_UpdateFileVersion="True" BuildVersion_BuildAction="Both" BuildVersion_BuildVersioningStyle="None.None.None.MonthAndDayStamp" BuildVersion_StartDate="2011/6/17" BuildVersion_IncrementBeforeBuild="False" />
-    </VisualStudio>
-  </ProjectExtensions>
-  <!-- To modify your build process, add your task inside one of the targets below and uncomment it. 
-       Other similar extension points exist, see Microsoft.Common.targets.
-  <Target Name="BeforeBuild">
-  </Target>
-  <Target Name="AfterBuild">
-  </Target>
-  -->
+﻿<?xml version="1.0" encoding="utf-8"?>
+<Project ToolsVersion="4.0" DefaultTargets="Build" xmlns="http://schemas.microsoft.com/developer/msbuild/2003">
+  <PropertyGroup>
+    <Configuration Condition=" '$(Configuration)' == '' ">Debug</Configuration>
+    <Platform Condition=" '$(Platform)' == '' ">AnyCPU</Platform>
+    <ProductVersion>8.0.30703</ProductVersion>
+    <SchemaVersion>2.0</SchemaVersion>
+    <ProjectGuid>{49606449-072B-4CF5-8088-AA49DA586694}</ProjectGuid>
+    <OutputType>Library</OutputType>
+    <AppDesignerFolder>Properties</AppDesignerFolder>
+    <RootNamespace>TShockAPI</RootNamespace>
+    <AssemblyName>TShockAPI</AssemblyName>
+    <TargetFrameworkVersion>v4.0</TargetFrameworkVersion>
+    <FileAlignment>512</FileAlignment>
+    <IsWebBootstrapper>false</IsWebBootstrapper>
+    <PublishUrl>publish\</PublishUrl>
+    <Install>true</Install>
+    <InstallFrom>Disk</InstallFrom>
+    <UpdateEnabled>false</UpdateEnabled>
+    <UpdateMode>Foreground</UpdateMode>
+    <UpdateInterval>7</UpdateInterval>
+    <UpdateIntervalUnits>Days</UpdateIntervalUnits>
+    <UpdatePeriodically>false</UpdatePeriodically>
+    <UpdateRequired>false</UpdateRequired>
+    <MapFileExtensions>true</MapFileExtensions>
+    <ApplicationRevision>0</ApplicationRevision>
+    <ApplicationVersion>1.0.0.%2a</ApplicationVersion>
+    <UseApplicationTrust>false</UseApplicationTrust>
+    <BootstrapperEnabled>true</BootstrapperEnabled>
+  </PropertyGroup>
+  <PropertyGroup Condition=" '$(Configuration)|$(Platform)' == 'Debug|AnyCPU' ">
+    <DebugSymbols>true</DebugSymbols>
+    <DebugType>full</DebugType>
+    <Optimize>false</Optimize>
+    <OutputPath>bin\Debug\</OutputPath>
+    <DefineConstants>DEBUG;TRACE</DefineConstants>
+    <ErrorReport>prompt</ErrorReport>
+    <WarningLevel>4</WarningLevel>
+    <AllowUnsafeBlocks>true</AllowUnsafeBlocks>
+  </PropertyGroup>
+  <PropertyGroup Condition=" '$(Configuration)|$(Platform)' == 'Release|AnyCPU' ">
+    <DebugType>pdbonly</DebugType>
+    <Optimize>true</Optimize>
+    <OutputPath>bin\Release\</OutputPath>
+    <DefineConstants>TRACE</DefineConstants>
+    <ErrorReport>prompt</ErrorReport>
+    <WarningLevel>4</WarningLevel>
+    <AllowUnsafeBlocks>true</AllowUnsafeBlocks>
+  </PropertyGroup>
+  <ItemGroup>
+    <Reference Include="Community.CsharpSqlite.SQLiteClient">
+      <HintPath>SqlBins\Community.CsharpSqlite.SQLiteClient.dll</HintPath>
+    </Reference>
+    <Reference Include="Microsoft.Xna.Framework, Version=4.0.0.0, Culture=neutral, PublicKeyToken=842cf8be1de50553, processorArchitecture=x86" />
+    <Reference Include="Microsoft.Xna.Framework.Game, Version=4.0.0.0, Culture=neutral, PublicKeyToken=842cf8be1de50553, processorArchitecture=x86" />
+    <Reference Include="Microsoft.Xna.Framework.Graphics, Version=4.0.0.0, Culture=neutral, PublicKeyToken=842cf8be1de50553, processorArchitecture=x86" />
+    <Reference Include="MySql.Data, Version=6.3.6.0, Culture=neutral, PublicKeyToken=c5687fc88969c44d, processorArchitecture=MSIL">
+      <SpecificVersion>False</SpecificVersion>
+      <HintPath>..\..\..\TShock Testing Environment\MySql.Data.dll</HintPath>
+    </Reference>
+    <Reference Include="MySql.Web, Version=6.3.6.0, Culture=neutral, PublicKeyToken=c5687fc88969c44d, processorArchitecture=MSIL">
+      <SpecificVersion>False</SpecificVersion>
+      <HintPath>..\..\..\TShock Testing Environment\MySql.Web.dll</HintPath>
+    </Reference>
+    <Reference Include="Newtonsoft.Json">
+      <HintPath>.\Newtonsoft.Json.dll</HintPath>
+    </Reference>
+    <Reference Include="System" />
+    <Reference Include="System.Core" />
+    <Reference Include="System.Xml.Linq" />
+    <Reference Include="System.Data.DataSetExtensions" />
+    <Reference Include="Microsoft.CSharp" />
+    <Reference Include="System.Data" />
+    <Reference Include="System.Xml" />
+    <Reference Include="TerrariaServer">
+      <HintPath>TerrariaServerBins\TerrariaServer.exe</HintPath>
+    </Reference>
+    <Reference Include="TerrariaServerAPI">
+      <HintPath>TerrariaServerBins\TerrariaServerAPI.dll</HintPath>
+    </Reference>
+    <Reference Include="XNAHelpers">
+      <HintPath>TerrariaServerBins\XNAHelpers.dll</HintPath>
+    </Reference>
+  </ItemGroup>
+  <ItemGroup>
+    <Compile Include="BackupManager.cs" />
+    <Compile Include="DB\BanManager.cs" />
+    <Compile Include="DB\ItemManager.cs" />
+    <Compile Include="DB\DbExt.cs" />
+    <Compile Include="DB\GroupManager.cs" />
+    <Compile Include="DB\UserManager.cs" />
+    <Compile Include="IPackable.cs" />
+    <Compile Include="Commands.cs" />
+    <Compile Include="ConfigFile.cs" />
+    <Compile Include="FileTools.cs" />
+    <Compile Include="GetDataHandlers.cs" />
+    <Compile Include="Group.cs" />
+    <Compile Include="Log.cs" />
+    <Compile Include="Net\NetTile.cs" />
+    <Compile Include="Net\WorldInfoMsg.cs" />
+    <Compile Include="DB\RegionManager.cs" />
+    <Compile Include="RconHandler.cs" />
+    <Compile Include="RememberPosManager.cs" />
+    <Compile Include="Resources.Designer.cs">
+      <AutoGen>True</AutoGen>
+      <DesignTime>True</DesignTime>
+      <DependentUpon>Resources.resx</DependentUpon>
+    </Compile>
+    <Compile Include="Tools.cs" />
+    <Compile Include="TShock.cs" />
+    <Compile Include="Properties\AssemblyInfo.cs" />
+    <Compile Include="TSPlayer.cs" />
+    <Compile Include="UpdateManager.cs" />
+    <Compile Include="DB\WarpsManager.cs" />
+  </ItemGroup>
+  <ItemGroup>
+    <None Include="config\groups.txt" />
+  </ItemGroup>
+  <ItemGroup>
+    <None Include="config\users.txt" />
+  </ItemGroup>
+  <ItemGroup>
+    <EmbeddedResource Include="Resources.resx">
+      <Generator>ResXFileCodeGenerator</Generator>
+      <SubType>Designer</SubType>
+      <LastGenOutput>Resources.Designer.cs</LastGenOutput>
+    </EmbeddedResource>
+  </ItemGroup>
+  <ItemGroup>
+    <BootstrapperPackage Include=".NETFramework,Version=v4.0">
+      <Visible>False</Visible>
+      <ProductName>Microsoft .NET Framework 4 %28x86 and x64%29</ProductName>
+      <Install>true</Install>
+    </BootstrapperPackage>
+    <BootstrapperPackage Include="Microsoft.Net.Client.3.5">
+      <Visible>False</Visible>
+      <ProductName>.NET Framework 3.5 SP1 Client Profile</ProductName>
+      <Install>false</Install>
+    </BootstrapperPackage>
+    <BootstrapperPackage Include="Microsoft.Net.Framework.3.5.SP1">
+      <Visible>False</Visible>
+      <ProductName>.NET Framework 3.5 SP1</ProductName>
+      <Install>false</Install>
+    </BootstrapperPackage>
+    <BootstrapperPackage Include="Microsoft.Windows.Installer.3.1">
+      <Visible>False</Visible>
+      <ProductName>Windows Installer 3.1</ProductName>
+      <Install>true</Install>
+    </BootstrapperPackage>
+  </ItemGroup>
+  <ItemGroup>
+    <Content Include="config\itembans.txt" />
+  </ItemGroup>
+  <ItemGroup />
+  <Import Project="$(MSBuildToolsPath)\Microsoft.CSharp.targets" />
+  <PropertyGroup>
+    <PreBuildEvent>
+    </PreBuildEvent>
+  </PropertyGroup>
+  <PropertyGroup>
+    <PostBuildEvent>"$(ProjectDir)postbuild.bat"</PostBuildEvent>
+  </PropertyGroup>
+  <ProjectExtensions>
+    <VisualStudio>
+      <UserProperties BuildVersion_UpdateAssemblyVersion="True" BuildVersion_UpdateFileVersion="True" BuildVersion_BuildAction="Both" BuildVersion_BuildVersioningStyle="None.None.None.MonthAndDayStamp" BuildVersion_StartDate="2011/6/17" BuildVersion_IncrementBeforeBuild="False" />
+    </VisualStudio>
+  </ProjectExtensions>
+  <!-- To modify your build process, add your task inside one of the targets below and uncomment it. 
+       Other similar extension points exist, see Microsoft.Common.targets.
+  <Target Name="BeforeBuild">
+  </Target>
+  <Target Name="AfterBuild">
+  </Target>
+  -->
 </Project>