--- conflicted
+++ resolved
@@ -88,9 +88,6 @@
     <Compile Include="DB\ResearchDatastore.cs" />
     <Compile Include="DB\TileManager.cs" />
     <Compile Include="Extensions\ExceptionExt.cs" />
-<<<<<<< HEAD
-    <Compile Include="Handlers\LandGolfBallInCupHandler.cs" />
-=======
     <Compile Include="Handlers\IPacketHandler.cs" />
     <Compile Include="Handlers\NetModules\AmbienceHandler.cs" />
     <Compile Include="Handlers\NetModules\BestiaryHandler.cs" />
@@ -100,7 +97,7 @@
     <Compile Include="Handlers\NetModules\LiquidHandler.cs" />
     <Compile Include="Handlers\NetModules\NetModulePacketHandler.cs" />
     <Compile Include="Handlers\NetModules\PylonHandler.cs" />
->>>>>>> d7798b93
+    <Compile Include="Handlers\LandGolfBallInCupHandler.cs" />
     <Compile Include="Handlers\SendTileSquareHandler.cs" />
     <Compile Include="Hooks\AccountHooks.cs" />
     <Compile Include="Hooks\GeneralHooks.cs" />
