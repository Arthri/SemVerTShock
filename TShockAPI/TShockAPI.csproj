--- conflicted
+++ resolved
@@ -97,11 +97,8 @@
     <Compile Include="Handlers\NetModules\LiquidHandler.cs" />
     <Compile Include="Handlers\NetModules\NetModulePacketHandler.cs" />
     <Compile Include="Handlers\NetModules\PylonHandler.cs" />
-<<<<<<< HEAD
+    <Compile Include="Handlers\EmojiHandler.cs" />
     <Compile Include="Handlers\LandGolfBallInCupHandler.cs" />
-=======
-    <Compile Include="Handlers\EmojiHandler.cs" />
->>>>>>> f80bf4ab
     <Compile Include="Handlers\SendTileSquareHandler.cs" />
     <Compile Include="Hooks\AccountHooks.cs" />
     <Compile Include="Hooks\GeneralHooks.cs" />
