<?xml version="1.0" encoding="utf-8"?>
<Project Sdk="Microsoft.NET.Sdk">

  <PropertyGroup>
    <OutputType>Library</OutputType>
    <TargetFramework>net6.0</TargetFramework>
    <AllowUnsafeBlocks>true</AllowUnsafeBlocks>
    <GenerateDocumentationFile>True</GenerateDocumentationFile>
    <!-- 
      Version information for an assembly consists of the following four values:

          Major Version
          Minor Version 
          Build Number
          Starting in version 4.2.5, we are no longer including the fourth decimal
          location, which previously held the date and time.

      Also, be sure to release on github with the exact assembly version tag as below
      so that the update manager works correctly (via the Github releases api and mimic)
    -->
    <Version>5.0.0-beta</Version>
    <AssemblyTitle>TShock for Terraria</AssemblyTitle>
    <Company>Pryaxis &amp; TShock Contributors</Company>
    <Product>TShockAPI</Product>
    <Copyright>Copyright © Pryaxis &amp; TShock Contributors 2011-2022</Copyright>
    <!-- extras for nuget -->
    <GeneratePackageOnBuild>True</GeneratePackageOnBuild>
    <PackageLicenseExpression>GPL-3.0-or-later</PackageLicenseExpression>
    <Authors>Pryaxis &amp; TShock Contributors</Authors>
    <Description>TShock is a toolbox for Terraria servers and communities.</Description>
    <PackageId>TShock</PackageId> <!-- package name for nuget, instead of TShockAPI -->
  </PropertyGroup>

  <ItemGroup>
    <PackageReference Include="BCrypt.Net-Next" Version="4.0.3" />
    <PackageReference Include="MySql.Data" Version="8.0.30" />
    <PackageReference Include="Microsoft.Data.Sqlite" Version="6.0.8" />
  </ItemGroup>

  <ItemGroup>
    <ProjectReference Include="..\TerrariaServerAPI\TerrariaServerAPI\TerrariaServerAPI.csproj" />
  </ItemGroup>

  <ItemGroup>
    <Reference Include="HttpServer">
      <HintPath>..\prebuilts\HttpServer.dll</HintPath>
    </Reference>
  </ItemGroup>

  <ItemGroup>
    <None Include="..\prebuilts\HttpServer.dll">
      <Link>HttpServer.dll</Link>
<<<<<<< HEAD
=======
      <CopyToOutputDirectory>PreserveNewest</CopyToOutputDirectory>
      <PackageCopyToOutput>true</PackageCopyToOutput>
>>>>>>> 9ad01788
      <Pack>true</Pack>
    </None>
  </ItemGroup>

</Project><|MERGE_RESOLUTION|>--- conflicted
+++ resolved
@@ -50,11 +50,6 @@
   <ItemGroup>
     <None Include="..\prebuilts\HttpServer.dll">
       <Link>HttpServer.dll</Link>
-<<<<<<< HEAD
-=======
-      <CopyToOutputDirectory>PreserveNewest</CopyToOutputDirectory>
-      <PackageCopyToOutput>true</PackageCopyToOutput>
->>>>>>> 9ad01788
       <Pack>true</Pack>
     </None>
   </ItemGroup>
