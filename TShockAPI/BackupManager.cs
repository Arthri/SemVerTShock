﻿/*   
TShock, a server mod for Terraria
Copyright (C) 2011 The TShock Team

This program is free software: you can redistribute it and/or modify
it under the terms of the GNU General Public License as published by
the Free Software Foundation, either version 3 of the License, or
(at your option) any later version.

This program is distributed in the hope that it will be useful,
but WITHOUT ANY WARRANTY; without even the implied warranty of
MERCHANTABILITY or FITNESS FOR A PARTICULAR PURPOSE.  See the
GNU General Public License for more details.

You should have received a copy of the GNU General Public License
along with this program.  If not, see <http://www.gnu.org/licenses/>.
*/


using System;
using System.Collections.Generic;
using System.IO;
using System.Linq;
using System.Text;
using System.Threading;
using Terraria;

namespace TShockAPI
{
    public class BackupManager
    {
        public string BackupPath { get; set; }
        public int Interval { get; set; }
        public int KeepFor { get; set; }

        DateTime lastbackup = DateTime.UtcNow;
        public BackupManager(string path)
        {
            BackupPath = path;
        }

        public bool IsBackupTime
        {
            get
            {
                return (Interval > 0) && ((DateTime.UtcNow - lastbackup).TotalMinutes >= Interval);
            }
        }

        public void Backup()
        {
            lastbackup = DateTime.UtcNow;
            ThreadPool.QueueUserWorkItem(DoBackup);
            ThreadPool.QueueUserWorkItem(DeleteOld);
        }

        void DoBackup(object o)
        {
            try
            {
                string worldname = Main.worldPathName;
                string name = Path.GetFileName(worldname);

                Main.worldPathName = Path.Combine(BackupPath, string.Format("{0}.{1:dd.MM.yy-HH.mm.ss}.bak", name, DateTime.UtcNow));

                string worldpath = Path.GetDirectoryName(Main.worldPathName);
                if (worldpath != null && !Directory.Exists(worldpath))
                    Directory.CreateDirectory(worldpath);

                Tools.Broadcast("Server map saving, potential lag spike");
                Console.WriteLine("Backing up world...");
                Thread SaveWorld = new Thread(Tools.SaveWorld);
                SaveWorld.Start();

<<<<<<< HEAD
                while (SaveWorld.ThreadState == ThreadState.Running)
                    Thread.Sleep(50);
=======
                Console.ForegroundColor = ConsoleColor.Yellow;
                Console.WriteLine("World backed up");
                Console.ForegroundColor = ConsoleColor.Gray;
                Log.Info(string.Format("World backed up ({0})", Main.worldPathName));
>>>>>>> 3e17e42a

                Main.worldPathName = worldname;
            }
            catch (Exception ex)
            {
                Console.ForegroundColor = ConsoleColor.Red;
                Console.WriteLine("Backup failed");
                Console.ForegroundColor = ConsoleColor.Gray;
                Log.Error("Backup failed");
                Log.Error(ex.ToString());
            }
        }

        void DeleteOld(object o)
        {
             if (KeepFor <= 0)
                return;
            foreach (var fi in new DirectoryInfo(BackupPath).GetFiles("*.bak"))
            {
                if ((DateTime.UtcNow - fi.LastWriteTimeUtc).TotalMinutes > KeepFor)
                {
                    fi.Delete();
                }
            }
        }
    }
}
<|MERGE_RESOLUTION|>--- conflicted
+++ resolved
@@ -1,110 +1,106 @@
-﻿/*   
-TShock, a server mod for Terraria
-Copyright (C) 2011 The TShock Team
-
-This program is free software: you can redistribute it and/or modify
-it under the terms of the GNU General Public License as published by
-the Free Software Foundation, either version 3 of the License, or
-(at your option) any later version.
-
-This program is distributed in the hope that it will be useful,
-but WITHOUT ANY WARRANTY; without even the implied warranty of
-MERCHANTABILITY or FITNESS FOR A PARTICULAR PURPOSE.  See the
-GNU General Public License for more details.
-
-You should have received a copy of the GNU General Public License
-along with this program.  If not, see <http://www.gnu.org/licenses/>.
-*/
-
-
-using System;
-using System.Collections.Generic;
-using System.IO;
-using System.Linq;
-using System.Text;
-using System.Threading;
-using Terraria;
-
-namespace TShockAPI
-{
-    public class BackupManager
-    {
-        public string BackupPath { get; set; }
-        public int Interval { get; set; }
-        public int KeepFor { get; set; }
-
-        DateTime lastbackup = DateTime.UtcNow;
-        public BackupManager(string path)
-        {
-            BackupPath = path;
-        }
-
-        public bool IsBackupTime
-        {
-            get
-            {
-                return (Interval > 0) && ((DateTime.UtcNow - lastbackup).TotalMinutes >= Interval);
-            }
-        }
-
-        public void Backup()
-        {
-            lastbackup = DateTime.UtcNow;
-            ThreadPool.QueueUserWorkItem(DoBackup);
-            ThreadPool.QueueUserWorkItem(DeleteOld);
-        }
-
-        void DoBackup(object o)
-        {
-            try
-            {
-                string worldname = Main.worldPathName;
-                string name = Path.GetFileName(worldname);
-
-                Main.worldPathName = Path.Combine(BackupPath, string.Format("{0}.{1:dd.MM.yy-HH.mm.ss}.bak", name, DateTime.UtcNow));
-
-                string worldpath = Path.GetDirectoryName(Main.worldPathName);
-                if (worldpath != null && !Directory.Exists(worldpath))
-                    Directory.CreateDirectory(worldpath);
-
-                Tools.Broadcast("Server map saving, potential lag spike");
-                Console.WriteLine("Backing up world...");
-                Thread SaveWorld = new Thread(Tools.SaveWorld);
-                SaveWorld.Start();
-
-<<<<<<< HEAD
-                while (SaveWorld.ThreadState == ThreadState.Running)
-                    Thread.Sleep(50);
-=======
-                Console.ForegroundColor = ConsoleColor.Yellow;
-                Console.WriteLine("World backed up");
-                Console.ForegroundColor = ConsoleColor.Gray;
-                Log.Info(string.Format("World backed up ({0})", Main.worldPathName));
->>>>>>> 3e17e42a
-
-                Main.worldPathName = worldname;
-            }
-            catch (Exception ex)
-            {
-                Console.ForegroundColor = ConsoleColor.Red;
-                Console.WriteLine("Backup failed");
-                Console.ForegroundColor = ConsoleColor.Gray;
-                Log.Error("Backup failed");
-                Log.Error(ex.ToString());
-            }
-        }
-
-        void DeleteOld(object o)
-        {
-             if (KeepFor <= 0)
-                return;
-            foreach (var fi in new DirectoryInfo(BackupPath).GetFiles("*.bak"))
-            {
-                if ((DateTime.UtcNow - fi.LastWriteTimeUtc).TotalMinutes > KeepFor)
-                {
-                    fi.Delete();
-                }
-            }
-        }
-    }
-}
+﻿/*   
+TShock, a server mod for Terraria
+Copyright (C) 2011 The TShock Team
+
+This program is free software: you can redistribute it and/or modify
+it under the terms of the GNU General Public License as published by
+the Free Software Foundation, either version 3 of the License, or
+(at your option) any later version.
+
+This program is distributed in the hope that it will be useful,
+but WITHOUT ANY WARRANTY; without even the implied warranty of
+MERCHANTABILITY or FITNESS FOR A PARTICULAR PURPOSE.  See the
+GNU General Public License for more details.
+
+You should have received a copy of the GNU General Public License
+along with this program.  If not, see <http://www.gnu.org/licenses/>.
+*/
+
+
+using System;
+using System.Collections.Generic;
+using System.IO;
+using System.Linq;
+using System.Text;
+using System.Threading;
+using Terraria;
+
+namespace TShockAPI
+{
+    public class BackupManager
+    {
+        public string BackupPath { get; set; }
+        public int Interval { get; set; }
+        public int KeepFor { get; set; }
+
+        DateTime lastbackup = DateTime.UtcNow;
+        public BackupManager(string path)
+        {
+            BackupPath = path;
+        }
+
+        public bool IsBackupTime
+        {
+            get
+            {
+                return (Interval > 0) && ((DateTime.UtcNow - lastbackup).TotalMinutes >= Interval);
+            }
+        }
+
+        public void Backup()
+        {
+            lastbackup = DateTime.UtcNow;
+            ThreadPool.QueueUserWorkItem(DoBackup);
+            ThreadPool.QueueUserWorkItem(DeleteOld);
+        }
+
+        void DoBackup(object o)
+        {
+            try
+            {
+                string worldname = Main.worldPathName;
+                string name = Path.GetFileName(worldname);
+
+                Main.worldPathName = Path.Combine(BackupPath, string.Format("{0}.{1:dd.MM.yy-HH.mm.ss}.bak", name, DateTime.UtcNow));
+
+                string worldpath = Path.GetDirectoryName(Main.worldPathName);
+                if (worldpath != null && !Directory.Exists(worldpath))
+                    Directory.CreateDirectory(worldpath);
+
+                Tools.Broadcast("Server map saving, potential lag spike");
+                Console.WriteLine("Backing up world...");
+                Thread SaveWorld = new Thread(Tools.SaveWorld);
+                SaveWorld.Start();
+
+                while (SaveWorld.ThreadState == ThreadState.Running)
+                    Thread.Sleep(50);
+                Console.WriteLine("World backed up");
+                Console.ForegroundColor = ConsoleColor.Gray;
+                Log.Info(string.Format("World backed up ({0})", Main.worldPathName));
+
+                Main.worldPathName = worldname;
+            }
+            catch (Exception ex)
+            {
+                Console.ForegroundColor = ConsoleColor.Red;
+                Console.WriteLine("Backup failed");
+                Console.ForegroundColor = ConsoleColor.Gray;
+                Log.Error("Backup failed");
+                Log.Error(ex.ToString());
+            }
+        }
+
+        void DeleteOld(object o)
+        {
+             if (KeepFor <= 0)
+                return;
+            foreach (var fi in new DirectoryInfo(BackupPath).GetFiles("*.bak"))
+            {
+                if ((DateTime.UtcNow - fi.LastWriteTimeUtc).TotalMinutes > KeepFor)
+                {
+                    fi.Delete();
+                }
+            }
+        }
+    }
+}