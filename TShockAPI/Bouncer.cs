--- conflicted
+++ resolved
@@ -37,11 +37,8 @@
 	internal sealed class Bouncer
 	{
 		internal Handlers.SendTileSquareHandler STSHandler { get; set; }
-<<<<<<< HEAD
-		internal Handlers.LandGolfBallInCupHandler LandGolfBallInCupHandler { get; set; }
-=======
 		internal Handlers.NetModules.NetModulePacketHandler NetModuleHandler { get; set; }
->>>>>>> d7798b93
+    internal Handlers.LandGolfBallInCupHandler LandGolfBallInCupHandler { get; set; }
 
 		/// <summary>Constructor call initializes Bouncer and related functionality.</summary>
 		/// <returns>A new Bouncer.</returns>
