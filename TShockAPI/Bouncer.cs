--- conflicted
+++ resolved
@@ -373,18 +373,6 @@
 						args.Handled = true;
 						return;
 					}
-<<<<<<< HEAD
-
-					if (action == EditAction.PlaceTile && (editData == TileID.PiggyBank || editData == TileID.Safes) && Main.ServerSideCharacter)
-					{
-						TShock.Log.ConsoleDebug("Bouncer / OnTileEdit rejected from (sscprotect) {0} {1} {2}", args.Player.Name, action, editData);
-						args.Player.SendErrorMessage("You cannot place this tile because server side characters are enabled.");
-						args.Player.SendTileSquare(tileX, tileY, 3);
-						args.Handled = true;
-						return;
-					}
-=======
->>>>>>> f282b2a4
 					if (action == EditAction.PlaceTile && (editData == TileID.Containers || editData == TileID.Containers2))
 					{
 						if (TShock.Utils.HasWorldReachedMaxChests())
