--- conflicted
+++ resolved
@@ -39,11 +39,8 @@
 		internal Handlers.SendTileSquareHandler STSHandler { get; set; }
 		internal Handlers.NetModules.NetModulePacketHandler NetModuleHandler { get; set; }
 		internal Handlers.EmojiHandler EmojiHandler { get; set; }
-<<<<<<< HEAD
+		internal Handlers.DisplayDollItemSyncHandler DisplayDollItemSyncHandler { get; set; }
 		internal Handlers.RequestTileEntityInteractionHandler RequestTileEntityInteractionHandler { get; set; }
-=======
-		internal Handlers.DisplayDollItemSyncHandler DisplayDollItemSyncHandler { get; set; }
->>>>>>> eee7fac1
 		internal Handlers.LandGolfBallInCupHandler LandGolfBallInCupHandler { get; set; }
 		internal Handlers.SyncTilePickingHandler SyncTilePickingHandler { get; set; }
 
@@ -57,18 +54,15 @@
 			NetModuleHandler = new Handlers.NetModules.NetModulePacketHandler();
 			GetDataHandlers.ReadNetModule += NetModuleHandler.OnReceive;
 
+			EmojiHandler = new Handlers.EmojiHandler();
+			GetDataHandlers.Emoji += EmojiHandler.OnReceive;
+
 			DisplayDollItemSyncHandler = new Handlers.DisplayDollItemSyncHandler();
 			GetDataHandlers.DisplayDollItemSync += DisplayDollItemSyncHandler.OnReceive;
 
-			EmojiHandler = new Handlers.EmojiHandler();
-			GetDataHandlers.Emoji += EmojiHandler.OnReceive;
-
-<<<<<<< HEAD
 			RequestTileEntityInteractionHandler = new Handlers.RequestTileEntityInteractionHandler();
 			GetDataHandlers.RequestTileEntityInteraction += RequestTileEntityInteractionHandler.OnReceive;
 
-=======
->>>>>>> eee7fac1
 			LandGolfBallInCupHandler = new Handlers.LandGolfBallInCupHandler();
 			GetDataHandlers.LandGolfBallInCup += LandGolfBallInCupHandler.OnReceive;
 
