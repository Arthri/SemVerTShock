--- conflicted
+++ resolved
@@ -151,19 +151,13 @@
 					{ PacketTypes.CrystalInvasionStart, HandleOldOnesArmy },
 					{ PacketTypes.PlayerHurtV2, HandlePlayerDamageV2 },
 					{ PacketTypes.PlayerDeathV2, HandlePlayerKillMeV2 },
-<<<<<<< HEAD
+					{ PacketTypes.Emoji, HandleEmoji },
 					{ PacketTypes.SyncTilePicking, HandleSyncTilePicking },
-					{ PacketTypes.SyncRevengeMarker, HandleSyncRevengeMarker },
-					{ PacketTypes.FishOutNPC, HandleFishOutNPC },
-					{ PacketTypes.FoodPlatterTryPlacing, HandleFoodPlatterTryPlacing }
-=======
-					{ PacketTypes.Emoji, HandleEmoji },
 					{ PacketTypes.SyncRevengeMarker, HandleSyncRevengeMarker },
 					{ PacketTypes.LandGolfBallInCup, HandleLandGolfBallInCup },
 					{ PacketTypes.FishOutNPC, HandleFishOutNPC },
 					{ PacketTypes.FoodPlatterTryPlacing, HandleFoodPlatterTryPlacing },
 					{ PacketTypes.SyncCavernMonsterType, HandleSyncCavernMonsterType }
->>>>>>> a6618414
 				};
 		}
 
@@ -1877,7 +1871,6 @@
 		}
 
 		/// <summary>
-<<<<<<< HEAD
 		/// For use in a SyncTilePicking event.
 		/// </summary>
 		public class SyncTilePickingEventArgs : GetDataHandledEventArgs
@@ -1909,85 +1902,10 @@
 				return false;
 
 			var args = new SyncTilePickingEventArgs
-=======
-		/// For use in an Emoji event.
-		/// </summary>
-		public class EmojiEventArgs : GetDataHandledEventArgs
-		{
-			/// <summary>
-			/// The player index in the packet, who sends the emoji.
-			/// </summary>
-			public byte PlayerIndex { get; set; }
-			/// <summary>
-			/// The ID of the emoji, that is being received.
-			/// </summary>
-			public byte EmojiID { get; set; }
-		}
-		/// <summary>
-		/// Called when a player sends an emoji.
-		/// </summary>
-		public static HandlerList<EmojiEventArgs> Emoji = new HandlerList<EmojiEventArgs>();
-		private static bool OnEmoji(TSPlayer player, MemoryStream data, byte playerIndex, byte emojiID)
-		{
-			if (Emoji == null)
-				return false;
-
-			var args = new EmojiEventArgs
-			{
-				Player = player,
-				Data = data,
-				PlayerIndex = playerIndex,
-				EmojiID = emojiID
-			};
-			Emoji.Invoke(null, args);
-			return args.Handled;
-		}
-   
-		/// <summary>
-		/// For use in a LandBallInCup event.
-		/// </summary>
-		public class LandGolfBallInCupEventArgs : GetDataHandledEventArgs
-		{
-			/// <summary>
-			/// The player index in the packet, who puts the ball in the cup.
-			/// </summary>
-			public byte PlayerIndex { get; set; }
-			/// <summary>
-			/// The X tile position of where the ball lands in a cup.
-			/// </summary>
-			public ushort TileX { get; set; }
-			/// <summary>
-			/// The Y tile position of where the ball lands in a cup.
-			/// </summary>
-			public ushort TileY { get; set; }
-			/// <summary>
-			/// The amount of hits it took for the player to land the ball in the cup.
-			/// </summary>
-			public ushort Hits { get; set; }
-			/// <summary>
-			/// The type of the projectile that was landed in the cup. A golfball in legit cases.
-			/// </summary>
-			public ushort ProjectileType { get; set; }
-		}
-
-		/// <summary>
-		/// Called when a player lands a golf ball in a cup.
-		/// </summary>
-		public static HandlerList<LandGolfBallInCupEventArgs> LandGolfBallInCup = new HandlerList<LandGolfBallInCupEventArgs>();
-		private static bool OnLandGolfBallInCup(TSPlayer player, MemoryStream data, byte playerIndex, ushort tileX, ushort tileY, ushort hits, ushort projectileType )
-		{
-			if (LandGolfBallInCup == null)
-				return false;
-
-			var args = new LandGolfBallInCupEventArgs
->>>>>>> a6618414
-			{
-				Player = player,
-				Data = data,
+			{
 				PlayerIndex = playerIndex,
 				TileX = tileX,
 				TileY = tileY,
-<<<<<<< HEAD
 				TileDamage = tileDamage
 			};
 			SyncTilePicking.Invoke(null, args);
@@ -1995,7 +1913,82 @@
 		}
 
 
-=======
+		/// For use in an Emoji event.
+		/// </summary>
+		public class EmojiEventArgs : GetDataHandledEventArgs
+		{
+			/// <summary>
+			/// The player index in the packet, who sends the emoji.
+			/// </summary>
+			public byte PlayerIndex { get; set; }
+			/// <summary>
+			/// The ID of the emoji, that is being received.
+			/// </summary>
+			public byte EmojiID { get; set; }
+		}
+		/// <summary>
+		/// Called when a player sends an emoji.
+		/// </summary>
+		public static HandlerList<EmojiEventArgs> Emoji = new HandlerList<EmojiEventArgs>();
+		private static bool OnEmoji(TSPlayer player, MemoryStream data, byte playerIndex, byte emojiID)
+		{
+			if (Emoji == null)
+				return false;
+
+			var args = new EmojiEventArgs
+			{
+				Player = player,
+				Data = data,
+				PlayerIndex = playerIndex,
+				EmojiID = emojiID
+			};
+			Emoji.Invoke(null, args);
+			return args.Handled;
+		}
+   
+		/// <summary>
+		/// For use in a LandBallInCup event.
+		/// </summary>
+		public class LandGolfBallInCupEventArgs : GetDataHandledEventArgs
+		{
+			/// <summary>
+			/// The player index in the packet, who puts the ball in the cup.
+			/// </summary>
+			public byte PlayerIndex { get; set; }
+			/// <summary>
+			/// The X tile position of where the ball lands in a cup.
+			/// </summary>
+			public ushort TileX { get; set; }
+			/// <summary>
+			/// The Y tile position of where the ball lands in a cup.
+			/// </summary>
+			public ushort TileY { get; set; }
+			/// <summary>
+			/// The amount of hits it took for the player to land the ball in the cup.
+			/// </summary>
+			public ushort Hits { get; set; }
+			/// <summary>
+			/// The type of the projectile that was landed in the cup. A golfball in legit cases.
+			/// </summary>
+			public ushort ProjectileType { get; set; }
+		}
+
+		/// <summary>
+		/// Called when a player lands a golf ball in a cup.
+		/// </summary>
+		public static HandlerList<LandGolfBallInCupEventArgs> LandGolfBallInCup = new HandlerList<LandGolfBallInCupEventArgs>();
+		private static bool OnLandGolfBallInCup(TSPlayer player, MemoryStream data, byte playerIndex, ushort tileX, ushort tileY, ushort hits, ushort projectileType )
+		{
+			if (LandGolfBallInCup == null)
+				return false;
+
+			var args = new LandGolfBallInCupEventArgs
+			{
+				Player = player,
+				Data = data,
+				PlayerIndex = playerIndex,
+				TileX = tileX,
+				TileY = tileY,
 				Hits = hits,
 				ProjectileType = projectileType
 			};
@@ -2003,7 +1996,6 @@
 			return args.Handled;
 		}
 
->>>>>>> a6618414
 		/// <summary>
 		/// For use in a FishOutNPC event.
 		/// </summary>
@@ -3788,8 +3780,6 @@
 			return false;
 		}
 
-<<<<<<< HEAD
-=======
 		private static bool HandleSyncCavernMonsterType(GetDataHandlerArgs args)
 		{
 			args.Player.Kick("Exploit attempt detected!");
@@ -3797,7 +3787,6 @@
 			return true;
 		}
 
->>>>>>> a6618414
 		public enum EditAction
 		{
 			KillTile = 0,
