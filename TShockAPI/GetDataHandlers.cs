﻿/*   
TShock, a server mod for Terraria
Copyright (C) 2011 The TShock Team

This program is free software: you can redistribute it and/or modify
it under the terms of the GNU General Public License as published by
the Free Software Foundation, either version 3 of the License, or
(at your option) any later version.

This program is distributed in the hope that it will be useful,
but WITHOUT ANY WARRANTY; without even the implied warranty of
MERCHANTABILITY or FITNESS FOR A PARTICULAR PURPOSE.  See the
GNU General Public License for more details.

You should have received a copy of the GNU General Public License
along with this program.  If not, see <http://www.gnu.org/licenses/>.
*/
using System;
using System.Collections.Generic;
using System.Diagnostics;
using System.IO;
using System.Text;
using Microsoft.Xna.Framework;
using Terraria;
using TerrariaAPI;
using TShockAPI.Net;
using XNAHelpers;

namespace TShockAPI
{
    public delegate bool GetDataHandlerDelegate(GetDataHandlerArgs args);
    public class GetDataHandlerArgs : EventArgs
    {
        public TSPlayer Player { get; private set; }
        public MemoryStream Data { get; private set; }

        public Player TPlayer
        {
            get { return Player.TPlayer; }
        }

        public GetDataHandlerArgs(TSPlayer player, MemoryStream data)
        {
            Player = player;
            Data = data;
        }
    }
    public static class GetDataHandlers
    {
        private static Dictionary<PacketTypes, GetDataHandlerDelegate> GetDataHandlerDelegates;
        private static bool[] BlacklistTiles;

        public static void InitGetDataHandler()
        {
            #region Blacklisted tiles

            BlacklistTiles = new bool[Main.maxTileSets];
            BlacklistTiles[0] = true;
            BlacklistTiles[1] = true;
            BlacklistTiles[2] = true;
            BlacklistTiles[6] = true;
            BlacklistTiles[7] = true;
            BlacklistTiles[8] = true;
            BlacklistTiles[9] = true;
            BlacklistTiles[22] = true;
            BlacklistTiles[23] = true;
            BlacklistTiles[25] = true;
            BlacklistTiles[30] = true;
            BlacklistTiles[37] = true;
            BlacklistTiles[38] = true;
            BlacklistTiles[39] = true;
            BlacklistTiles[40] = true;
            BlacklistTiles[41] = true;
            BlacklistTiles[43] = true;
            BlacklistTiles[44] = true;
            BlacklistTiles[45] = true;
            BlacklistTiles[46] = true;
            BlacklistTiles[47] = true;
            BlacklistTiles[53] = true;
            BlacklistTiles[54] = true;
            BlacklistTiles[56] = true;
            BlacklistTiles[57] = true;
            BlacklistTiles[58] = true;
            BlacklistTiles[59] = true;
            BlacklistTiles[60] = true;
            BlacklistTiles[63] = true;
            BlacklistTiles[64] = true;
            BlacklistTiles[65] = true;
            BlacklistTiles[66] = true;
            BlacklistTiles[67] = true;
            BlacklistTiles[68] = true;
            BlacklistTiles[70] = true;
            BlacklistTiles[75] = true;
            BlacklistTiles[76] = true;

            #endregion Blacklisted tiles

            GetDataHandlerDelegates = new Dictionary<PacketTypes, GetDataHandlerDelegate>
            {
                {PacketTypes.PlayerInfo, HandlePlayerInfo},
                {PacketTypes.TileSendSection, HandleSendSection},
                {PacketTypes.PlayerUpdate, HandlePlayerUpdate},
                {PacketTypes.Tile, HandleTile},
                {PacketTypes.TileSendSquare, HandleSendTileSquare},
                {PacketTypes.NpcUpdate, HandleNpcUpdate},
                {PacketTypes.PlayerDamage, HandlePlayerDamage},
                {PacketTypes.ProjectileNew, HandleProjectileNew},
                {PacketTypes.TogglePvp, HandleTogglePvp},
                {PacketTypes.TileKill, HandleTileKill},
                {PacketTypes.PlayerKillMe, HandlePlayerKillMe},
                {PacketTypes.LiquidSet, HandleLiquidSet},
                {PacketTypes.PlayerSpawn, HandleSpawn},
                {PacketTypes.SyncPlayers, HandleSync},
<<<<<<< HEAD
                {PacketTypes.PlayerSlot, HandlePlayerSlot},
=======
                {PacketTypes.ChestGetContents, HandleChest},
                {PacketTypes.SignNew, HandleSign}
>>>>>>> 2ed25e57
            };
        }

        public static bool HandlerGetData(PacketTypes type, TSPlayer player, MemoryStream data)
        {
            GetDataHandlerDelegate handler;
            if (GetDataHandlerDelegates.TryGetValue(type, out handler))
            {
                try
                {
                    return handler(new GetDataHandlerArgs(player, data));
                }
                catch (Exception ex)
                {
                    Log.Error(ex.ToString());
                }
            }
            return false;
        }

        private static bool HandleSync(GetDataHandlerArgs args)
        {
            return TShock.Config.EnableAntiLag;
        }

        private static bool HandlePlayerSlot(GetDataHandlerArgs args)
        {
            int plr = args.Data.ReadInt8();
            int slot = args.Data.ReadInt8();
            int stack = args.Data.ReadInt8();
            string itemname = Encoding.ASCII.GetString(args.Data.ReadBytes((int)(args.Data.Length - args.Data.Position - 1)));

            if (!args.Player.Group.HasPermission("usebanneditem") && TShock.Itembans.ItemIsBanned(itemname))
            {
                args.Player.Disconnect("Using banned item: " + itemname + ", remove it and rejoin");
            }

            return false;
        }

        private static bool HandlePlayerInfo(GetDataHandlerArgs args)
        {
            byte playerid = args.Data.ReadInt8();
            byte hair = args.Data.ReadInt8();
            byte male = args.Data.ReadInt8();
            args.Data.Position += 21;
            byte difficulty = args.Data.ReadInt8();
            string name = Encoding.ASCII.GetString(args.Data.ReadBytes((int)(args.Data.Length - args.Data.Position - 1)));

            if (hair >= Main.maxHair)
            {
                Tools.ForceKick(args.Player, "Hair crash exploit.");
                return true;
            }
            if (!Tools.ValidString(name))
            {
                Tools.ForceKick(args.Player, "Unprintable character in name");
                return true;
            }
            if (name.Length > 32)
            {
                Tools.ForceKick(args.Player, "Name exceeded 32 characters.");
                return true;
            }
            if (name.Trim().Length == 0)
            {
                Tools.ForceKick(args.Player, "Empty Name.");
                return true;
            }
            var ban = TShock.Bans.GetBanByName(name);
            if (ban != null)
            {
                Tools.ForceKick(args.Player, string.Format("You are banned: {0}", ban.Reason));
                return true;
            }
            if (args.Player.ReceivedInfo)
            {
                return Tools.HandleGriefer(args.Player, "Sent client info more than once");
            }
            if (TShock.Config.MediumcoreOnly && difficulty < 1)
            {
                Tools.ForceKick(args.Player, "Server is set to mediumcore and above characters only!");
                return true;
            }
            if (TShock.Config.HardcoreOnly && difficulty < 2)
            {
                Tools.ForceKick(args.Player, "Server is set to hardcore characters only!");
                return true;
            }

            args.Player.ReceivedInfo = true;
            return false;
        }

        private static bool HandleSendTileSquare(GetDataHandlerArgs args)
        {
            short size = args.Data.ReadInt16();
            int tilex = args.Data.ReadInt32();
            int tiley = args.Data.ReadInt32();

            if (size > 5)
                return true;

            var tiles = new NetTile[size, size];

            for (int x = 0; x < size; x++)
            {
                for (int y = 0; y < size; y++)
                {
                    tiles[x, y] = new NetTile(args.Data);
                }
            }

            bool changed = false;
            for (int x = 0; x < size; x++)
            {
                int realx = tilex + x;
                if (realx < 0 || realx >= Main.maxTilesX)
                    continue;

                for (int y = 0; y < size; y++)
                {
                    int realy = tiley + y;
                    if (realy < 0 || realy >= Main.maxTilesY)
                        continue;

                    var tile = Main.tile[realx, realy];
                    var newtile = tiles[x, y];

                    if (tile.type == 0x17 && newtile.Type == 0x2)
                    {
                        tile.type = 0x2;
                        changed = true;
                    }
                    else if (tile.type == 0x19 && newtile.Type == 0x1)
                    {
                        tile.type = 0x1;
                        changed = true;
                    }
                    else if ((tile.type == 0xF && newtile.Type == 0xF) ||
                             (tile.type == 0x4F && newtile.Type == 0x4F))
                    {
                        tile.frameX = newtile.FrameX;
                        tile.frameY = newtile.FrameY;
                        changed = true;
                    }
                }
            }

            if (changed)
                TSPlayer.All.SendTileSquare(tilex, tiley, 3);

            return true;
        }

        private static bool HandleTile(GetDataHandlerArgs args)
        {
            byte type = args.Data.ReadInt8();
            int x = args.Data.ReadInt32();
            int y = args.Data.ReadInt32();
            byte tiletype = args.Data.ReadInt8();

            if (args.Player.AwaitingName)
            {
                args.Player.SendMessage("Region Name: " + TShock.Regions.InAreaRegionName(x, y), Color.Yellow);
                args.Player.SendTileSquare(x, y);
                args.Player.AwaitingName = false;
                return true;
            }

            if (args.Player.AwaitingTemp1)
            {
                args.Player.TempArea.X = x;
                args.Player.TempArea.Y = y;
                args.Player.SendMessage("Set Temp Point 1", Color.Yellow);
                args.Player.SendTileSquare(x, y);
                args.Player.AwaitingTemp1 = false;
                return true;
            }

            if (args.Player.AwaitingTemp2)
            {
                if (x > args.Player.TempArea.X && y > args.Player.TempArea.Y)
                {
                    args.Player.TempArea.Width = x - args.Player.TempArea.X;
                    args.Player.TempArea.Height = y - args.Player.TempArea.Y;
                    args.Player.SendMessage("Set Temp Point 2", Color.Yellow);
                    args.Player.SendTileSquare(x, y);
                    args.Player.AwaitingTemp2 = false;
                }
                else
                {
                    args.Player.SendMessage("Point 2 must be below and right of Point 1", Color.Yellow);
                    args.Player.SendMessage("Use /region clear to start again", Color.Yellow);
                    args.Player.SendTileSquare(x, y);
                    args.Player.AwaitingTemp2 = false;
                }
                return true;
            }

            if (!args.Player.Group.HasPermission("canbuild"))
            {
                if (!args.Player.HasBeenSpammedWithBuildMessage)
                {
                    args.Player.SendMessage("You do not have permission to build!", Color.Red);
                    args.Player.HasBeenSpammedWithBuildMessage = true;
                }
                args.Player.SendTileSquare(x, y);
                return true;
            }
            if (type == 1 || type == 3)
            {
                int plyX = Math.Abs(args.Player.TileX);
                int plyY = Math.Abs(args.Player.TileY);
                int tileX = Math.Abs(x);
                int tileY = Math.Abs(y);

                if (tiletype >= ((type == 1) ? Main.maxTileSets : Main.maxWallTypes))
                {
                    Tools.HandleGriefer(args.Player, string.Format(TShock.Config.TileAbuseReason, "Invalid tile type"));
                    return true;
                }
                if (TShock.Config.RangeChecks && ((Math.Abs(plyX - tileX) > 32) || (Math.Abs(plyY - tileY) > 32)))
                {
                    if (!(type == 1 && ((tiletype == 0 && args.Player.TPlayer.selectedItem == 114) || (tiletype == 53 && args.Player.TPlayer.selectedItem == 266))))
                    {
                        Log.Debug(string.Format("TilePlaced(PlyXY:{0}_{1}, TileXY:{2}_{3}, Result:{4}_{5}, Type:{6})",
                                                plyX, plyY, tileX, tileY, Math.Abs(plyX - tileX), Math.Abs(plyY - tileY), tiletype));
                        return Tools.HandleGriefer(args.Player, TShock.Config.RangeCheckBanReason);
                    }
                }
                if (tiletype == 48 && !args.Player.Group.HasPermission("canspike"))
                {
                    args.Player.SendMessage("You do not have permission to place spikes.", Color.Red);
                    Tools.SendLogs(string.Format("{0} tried to place spikes", args.Player.Name), Color.Red);
                    args.Player.SendTileSquare(x, y);
                    return true;
                }
            }
            if (!args.Player.Group.HasPermission("editspawn") && !TShock.Regions.CanBuild(x, y, args.Player) && TShock.Regions.InArea(x, y))
            {
                if ((DateTime.UtcNow - args.Player.LastTileChangeNotify).TotalMilliseconds > 1000)
                {
                    args.Player.SendMessage("Region Name: " + TShock.Regions.InAreaRegionName(x, y) + " protected from changes.", Color.Red);
                    args.Player.LastTileChangeNotify = DateTime.UtcNow;
                }
                args.Player.SendTileSquare(x, y);
                return true;
            }
            if (TShock.Config.DisableBuild)
            {
                if (!args.Player.Group.HasPermission("editspawn"))
                {
                    if ((DateTime.UtcNow - args.Player.LastTileChangeNotify).TotalMilliseconds > 1000)
                    {
                        args.Player.SendMessage("World protected from changes.", Color.Red);
                        args.Player.LastTileChangeNotify = DateTime.UtcNow;
                    }
                    args.Player.SendTileSquare(x, y);
                    return true;
                }
            }
            if (TShock.Config.SpawnProtection)
            {
                if (!args.Player.Group.HasPermission("editspawn"))
                {
                    var flag = TShock.CheckSpawn(x, y);
                    if (flag)
                    {
                        if ((DateTime.UtcNow - args.Player.LastTileChangeNotify).TotalMilliseconds > 1000)
                        {
                            args.Player.SendMessage("Spawn protected from changes.", Color.Red);
                            args.Player.LastTileChangeNotify = DateTime.UtcNow;
                        }
                        args.Player.SendTileSquare(x, y);
                        return true;
                    }
                }
            }
            if (type == 0 && BlacklistTiles[Main.tile[x, y].type] && args.Player.Active)
            {
                args.Player.TileThreshold++;
                var coords = new Vector2(x, y);
                if (!args.Player.TilesDestroyed.ContainsKey(coords))
                    args.Player.TilesDestroyed.Add(coords, Main.tile[x, y]);
            }

            if ((DateTime.UtcNow - args.Player.LastExplosive).TotalMilliseconds < 1000)
            {
                args.Player.SendMessage("Please wait another " + (1000 - (DateTime.UtcNow - args.Player.LastExplosive).TotalMilliseconds) + " milliseconds before placing/destroying tiles", Color.Red);
                args.Player.SendTileSquare(x, y);
                return true;
            }
            return false;
        }

        private static bool HandleTogglePvp(GetDataHandlerArgs args)
        {
            int id = args.Data.ReadByte();
            bool pvp = args.Data.ReadBoolean();

            long seconds = (long)(DateTime.UtcNow - args.Player.LastPvpChange).TotalSeconds;
            if (TShock.Config.PvpThrottle > 0 && seconds < TShock.Config.PvpThrottle)
            {
                args.Player.SendMessage(string.Format("You cannot change pvp status for {0} seconds", TShock.Config.PvpThrottle - seconds), 255, 0, 0);
                args.Player.SetPvP(id != args.Player.Index || TShock.Config.AlwaysPvP ? true : args.TPlayer.hostile);
            }
            else
            {
                args.Player.SetPvP(id != args.Player.Index || TShock.Config.AlwaysPvP ? true : pvp);
            }
            return true;
        }

        private static bool HandleSendSection(GetDataHandlerArgs args)
        {
            return Tools.HandleGriefer(args.Player, TShock.Config.SendSectionAbuseReason);
        }

        private static bool HandleNpcUpdate(GetDataHandlerArgs args)
        {
            return Tools.HandleGriefer(args.Player, TShock.Config.NPCSpawnAbuseReason);
        }

        private static bool HandlePlayerUpdate(GetDataHandlerArgs args)
        {
            byte plr = args.Data.ReadInt8();
            byte control = args.Data.ReadInt8();
            byte item = args.Data.ReadInt8();
            float posx = args.Data.ReadSingle();
            float posy = args.Data.ReadSingle();
            float velx = args.Data.ReadSingle();
            float vely = args.Data.ReadSingle();

            if (Main.verboseNetplay)
                Debug.WriteLine("Update: {{{0},{1}}} {{{2}, {3}}}", (int)posx, (int)posy, (int)velx, (int)vely);

            if (plr != args.Player.Index)
            {
                return Tools.HandleGriefer(args.Player, TShock.Config.UpdatePlayerAbuseReason);
            }

            if (item < 0 || item >= args.TPlayer.inventory.Length)
            {
                Tools.HandleGriefer(args.Player, TShock.Config.UpdatePlayerAbuseReason);
                return true;
            }

            return false;
        }

        private static bool HandleProjectileNew(GetDataHandlerArgs args)
        {
            short ident = args.Data.ReadInt16();
            float posx = args.Data.ReadSingle();
            float posy = args.Data.ReadSingle();
            float velx = args.Data.ReadSingle();
            float vely = args.Data.ReadSingle();
            float knockback = args.Data.ReadSingle();
            short dmg = args.Data.ReadInt16();
            byte owner = args.Data.ReadInt8();
            byte type = args.Data.ReadInt8();

            if (ident > Main.maxProjectiles || ident < 0)
            {
                Tools.HandleGriefer(args.Player, TShock.Config.ExplosiveAbuseReason);
                return true;
            }

            if (type == 23 && float.IsNaN((float)Math.Sqrt((double)(velx * velx + vely * vely))))
            {
                Tools.HandleGriefer(args.Player, TShock.Config.ProjectileAbuseReason);
                return true;
            }

            if (type == 29 || type == 28 || type == 37)
            {
                Log.Debug(string.Format("Explosive(PlyXY:{0}_{1}, Type:{2})", args.Player.TileX, args.Player.TileY, type));
                if (TShock.Config.DisableExplosives && (!args.Player.Group.HasPermission("useexplosives") || !args.Player.Group.HasPermission("ignoregriefdetection")))
                {
                    Main.projectile[ident].type = 0;
                    args.Player.SendData(PacketTypes.ProjectileNew, "", ident);
                    args.Player.SendMessage("Explosives are disabled!", Color.Red);
                    args.Player.LastExplosive = DateTime.UtcNow;
                    //return true;
                }
                else
                    return Tools.HandleExplosivesUser(args.Player, TShock.Config.ExplosiveAbuseReason);
            }
            return false;
        }

        private static bool HandlePlayerKillMe(GetDataHandlerArgs args)
        {
            byte id = args.Data.ReadInt8();
            if (id != args.Player.Index)
            {
                return Tools.HandleGriefer(args.Player, TShock.Config.KillMeAbuseReason);
            }
            return false;
        }

        private static bool HandlePlayerDamage(GetDataHandlerArgs args)
        {
            byte playerid = args.Data.ReadInt8();
            if (TShock.Players[playerid] == null)
                return true;

            return !TShock.Players[playerid].TPlayer.hostile;
        }

        private static bool HandleLiquidSet(GetDataHandlerArgs args)
        {
            int x = args.Data.ReadInt32();
            int y = args.Data.ReadInt32();
            byte liquid = args.Data.ReadInt8();
            bool lava = args.Data.ReadBoolean();

            //The liquid was picked up.
            if (liquid == 0)
                return false;

            int plyX = Math.Abs(args.Player.TileX);
            int plyY = Math.Abs(args.Player.TileY);
            int tileX = Math.Abs(x);
            int tileY = Math.Abs(y);

            bool bucket = false;
            for (int i = 0; i < 44; i++)
            {
                if (args.TPlayer.inventory[i].type >= 205 && args.TPlayer.inventory[i].type <= 207)
                {
                    bucket = true;
                    break;
                }
            }

            if (!args.Player.Group.HasPermission("canbuild"))
            {
                args.Player.SendMessage("You do not have permission to build!", Color.Red);
                args.Player.SendTileSquare(x, y);
                return true;
            }

            if (lava && !args.Player.Group.HasPermission("canlava"))
            {
                args.Player.SendMessage("You do not have permission to use lava", Color.Red);
                Tools.SendLogs(string.Format("{0} tried using lava", args.Player.Name), Color.Red);
                args.Player.SendTileSquare(x, y);
                return true;
            }
            if (!lava && !args.Player.Group.HasPermission("canwater"))
            {
                args.Player.SendMessage("You do not have permission to use water", Color.Red);
                Tools.SendLogs(string.Format("{0} tried using water", args.Player.Name), Color.Red);
                args.Player.SendTileSquare(x, y);
                return true;
            }

            if (!bucket)
            {
                Log.Debug(string.Format("{0}(PlyXY:{1}_{2}, TileXY:{3}_{4}, Result:{5}_{6}, Amount:{7})",
                                        lava ? "Lava" : "Water", plyX, plyY, tileX, tileY,
                                        Math.Abs(plyX - tileX), Math.Abs(plyY - tileY), liquid));
                return Tools.HandleGriefer(args.Player, TShock.Config.IllogicalLiquidUseReason); ;
            }
            if (TShock.Config.RangeChecks && ((Math.Abs(plyX - tileX) > 32) || (Math.Abs(plyY - tileY) > 32)))
            {
                Log.Debug(string.Format("Liquid(PlyXY:{0}_{1}, TileXY:{2}_{3}, Result:{4}_{5}, Amount:{6})",
                                        plyX, plyY, tileX, tileY, Math.Abs(plyX - tileX), Math.Abs(plyY - tileY), liquid));
                return Tools.HandleGriefer(args.Player, TShock.Config.LiquidAbuseReason);
            }

            if (TShock.Config.SpawnProtection)
            {
                if (!args.Player.Group.HasPermission("editspawn"))
                {
                    var flag = TShock.CheckSpawn(x, y);
                    if (flag)
                    {
                        args.Player.SendMessage("The spawn is protected!", Color.Red);
                        args.Player.SendTileSquare(x, y);
                        return true;
                    }
                }
            }
            return false;
        }

        private static bool HandleTileKill(GetDataHandlerArgs args)
        {
            int tilex = args.Data.ReadInt32();
            int tiley = args.Data.ReadInt32();
            if (tilex < 0 || tilex >= Main.maxTilesX || tiley < 0 || tiley >= Main.maxTilesY)
                return false;

            if (args.Player.AwaitingName)
            {
                args.Player.SendMessage("Region Name: " + TShock.Regions.InAreaRegionName(tilex, tiley), Color.Yellow);
                args.Player.SendTileSquare(tilex, tiley);
                args.Player.AwaitingName = false;
                return true;
            }

            if (args.Player.AwaitingTemp1)
            {
                args.Player.TempArea.X = tilex;
                args.Player.TempArea.Y = tiley;
                args.Player.SendMessage("Set Temp Point 1", Color.Yellow);
                args.Player.SendTileSquare(tilex, tiley);
                args.Player.AwaitingTemp1 = false;
                return true;
            }

            if (args.Player.AwaitingTemp2)
            {
                if (tilex > args.Player.TempArea.X && tiley > args.Player.TempArea.Y)
                {
                    args.Player.TempArea.Width = tilex - args.Player.TempArea.X;
                    args.Player.TempArea.Height = tiley - args.Player.TempArea.Y;
                    args.Player.SendMessage("Set Temp Point 2", Color.Yellow);
                    args.Player.SendTileSquare(tilex, tiley);
                    args.Player.AwaitingTemp2 = false;
                }
                else
                {
                    args.Player.SendMessage("Point 2 must be below and right of Point 1", Color.Yellow);
                    args.Player.SendMessage("Use /region clear to start again", Color.Yellow);
                    args.Player.SendTileSquare(tilex, tiley);
                    args.Player.AwaitingTemp2 = false;
                }
                return true;
            }

            if (Main.tile[tilex, tiley].type != 0x15 && (!Tools.MaxChests() && Main.tile[tilex, tiley].type != 0)) //Chest
            {
                Log.Debug(string.Format("TileKill(TileXY:{0}_{1}, Type:{2})",
                                        tilex, tiley, Main.tile[tilex, tiley].type));
                Tools.ForceKick(args.Player, string.Format(TShock.Config.TileKillAbuseReason, Main.tile[tilex, tiley].type));
                return true;
            }
            if (!args.Player.Group.HasPermission("canbuild"))
            {
                args.Player.SendMessage("You do not have permission to build!", Color.Red);
                args.Player.SendTileSquare(tilex, tiley);
                return true;
            }
            if (!args.Player.Group.HasPermission("editspawn") && !TShock.Regions.CanBuild(tilex, tiley, args.Player) && TShock.Regions.InArea(tilex, tiley))
            {
                args.Player.SendMessage("Region protected from changes.", Color.Red);
                args.Player.SendTileSquare(tilex, tiley);
                return true;
            }
            if (TShock.Config.DisableBuild)
            {
                if (!args.Player.Group.HasPermission("editspawn"))
                {
                    args.Player.SendMessage("World protected from changes.", Color.Red);
                    args.Player.SendTileSquare(tilex, tiley);
                    return true;
                }
            }
            if (TShock.Config.SpawnProtection)
            {
                if (!args.Player.Group.HasPermission("editspawn"))
                {
                    var flag = TShock.CheckSpawn(tilex, tiley);
                    if (flag)
                    {
                        args.Player.SendMessage("Spawn protected from changes.", Color.Red);
                        args.Player.SendTileSquare(tilex, tiley);
                        return true;
                    }
                }
            }
            return false;
        }

        private static bool HandleSpawn(GetDataHandlerArgs args)
        {
            byte player = args.Data.ReadInt8();
            int spawnx = args.Data.ReadInt32();
            int spawny = args.Data.ReadInt32();

            if (args.Player.InitSpawn && args.TPlayer.inventory[args.TPlayer.selectedItem].type != 50)
            {
                if (args.TPlayer.difficulty == 1 && (TShock.Config.KickOnMediumcoreDeath || TShock.Config.BanOnMediumcoreDeath))
                {
                    if (args.TPlayer.selectedItem != 50)
                    {
                        if (TShock.Config.BanOnMediumcoreDeath)
                        {
                            if (!Tools.Ban(args.Player, TShock.Config.MediumcoreBanReason))
                                Tools.ForceKick(args.Player, "Death results in a ban, but can't ban you");
                        }
                        else
                        {
                            Tools.ForceKick(args.Player, TShock.Config.MediumcoreKickReason);
                        }
                        return true;
                    }
                }
            }
            else
                args.Player.InitSpawn = true;

            return false;
        }

        private static bool HandleChest(GetDataHandlerArgs args)
        {
            var x = args.Data.ReadInt32();
            var y = args.Data.ReadInt32();
            if (TShock.Config.RangeChecks && ((Math.Abs(args.Player.TileX - x) > 32) || (Math.Abs(args.Player.TileY - y) > 32)))
            {
                return Tools.HandleGriefer(args.Player, TShock.Config.RangeCheckBanReason);
            }
            return false;
        }

        private static bool HandleSign(GetDataHandlerArgs args)
        {
            var id = args.Data.ReadInt16();
            var x = args.Data.ReadInt32();
            var y = args.Data.ReadInt32();
            if (TShock.Config.RangeChecks && ((Math.Abs(args.Player.TileX - x) > 32) || (Math.Abs(args.Player.TileY - y) > 32)))
            {
                return Tools.HandleGriefer(args.Player, TShock.Config.RangeCheckBanReason);
            }
            return false;
        }
    }
}
<|MERGE_RESOLUTION|>--- conflicted
+++ resolved
@@ -1,752 +1,749 @@
-﻿/*   
-TShock, a server mod for Terraria
-Copyright (C) 2011 The TShock Team
-
-This program is free software: you can redistribute it and/or modify
-it under the terms of the GNU General Public License as published by
-the Free Software Foundation, either version 3 of the License, or
-(at your option) any later version.
-
-This program is distributed in the hope that it will be useful,
-but WITHOUT ANY WARRANTY; without even the implied warranty of
-MERCHANTABILITY or FITNESS FOR A PARTICULAR PURPOSE.  See the
-GNU General Public License for more details.
-
-You should have received a copy of the GNU General Public License
-along with this program.  If not, see <http://www.gnu.org/licenses/>.
-*/
-using System;
-using System.Collections.Generic;
-using System.Diagnostics;
-using System.IO;
-using System.Text;
-using Microsoft.Xna.Framework;
-using Terraria;
-using TerrariaAPI;
-using TShockAPI.Net;
-using XNAHelpers;
-
-namespace TShockAPI
-{
-    public delegate bool GetDataHandlerDelegate(GetDataHandlerArgs args);
-    public class GetDataHandlerArgs : EventArgs
-    {
-        public TSPlayer Player { get; private set; }
-        public MemoryStream Data { get; private set; }
-
-        public Player TPlayer
-        {
-            get { return Player.TPlayer; }
-        }
-
-        public GetDataHandlerArgs(TSPlayer player, MemoryStream data)
-        {
-            Player = player;
-            Data = data;
-        }
-    }
-    public static class GetDataHandlers
-    {
-        private static Dictionary<PacketTypes, GetDataHandlerDelegate> GetDataHandlerDelegates;
-        private static bool[] BlacklistTiles;
-
-        public static void InitGetDataHandler()
-        {
-            #region Blacklisted tiles
-
-            BlacklistTiles = new bool[Main.maxTileSets];
-            BlacklistTiles[0] = true;
-            BlacklistTiles[1] = true;
-            BlacklistTiles[2] = true;
-            BlacklistTiles[6] = true;
-            BlacklistTiles[7] = true;
-            BlacklistTiles[8] = true;
-            BlacklistTiles[9] = true;
-            BlacklistTiles[22] = true;
-            BlacklistTiles[23] = true;
-            BlacklistTiles[25] = true;
-            BlacklistTiles[30] = true;
-            BlacklistTiles[37] = true;
-            BlacklistTiles[38] = true;
-            BlacklistTiles[39] = true;
-            BlacklistTiles[40] = true;
-            BlacklistTiles[41] = true;
-            BlacklistTiles[43] = true;
-            BlacklistTiles[44] = true;
-            BlacklistTiles[45] = true;
-            BlacklistTiles[46] = true;
-            BlacklistTiles[47] = true;
-            BlacklistTiles[53] = true;
-            BlacklistTiles[54] = true;
-            BlacklistTiles[56] = true;
-            BlacklistTiles[57] = true;
-            BlacklistTiles[58] = true;
-            BlacklistTiles[59] = true;
-            BlacklistTiles[60] = true;
-            BlacklistTiles[63] = true;
-            BlacklistTiles[64] = true;
-            BlacklistTiles[65] = true;
-            BlacklistTiles[66] = true;
-            BlacklistTiles[67] = true;
-            BlacklistTiles[68] = true;
-            BlacklistTiles[70] = true;
-            BlacklistTiles[75] = true;
-            BlacklistTiles[76] = true;
-
-            #endregion Blacklisted tiles
-
-            GetDataHandlerDelegates = new Dictionary<PacketTypes, GetDataHandlerDelegate>
-            {
-                {PacketTypes.PlayerInfo, HandlePlayerInfo},
-                {PacketTypes.TileSendSection, HandleSendSection},
-                {PacketTypes.PlayerUpdate, HandlePlayerUpdate},
-                {PacketTypes.Tile, HandleTile},
-                {PacketTypes.TileSendSquare, HandleSendTileSquare},
-                {PacketTypes.NpcUpdate, HandleNpcUpdate},
-                {PacketTypes.PlayerDamage, HandlePlayerDamage},
-                {PacketTypes.ProjectileNew, HandleProjectileNew},
-                {PacketTypes.TogglePvp, HandleTogglePvp},
-                {PacketTypes.TileKill, HandleTileKill},
-                {PacketTypes.PlayerKillMe, HandlePlayerKillMe},
-                {PacketTypes.LiquidSet, HandleLiquidSet},
-                {PacketTypes.PlayerSpawn, HandleSpawn},
-                {PacketTypes.SyncPlayers, HandleSync},
-<<<<<<< HEAD
-                {PacketTypes.PlayerSlot, HandlePlayerSlot},
-=======
-                {PacketTypes.ChestGetContents, HandleChest},
-                {PacketTypes.SignNew, HandleSign}
->>>>>>> 2ed25e57
-            };
-        }
-
-        public static bool HandlerGetData(PacketTypes type, TSPlayer player, MemoryStream data)
-        {
-            GetDataHandlerDelegate handler;
-            if (GetDataHandlerDelegates.TryGetValue(type, out handler))
-            {
-                try
-                {
-                    return handler(new GetDataHandlerArgs(player, data));
-                }
-                catch (Exception ex)
-                {
-                    Log.Error(ex.ToString());
-                }
-            }
-            return false;
-        }
-
-        private static bool HandleSync(GetDataHandlerArgs args)
-        {
-            return TShock.Config.EnableAntiLag;
-        }
-
-        private static bool HandlePlayerSlot(GetDataHandlerArgs args)
-        {
-            int plr = args.Data.ReadInt8();
-            int slot = args.Data.ReadInt8();
-            int stack = args.Data.ReadInt8();
-            string itemname = Encoding.ASCII.GetString(args.Data.ReadBytes((int)(args.Data.Length - args.Data.Position - 1)));
-
-            if (!args.Player.Group.HasPermission("usebanneditem") && TShock.Itembans.ItemIsBanned(itemname))
-            {
-                args.Player.Disconnect("Using banned item: " + itemname + ", remove it and rejoin");
-            }
-
-            return false;
-        }
-
-        private static bool HandlePlayerInfo(GetDataHandlerArgs args)
-        {
-            byte playerid = args.Data.ReadInt8();
-            byte hair = args.Data.ReadInt8();
-            byte male = args.Data.ReadInt8();
-            args.Data.Position += 21;
-            byte difficulty = args.Data.ReadInt8();
-            string name = Encoding.ASCII.GetString(args.Data.ReadBytes((int)(args.Data.Length - args.Data.Position - 1)));
-
-            if (hair >= Main.maxHair)
-            {
-                Tools.ForceKick(args.Player, "Hair crash exploit.");
-                return true;
-            }
-            if (!Tools.ValidString(name))
-            {
-                Tools.ForceKick(args.Player, "Unprintable character in name");
-                return true;
-            }
-            if (name.Length > 32)
-            {
-                Tools.ForceKick(args.Player, "Name exceeded 32 characters.");
-                return true;
-            }
-            if (name.Trim().Length == 0)
-            {
-                Tools.ForceKick(args.Player, "Empty Name.");
-                return true;
-            }
-            var ban = TShock.Bans.GetBanByName(name);
-            if (ban != null)
-            {
-                Tools.ForceKick(args.Player, string.Format("You are banned: {0}", ban.Reason));
-                return true;
-            }
-            if (args.Player.ReceivedInfo)
-            {
-                return Tools.HandleGriefer(args.Player, "Sent client info more than once");
-            }
-            if (TShock.Config.MediumcoreOnly && difficulty < 1)
-            {
-                Tools.ForceKick(args.Player, "Server is set to mediumcore and above characters only!");
-                return true;
-            }
-            if (TShock.Config.HardcoreOnly && difficulty < 2)
-            {
-                Tools.ForceKick(args.Player, "Server is set to hardcore characters only!");
-                return true;
-            }
-
-            args.Player.ReceivedInfo = true;
-            return false;
-        }
-
-        private static bool HandleSendTileSquare(GetDataHandlerArgs args)
-        {
-            short size = args.Data.ReadInt16();
-            int tilex = args.Data.ReadInt32();
-            int tiley = args.Data.ReadInt32();
-
-            if (size > 5)
-                return true;
-
-            var tiles = new NetTile[size, size];
-
-            for (int x = 0; x < size; x++)
-            {
-                for (int y = 0; y < size; y++)
-                {
-                    tiles[x, y] = new NetTile(args.Data);
-                }
-            }
-
-            bool changed = false;
-            for (int x = 0; x < size; x++)
-            {
-                int realx = tilex + x;
-                if (realx < 0 || realx >= Main.maxTilesX)
-                    continue;
-
-                for (int y = 0; y < size; y++)
-                {
-                    int realy = tiley + y;
-                    if (realy < 0 || realy >= Main.maxTilesY)
-                        continue;
-
-                    var tile = Main.tile[realx, realy];
-                    var newtile = tiles[x, y];
-
-                    if (tile.type == 0x17 && newtile.Type == 0x2)
-                    {
-                        tile.type = 0x2;
-                        changed = true;
-                    }
-                    else if (tile.type == 0x19 && newtile.Type == 0x1)
-                    {
-                        tile.type = 0x1;
-                        changed = true;
-                    }
-                    else if ((tile.type == 0xF && newtile.Type == 0xF) ||
-                             (tile.type == 0x4F && newtile.Type == 0x4F))
-                    {
-                        tile.frameX = newtile.FrameX;
-                        tile.frameY = newtile.FrameY;
-                        changed = true;
-                    }
-                }
-            }
-
-            if (changed)
-                TSPlayer.All.SendTileSquare(tilex, tiley, 3);
-
-            return true;
-        }
-
-        private static bool HandleTile(GetDataHandlerArgs args)
-        {
-            byte type = args.Data.ReadInt8();
-            int x = args.Data.ReadInt32();
-            int y = args.Data.ReadInt32();
-            byte tiletype = args.Data.ReadInt8();
-
-            if (args.Player.AwaitingName)
-            {
-                args.Player.SendMessage("Region Name: " + TShock.Regions.InAreaRegionName(x, y), Color.Yellow);
-                args.Player.SendTileSquare(x, y);
-                args.Player.AwaitingName = false;
-                return true;
-            }
-
-            if (args.Player.AwaitingTemp1)
-            {
-                args.Player.TempArea.X = x;
-                args.Player.TempArea.Y = y;
-                args.Player.SendMessage("Set Temp Point 1", Color.Yellow);
-                args.Player.SendTileSquare(x, y);
-                args.Player.AwaitingTemp1 = false;
-                return true;
-            }
-
-            if (args.Player.AwaitingTemp2)
-            {
-                if (x > args.Player.TempArea.X && y > args.Player.TempArea.Y)
-                {
-                    args.Player.TempArea.Width = x - args.Player.TempArea.X;
-                    args.Player.TempArea.Height = y - args.Player.TempArea.Y;
-                    args.Player.SendMessage("Set Temp Point 2", Color.Yellow);
-                    args.Player.SendTileSquare(x, y);
-                    args.Player.AwaitingTemp2 = false;
-                }
-                else
-                {
-                    args.Player.SendMessage("Point 2 must be below and right of Point 1", Color.Yellow);
-                    args.Player.SendMessage("Use /region clear to start again", Color.Yellow);
-                    args.Player.SendTileSquare(x, y);
-                    args.Player.AwaitingTemp2 = false;
-                }
-                return true;
-            }
-
-            if (!args.Player.Group.HasPermission("canbuild"))
-            {
-                if (!args.Player.HasBeenSpammedWithBuildMessage)
-                {
-                    args.Player.SendMessage("You do not have permission to build!", Color.Red);
-                    args.Player.HasBeenSpammedWithBuildMessage = true;
-                }
-                args.Player.SendTileSquare(x, y);
-                return true;
-            }
-            if (type == 1 || type == 3)
-            {
-                int plyX = Math.Abs(args.Player.TileX);
-                int plyY = Math.Abs(args.Player.TileY);
-                int tileX = Math.Abs(x);
-                int tileY = Math.Abs(y);
-
-                if (tiletype >= ((type == 1) ? Main.maxTileSets : Main.maxWallTypes))
-                {
-                    Tools.HandleGriefer(args.Player, string.Format(TShock.Config.TileAbuseReason, "Invalid tile type"));
-                    return true;
-                }
-                if (TShock.Config.RangeChecks && ((Math.Abs(plyX - tileX) > 32) || (Math.Abs(plyY - tileY) > 32)))
-                {
-                    if (!(type == 1 && ((tiletype == 0 && args.Player.TPlayer.selectedItem == 114) || (tiletype == 53 && args.Player.TPlayer.selectedItem == 266))))
-                    {
-                        Log.Debug(string.Format("TilePlaced(PlyXY:{0}_{1}, TileXY:{2}_{3}, Result:{4}_{5}, Type:{6})",
-                                                plyX, plyY, tileX, tileY, Math.Abs(plyX - tileX), Math.Abs(plyY - tileY), tiletype));
-                        return Tools.HandleGriefer(args.Player, TShock.Config.RangeCheckBanReason);
-                    }
-                }
-                if (tiletype == 48 && !args.Player.Group.HasPermission("canspike"))
-                {
-                    args.Player.SendMessage("You do not have permission to place spikes.", Color.Red);
-                    Tools.SendLogs(string.Format("{0} tried to place spikes", args.Player.Name), Color.Red);
-                    args.Player.SendTileSquare(x, y);
-                    return true;
-                }
-            }
-            if (!args.Player.Group.HasPermission("editspawn") && !TShock.Regions.CanBuild(x, y, args.Player) && TShock.Regions.InArea(x, y))
-            {
-                if ((DateTime.UtcNow - args.Player.LastTileChangeNotify).TotalMilliseconds > 1000)
-                {
-                    args.Player.SendMessage("Region Name: " + TShock.Regions.InAreaRegionName(x, y) + " protected from changes.", Color.Red);
-                    args.Player.LastTileChangeNotify = DateTime.UtcNow;
-                }
-                args.Player.SendTileSquare(x, y);
-                return true;
-            }
-            if (TShock.Config.DisableBuild)
-            {
-                if (!args.Player.Group.HasPermission("editspawn"))
-                {
-                    if ((DateTime.UtcNow - args.Player.LastTileChangeNotify).TotalMilliseconds > 1000)
-                    {
-                        args.Player.SendMessage("World protected from changes.", Color.Red);
-                        args.Player.LastTileChangeNotify = DateTime.UtcNow;
-                    }
-                    args.Player.SendTileSquare(x, y);
-                    return true;
-                }
-            }
-            if (TShock.Config.SpawnProtection)
-            {
-                if (!args.Player.Group.HasPermission("editspawn"))
-                {
-                    var flag = TShock.CheckSpawn(x, y);
-                    if (flag)
-                    {
-                        if ((DateTime.UtcNow - args.Player.LastTileChangeNotify).TotalMilliseconds > 1000)
-                        {
-                            args.Player.SendMessage("Spawn protected from changes.", Color.Red);
-                            args.Player.LastTileChangeNotify = DateTime.UtcNow;
-                        }
-                        args.Player.SendTileSquare(x, y);
-                        return true;
-                    }
-                }
-            }
-            if (type == 0 && BlacklistTiles[Main.tile[x, y].type] && args.Player.Active)
-            {
-                args.Player.TileThreshold++;
-                var coords = new Vector2(x, y);
-                if (!args.Player.TilesDestroyed.ContainsKey(coords))
-                    args.Player.TilesDestroyed.Add(coords, Main.tile[x, y]);
-            }
-
-            if ((DateTime.UtcNow - args.Player.LastExplosive).TotalMilliseconds < 1000)
-            {
-                args.Player.SendMessage("Please wait another " + (1000 - (DateTime.UtcNow - args.Player.LastExplosive).TotalMilliseconds) + " milliseconds before placing/destroying tiles", Color.Red);
-                args.Player.SendTileSquare(x, y);
-                return true;
-            }
-            return false;
-        }
-
-        private static bool HandleTogglePvp(GetDataHandlerArgs args)
-        {
-            int id = args.Data.ReadByte();
-            bool pvp = args.Data.ReadBoolean();
-
-            long seconds = (long)(DateTime.UtcNow - args.Player.LastPvpChange).TotalSeconds;
-            if (TShock.Config.PvpThrottle > 0 && seconds < TShock.Config.PvpThrottle)
-            {
-                args.Player.SendMessage(string.Format("You cannot change pvp status for {0} seconds", TShock.Config.PvpThrottle - seconds), 255, 0, 0);
-                args.Player.SetPvP(id != args.Player.Index || TShock.Config.AlwaysPvP ? true : args.TPlayer.hostile);
-            }
-            else
-            {
-                args.Player.SetPvP(id != args.Player.Index || TShock.Config.AlwaysPvP ? true : pvp);
-            }
-            return true;
-        }
-
-        private static bool HandleSendSection(GetDataHandlerArgs args)
-        {
-            return Tools.HandleGriefer(args.Player, TShock.Config.SendSectionAbuseReason);
-        }
-
-        private static bool HandleNpcUpdate(GetDataHandlerArgs args)
-        {
-            return Tools.HandleGriefer(args.Player, TShock.Config.NPCSpawnAbuseReason);
-        }
-
-        private static bool HandlePlayerUpdate(GetDataHandlerArgs args)
-        {
-            byte plr = args.Data.ReadInt8();
-            byte control = args.Data.ReadInt8();
-            byte item = args.Data.ReadInt8();
-            float posx = args.Data.ReadSingle();
-            float posy = args.Data.ReadSingle();
-            float velx = args.Data.ReadSingle();
-            float vely = args.Data.ReadSingle();
-
-            if (Main.verboseNetplay)
-                Debug.WriteLine("Update: {{{0},{1}}} {{{2}, {3}}}", (int)posx, (int)posy, (int)velx, (int)vely);
-
-            if (plr != args.Player.Index)
-            {
-                return Tools.HandleGriefer(args.Player, TShock.Config.UpdatePlayerAbuseReason);
-            }
-
-            if (item < 0 || item >= args.TPlayer.inventory.Length)
-            {
-                Tools.HandleGriefer(args.Player, TShock.Config.UpdatePlayerAbuseReason);
-                return true;
-            }
-
-            return false;
-        }
-
-        private static bool HandleProjectileNew(GetDataHandlerArgs args)
-        {
-            short ident = args.Data.ReadInt16();
-            float posx = args.Data.ReadSingle();
-            float posy = args.Data.ReadSingle();
-            float velx = args.Data.ReadSingle();
-            float vely = args.Data.ReadSingle();
-            float knockback = args.Data.ReadSingle();
-            short dmg = args.Data.ReadInt16();
-            byte owner = args.Data.ReadInt8();
-            byte type = args.Data.ReadInt8();
-
-            if (ident > Main.maxProjectiles || ident < 0)
-            {
-                Tools.HandleGriefer(args.Player, TShock.Config.ExplosiveAbuseReason);
-                return true;
-            }
-
-            if (type == 23 && float.IsNaN((float)Math.Sqrt((double)(velx * velx + vely * vely))))
-            {
-                Tools.HandleGriefer(args.Player, TShock.Config.ProjectileAbuseReason);
-                return true;
-            }
-
-            if (type == 29 || type == 28 || type == 37)
-            {
-                Log.Debug(string.Format("Explosive(PlyXY:{0}_{1}, Type:{2})", args.Player.TileX, args.Player.TileY, type));
-                if (TShock.Config.DisableExplosives && (!args.Player.Group.HasPermission("useexplosives") || !args.Player.Group.HasPermission("ignoregriefdetection")))
-                {
-                    Main.projectile[ident].type = 0;
-                    args.Player.SendData(PacketTypes.ProjectileNew, "", ident);
-                    args.Player.SendMessage("Explosives are disabled!", Color.Red);
-                    args.Player.LastExplosive = DateTime.UtcNow;
-                    //return true;
-                }
-                else
-                    return Tools.HandleExplosivesUser(args.Player, TShock.Config.ExplosiveAbuseReason);
-            }
-            return false;
-        }
-
-        private static bool HandlePlayerKillMe(GetDataHandlerArgs args)
-        {
-            byte id = args.Data.ReadInt8();
-            if (id != args.Player.Index)
-            {
-                return Tools.HandleGriefer(args.Player, TShock.Config.KillMeAbuseReason);
-            }
-            return false;
-        }
-
-        private static bool HandlePlayerDamage(GetDataHandlerArgs args)
-        {
-            byte playerid = args.Data.ReadInt8();
-            if (TShock.Players[playerid] == null)
-                return true;
-
-            return !TShock.Players[playerid].TPlayer.hostile;
-        }
-
-        private static bool HandleLiquidSet(GetDataHandlerArgs args)
-        {
-            int x = args.Data.ReadInt32();
-            int y = args.Data.ReadInt32();
-            byte liquid = args.Data.ReadInt8();
-            bool lava = args.Data.ReadBoolean();
-
-            //The liquid was picked up.
-            if (liquid == 0)
-                return false;
-
-            int plyX = Math.Abs(args.Player.TileX);
-            int plyY = Math.Abs(args.Player.TileY);
-            int tileX = Math.Abs(x);
-            int tileY = Math.Abs(y);
-
-            bool bucket = false;
-            for (int i = 0; i < 44; i++)
-            {
-                if (args.TPlayer.inventory[i].type >= 205 && args.TPlayer.inventory[i].type <= 207)
-                {
-                    bucket = true;
-                    break;
-                }
-            }
-
-            if (!args.Player.Group.HasPermission("canbuild"))
-            {
-                args.Player.SendMessage("You do not have permission to build!", Color.Red);
-                args.Player.SendTileSquare(x, y);
-                return true;
-            }
-
-            if (lava && !args.Player.Group.HasPermission("canlava"))
-            {
-                args.Player.SendMessage("You do not have permission to use lava", Color.Red);
-                Tools.SendLogs(string.Format("{0} tried using lava", args.Player.Name), Color.Red);
-                args.Player.SendTileSquare(x, y);
-                return true;
-            }
-            if (!lava && !args.Player.Group.HasPermission("canwater"))
-            {
-                args.Player.SendMessage("You do not have permission to use water", Color.Red);
-                Tools.SendLogs(string.Format("{0} tried using water", args.Player.Name), Color.Red);
-                args.Player.SendTileSquare(x, y);
-                return true;
-            }
-
-            if (!bucket)
-            {
-                Log.Debug(string.Format("{0}(PlyXY:{1}_{2}, TileXY:{3}_{4}, Result:{5}_{6}, Amount:{7})",
-                                        lava ? "Lava" : "Water", plyX, plyY, tileX, tileY,
-                                        Math.Abs(plyX - tileX), Math.Abs(plyY - tileY), liquid));
-                return Tools.HandleGriefer(args.Player, TShock.Config.IllogicalLiquidUseReason); ;
-            }
-            if (TShock.Config.RangeChecks && ((Math.Abs(plyX - tileX) > 32) || (Math.Abs(plyY - tileY) > 32)))
-            {
-                Log.Debug(string.Format("Liquid(PlyXY:{0}_{1}, TileXY:{2}_{3}, Result:{4}_{5}, Amount:{6})",
-                                        plyX, plyY, tileX, tileY, Math.Abs(plyX - tileX), Math.Abs(plyY - tileY), liquid));
-                return Tools.HandleGriefer(args.Player, TShock.Config.LiquidAbuseReason);
-            }
-
-            if (TShock.Config.SpawnProtection)
-            {
-                if (!args.Player.Group.HasPermission("editspawn"))
-                {
-                    var flag = TShock.CheckSpawn(x, y);
-                    if (flag)
-                    {
-                        args.Player.SendMessage("The spawn is protected!", Color.Red);
-                        args.Player.SendTileSquare(x, y);
-                        return true;
-                    }
-                }
-            }
-            return false;
-        }
-
-        private static bool HandleTileKill(GetDataHandlerArgs args)
-        {
-            int tilex = args.Data.ReadInt32();
-            int tiley = args.Data.ReadInt32();
-            if (tilex < 0 || tilex >= Main.maxTilesX || tiley < 0 || tiley >= Main.maxTilesY)
-                return false;
-
-            if (args.Player.AwaitingName)
-            {
-                args.Player.SendMessage("Region Name: " + TShock.Regions.InAreaRegionName(tilex, tiley), Color.Yellow);
-                args.Player.SendTileSquare(tilex, tiley);
-                args.Player.AwaitingName = false;
-                return true;
-            }
-
-            if (args.Player.AwaitingTemp1)
-            {
-                args.Player.TempArea.X = tilex;
-                args.Player.TempArea.Y = tiley;
-                args.Player.SendMessage("Set Temp Point 1", Color.Yellow);
-                args.Player.SendTileSquare(tilex, tiley);
-                args.Player.AwaitingTemp1 = false;
-                return true;
-            }
-
-            if (args.Player.AwaitingTemp2)
-            {
-                if (tilex > args.Player.TempArea.X && tiley > args.Player.TempArea.Y)
-                {
-                    args.Player.TempArea.Width = tilex - args.Player.TempArea.X;
-                    args.Player.TempArea.Height = tiley - args.Player.TempArea.Y;
-                    args.Player.SendMessage("Set Temp Point 2", Color.Yellow);
-                    args.Player.SendTileSquare(tilex, tiley);
-                    args.Player.AwaitingTemp2 = false;
-                }
-                else
-                {
-                    args.Player.SendMessage("Point 2 must be below and right of Point 1", Color.Yellow);
-                    args.Player.SendMessage("Use /region clear to start again", Color.Yellow);
-                    args.Player.SendTileSquare(tilex, tiley);
-                    args.Player.AwaitingTemp2 = false;
-                }
-                return true;
-            }
-
-            if (Main.tile[tilex, tiley].type != 0x15 && (!Tools.MaxChests() && Main.tile[tilex, tiley].type != 0)) //Chest
-            {
-                Log.Debug(string.Format("TileKill(TileXY:{0}_{1}, Type:{2})",
-                                        tilex, tiley, Main.tile[tilex, tiley].type));
-                Tools.ForceKick(args.Player, string.Format(TShock.Config.TileKillAbuseReason, Main.tile[tilex, tiley].type));
-                return true;
-            }
-            if (!args.Player.Group.HasPermission("canbuild"))
-            {
-                args.Player.SendMessage("You do not have permission to build!", Color.Red);
-                args.Player.SendTileSquare(tilex, tiley);
-                return true;
-            }
-            if (!args.Player.Group.HasPermission("editspawn") && !TShock.Regions.CanBuild(tilex, tiley, args.Player) && TShock.Regions.InArea(tilex, tiley))
-            {
-                args.Player.SendMessage("Region protected from changes.", Color.Red);
-                args.Player.SendTileSquare(tilex, tiley);
-                return true;
-            }
-            if (TShock.Config.DisableBuild)
-            {
-                if (!args.Player.Group.HasPermission("editspawn"))
-                {
-                    args.Player.SendMessage("World protected from changes.", Color.Red);
-                    args.Player.SendTileSquare(tilex, tiley);
-                    return true;
-                }
-            }
-            if (TShock.Config.SpawnProtection)
-            {
-                if (!args.Player.Group.HasPermission("editspawn"))
-                {
-                    var flag = TShock.CheckSpawn(tilex, tiley);
-                    if (flag)
-                    {
-                        args.Player.SendMessage("Spawn protected from changes.", Color.Red);
-                        args.Player.SendTileSquare(tilex, tiley);
-                        return true;
-                    }
-                }
-            }
-            return false;
-        }
-
-        private static bool HandleSpawn(GetDataHandlerArgs args)
-        {
-            byte player = args.Data.ReadInt8();
-            int spawnx = args.Data.ReadInt32();
-            int spawny = args.Data.ReadInt32();
-
-            if (args.Player.InitSpawn && args.TPlayer.inventory[args.TPlayer.selectedItem].type != 50)
-            {
-                if (args.TPlayer.difficulty == 1 && (TShock.Config.KickOnMediumcoreDeath || TShock.Config.BanOnMediumcoreDeath))
-                {
-                    if (args.TPlayer.selectedItem != 50)
-                    {
-                        if (TShock.Config.BanOnMediumcoreDeath)
-                        {
-                            if (!Tools.Ban(args.Player, TShock.Config.MediumcoreBanReason))
-                                Tools.ForceKick(args.Player, "Death results in a ban, but can't ban you");
-                        }
-                        else
-                        {
-                            Tools.ForceKick(args.Player, TShock.Config.MediumcoreKickReason);
-                        }
-                        return true;
-                    }
-                }
-            }
-            else
-                args.Player.InitSpawn = true;
-
-            return false;
-        }
-
-        private static bool HandleChest(GetDataHandlerArgs args)
-        {
-            var x = args.Data.ReadInt32();
-            var y = args.Data.ReadInt32();
-            if (TShock.Config.RangeChecks && ((Math.Abs(args.Player.TileX - x) > 32) || (Math.Abs(args.Player.TileY - y) > 32)))
-            {
-                return Tools.HandleGriefer(args.Player, TShock.Config.RangeCheckBanReason);
-            }
-            return false;
-        }
-
-        private static bool HandleSign(GetDataHandlerArgs args)
-        {
-            var id = args.Data.ReadInt16();
-            var x = args.Data.ReadInt32();
-            var y = args.Data.ReadInt32();
-            if (TShock.Config.RangeChecks && ((Math.Abs(args.Player.TileX - x) > 32) || (Math.Abs(args.Player.TileY - y) > 32)))
-            {
-                return Tools.HandleGriefer(args.Player, TShock.Config.RangeCheckBanReason);
-            }
-            return false;
-        }
-    }
-}
+﻿/*   
+TShock, a server mod for Terraria
+Copyright (C) 2011 The TShock Team
+
+This program is free software: you can redistribute it and/or modify
+it under the terms of the GNU General Public License as published by
+the Free Software Foundation, either version 3 of the License, or
+(at your option) any later version.
+
+This program is distributed in the hope that it will be useful,
+but WITHOUT ANY WARRANTY; without even the implied warranty of
+MERCHANTABILITY or FITNESS FOR A PARTICULAR PURPOSE.  See the
+GNU General Public License for more details.
+
+You should have received a copy of the GNU General Public License
+along with this program.  If not, see <http://www.gnu.org/licenses/>.
+*/
+using System;
+using System.Collections.Generic;
+using System.Diagnostics;
+using System.IO;
+using System.Text;
+using Microsoft.Xna.Framework;
+using Terraria;
+using TerrariaAPI;
+using TShockAPI.Net;
+using XNAHelpers;
+
+namespace TShockAPI
+{
+    public delegate bool GetDataHandlerDelegate(GetDataHandlerArgs args);
+    public class GetDataHandlerArgs : EventArgs
+    {
+        public TSPlayer Player { get; private set; }
+        public MemoryStream Data { get; private set; }
+
+        public Player TPlayer
+        {
+            get { return Player.TPlayer; }
+        }
+
+        public GetDataHandlerArgs(TSPlayer player, MemoryStream data)
+        {
+            Player = player;
+            Data = data;
+        }
+    }
+    public static class GetDataHandlers
+    {
+        private static Dictionary<PacketTypes, GetDataHandlerDelegate> GetDataHandlerDelegates;
+        private static bool[] BlacklistTiles;
+
+        public static void InitGetDataHandler()
+        {
+            #region Blacklisted tiles
+
+            BlacklistTiles = new bool[Main.maxTileSets];
+            BlacklistTiles[0] = true;
+            BlacklistTiles[1] = true;
+            BlacklistTiles[2] = true;
+            BlacklistTiles[6] = true;
+            BlacklistTiles[7] = true;
+            BlacklistTiles[8] = true;
+            BlacklistTiles[9] = true;
+            BlacklistTiles[22] = true;
+            BlacklistTiles[23] = true;
+            BlacklistTiles[25] = true;
+            BlacklistTiles[30] = true;
+            BlacklistTiles[37] = true;
+            BlacklistTiles[38] = true;
+            BlacklistTiles[39] = true;
+            BlacklistTiles[40] = true;
+            BlacklistTiles[41] = true;
+            BlacklistTiles[43] = true;
+            BlacklistTiles[44] = true;
+            BlacklistTiles[45] = true;
+            BlacklistTiles[46] = true;
+            BlacklistTiles[47] = true;
+            BlacklistTiles[53] = true;
+            BlacklistTiles[54] = true;
+            BlacklistTiles[56] = true;
+            BlacklistTiles[57] = true;
+            BlacklistTiles[58] = true;
+            BlacklistTiles[59] = true;
+            BlacklistTiles[60] = true;
+            BlacklistTiles[63] = true;
+            BlacklistTiles[64] = true;
+            BlacklistTiles[65] = true;
+            BlacklistTiles[66] = true;
+            BlacklistTiles[67] = true;
+            BlacklistTiles[68] = true;
+            BlacklistTiles[70] = true;
+            BlacklistTiles[75] = true;
+            BlacklistTiles[76] = true;
+
+            #endregion Blacklisted tiles
+
+            GetDataHandlerDelegates = new Dictionary<PacketTypes, GetDataHandlerDelegate>
+            {
+                {PacketTypes.PlayerInfo, HandlePlayerInfo},
+                {PacketTypes.TileSendSection, HandleSendSection},
+                {PacketTypes.PlayerUpdate, HandlePlayerUpdate},
+                {PacketTypes.Tile, HandleTile},
+                {PacketTypes.TileSendSquare, HandleSendTileSquare},
+                {PacketTypes.NpcUpdate, HandleNpcUpdate},
+                {PacketTypes.PlayerDamage, HandlePlayerDamage},
+                {PacketTypes.ProjectileNew, HandleProjectileNew},
+                {PacketTypes.TogglePvp, HandleTogglePvp},
+                {PacketTypes.TileKill, HandleTileKill},
+                {PacketTypes.PlayerKillMe, HandlePlayerKillMe},
+                {PacketTypes.LiquidSet, HandleLiquidSet},
+                {PacketTypes.PlayerSpawn, HandleSpawn},
+                {PacketTypes.SyncPlayers, HandleSync},
+                {PacketTypes.ChestGetContents, HandleChest},
+                {PacketTypes.SignNew, HandleSign}
+                {PacketTypes.PlayerSlot, HandlePlayerSlot},
+            };
+        }
+
+        public static bool HandlerGetData(PacketTypes type, TSPlayer player, MemoryStream data)
+        {
+            GetDataHandlerDelegate handler;
+            if (GetDataHandlerDelegates.TryGetValue(type, out handler))
+            {
+                try
+                {
+                    return handler(new GetDataHandlerArgs(player, data));
+                }
+                catch (Exception ex)
+                {
+                    Log.Error(ex.ToString());
+                }
+            }
+            return false;
+        }
+
+        private static bool HandleSync(GetDataHandlerArgs args)
+        {
+            return TShock.Config.EnableAntiLag;
+        }
+
+        private static bool HandlePlayerSlot(GetDataHandlerArgs args)
+        {
+            int plr = args.Data.ReadInt8();
+            int slot = args.Data.ReadInt8();
+            int stack = args.Data.ReadInt8();
+            string itemname = Encoding.ASCII.GetString(args.Data.ReadBytes((int)(args.Data.Length - args.Data.Position - 1)));
+
+            if (!args.Player.Group.HasPermission("usebanneditem") && TShock.Itembans.ItemIsBanned(itemname))
+            {
+                args.Player.Disconnect("Using banned item: " + itemname + ", remove it and rejoin");
+            }
+
+            return false;
+        }
+
+        private static bool HandlePlayerInfo(GetDataHandlerArgs args)
+        {
+            byte playerid = args.Data.ReadInt8();
+            byte hair = args.Data.ReadInt8();
+            byte male = args.Data.ReadInt8();
+            args.Data.Position += 21;
+            byte difficulty = args.Data.ReadInt8();
+            string name = Encoding.ASCII.GetString(args.Data.ReadBytes((int)(args.Data.Length - args.Data.Position - 1)));
+
+            if (hair >= Main.maxHair)
+            {
+                Tools.ForceKick(args.Player, "Hair crash exploit.");
+                return true;
+            }
+            if (!Tools.ValidString(name))
+            {
+                Tools.ForceKick(args.Player, "Unprintable character in name");
+                return true;
+            }
+            if (name.Length > 32)
+            {
+                Tools.ForceKick(args.Player, "Name exceeded 32 characters.");
+                return true;
+            }
+            if (name.Trim().Length == 0)
+            {
+                Tools.ForceKick(args.Player, "Empty Name.");
+                return true;
+            }
+            var ban = TShock.Bans.GetBanByName(name);
+            if (ban != null)
+            {
+                Tools.ForceKick(args.Player, string.Format("You are banned: {0}", ban.Reason));
+                return true;
+            }
+            if (args.Player.ReceivedInfo)
+            {
+                return Tools.HandleGriefer(args.Player, "Sent client info more than once");
+            }
+            if (TShock.Config.MediumcoreOnly && difficulty < 1)
+            {
+                Tools.ForceKick(args.Player, "Server is set to mediumcore and above characters only!");
+                return true;
+            }
+            if (TShock.Config.HardcoreOnly && difficulty < 2)
+            {
+                Tools.ForceKick(args.Player, "Server is set to hardcore characters only!");
+                return true;
+            }
+
+            args.Player.ReceivedInfo = true;
+            return false;
+        }
+
+        private static bool HandleSendTileSquare(GetDataHandlerArgs args)
+        {
+            short size = args.Data.ReadInt16();
+            int tilex = args.Data.ReadInt32();
+            int tiley = args.Data.ReadInt32();
+
+            if (size > 5)
+                return true;
+
+            var tiles = new NetTile[size, size];
+
+            for (int x = 0; x < size; x++)
+            {
+                for (int y = 0; y < size; y++)
+                {
+                    tiles[x, y] = new NetTile(args.Data);
+                }
+            }
+
+            bool changed = false;
+            for (int x = 0; x < size; x++)
+            {
+                int realx = tilex + x;
+                if (realx < 0 || realx >= Main.maxTilesX)
+                    continue;
+
+                for (int y = 0; y < size; y++)
+                {
+                    int realy = tiley + y;
+                    if (realy < 0 || realy >= Main.maxTilesY)
+                        continue;
+
+                    var tile = Main.tile[realx, realy];
+                    var newtile = tiles[x, y];
+
+                    if (tile.type == 0x17 && newtile.Type == 0x2)
+                    {
+                        tile.type = 0x2;
+                        changed = true;
+                    }
+                    else if (tile.type == 0x19 && newtile.Type == 0x1)
+                    {
+                        tile.type = 0x1;
+                        changed = true;
+                    }
+                    else if ((tile.type == 0xF && newtile.Type == 0xF) ||
+                             (tile.type == 0x4F && newtile.Type == 0x4F))
+                    {
+                        tile.frameX = newtile.FrameX;
+                        tile.frameY = newtile.FrameY;
+                        changed = true;
+                    }
+                }
+            }
+
+            if (changed)
+                TSPlayer.All.SendTileSquare(tilex, tiley, 3);
+
+            return true;
+        }
+
+        private static bool HandleTile(GetDataHandlerArgs args)
+        {
+            byte type = args.Data.ReadInt8();
+            int x = args.Data.ReadInt32();
+            int y = args.Data.ReadInt32();
+            byte tiletype = args.Data.ReadInt8();
+
+            if (args.Player.AwaitingName)
+            {
+                args.Player.SendMessage("Region Name: " + TShock.Regions.InAreaRegionName(x, y), Color.Yellow);
+                args.Player.SendTileSquare(x, y);
+                args.Player.AwaitingName = false;
+                return true;
+            }
+
+            if (args.Player.AwaitingTemp1)
+            {
+                args.Player.TempArea.X = x;
+                args.Player.TempArea.Y = y;
+                args.Player.SendMessage("Set Temp Point 1", Color.Yellow);
+                args.Player.SendTileSquare(x, y);
+                args.Player.AwaitingTemp1 = false;
+                return true;
+            }
+
+            if (args.Player.AwaitingTemp2)
+            {
+                if (x > args.Player.TempArea.X && y > args.Player.TempArea.Y)
+                {
+                    args.Player.TempArea.Width = x - args.Player.TempArea.X;
+                    args.Player.TempArea.Height = y - args.Player.TempArea.Y;
+                    args.Player.SendMessage("Set Temp Point 2", Color.Yellow);
+                    args.Player.SendTileSquare(x, y);
+                    args.Player.AwaitingTemp2 = false;
+                }
+                else
+                {
+                    args.Player.SendMessage("Point 2 must be below and right of Point 1", Color.Yellow);
+                    args.Player.SendMessage("Use /region clear to start again", Color.Yellow);
+                    args.Player.SendTileSquare(x, y);
+                    args.Player.AwaitingTemp2 = false;
+                }
+                return true;
+            }
+
+            if (!args.Player.Group.HasPermission("canbuild"))
+            {
+                if (!args.Player.HasBeenSpammedWithBuildMessage)
+                {
+                    args.Player.SendMessage("You do not have permission to build!", Color.Red);
+                    args.Player.HasBeenSpammedWithBuildMessage = true;
+                }
+                args.Player.SendTileSquare(x, y);
+                return true;
+            }
+            if (type == 1 || type == 3)
+            {
+                int plyX = Math.Abs(args.Player.TileX);
+                int plyY = Math.Abs(args.Player.TileY);
+                int tileX = Math.Abs(x);
+                int tileY = Math.Abs(y);
+
+                if (tiletype >= ((type == 1) ? Main.maxTileSets : Main.maxWallTypes))
+                {
+                    Tools.HandleGriefer(args.Player, string.Format(TShock.Config.TileAbuseReason, "Invalid tile type"));
+                    return true;
+                }
+                if (TShock.Config.RangeChecks && ((Math.Abs(plyX - tileX) > 32) || (Math.Abs(plyY - tileY) > 32)))
+                {
+                    if (!(type == 1 && ((tiletype == 0 && args.Player.TPlayer.selectedItem == 114) || (tiletype == 53 && args.Player.TPlayer.selectedItem == 266))))
+                    {
+                        Log.Debug(string.Format("TilePlaced(PlyXY:{0}_{1}, TileXY:{2}_{3}, Result:{4}_{5}, Type:{6})",
+                                                plyX, plyY, tileX, tileY, Math.Abs(plyX - tileX), Math.Abs(plyY - tileY), tiletype));
+                        return Tools.HandleGriefer(args.Player, TShock.Config.RangeCheckBanReason);
+                    }
+                }
+                if (tiletype == 48 && !args.Player.Group.HasPermission("canspike"))
+                {
+                    args.Player.SendMessage("You do not have permission to place spikes.", Color.Red);
+                    Tools.SendLogs(string.Format("{0} tried to place spikes", args.Player.Name), Color.Red);
+                    args.Player.SendTileSquare(x, y);
+                    return true;
+                }
+            }
+            if (!args.Player.Group.HasPermission("editspawn") && !TShock.Regions.CanBuild(x, y, args.Player) && TShock.Regions.InArea(x, y))
+            {
+                if ((DateTime.UtcNow - args.Player.LastTileChangeNotify).TotalMilliseconds > 1000)
+                {
+                    args.Player.SendMessage("Region Name: " + TShock.Regions.InAreaRegionName(x, y) + " protected from changes.", Color.Red);
+                    args.Player.LastTileChangeNotify = DateTime.UtcNow;
+                }
+                args.Player.SendTileSquare(x, y);
+                return true;
+            }
+            if (TShock.Config.DisableBuild)
+            {
+                if (!args.Player.Group.HasPermission("editspawn"))
+                {
+                    if ((DateTime.UtcNow - args.Player.LastTileChangeNotify).TotalMilliseconds > 1000)
+                    {
+                        args.Player.SendMessage("World protected from changes.", Color.Red);
+                        args.Player.LastTileChangeNotify = DateTime.UtcNow;
+                    }
+                    args.Player.SendTileSquare(x, y);
+                    return true;
+                }
+            }
+            if (TShock.Config.SpawnProtection)
+            {
+                if (!args.Player.Group.HasPermission("editspawn"))
+                {
+                    var flag = TShock.CheckSpawn(x, y);
+                    if (flag)
+                    {
+                        if ((DateTime.UtcNow - args.Player.LastTileChangeNotify).TotalMilliseconds > 1000)
+                        {
+                            args.Player.SendMessage("Spawn protected from changes.", Color.Red);
+                            args.Player.LastTileChangeNotify = DateTime.UtcNow;
+                        }
+                        args.Player.SendTileSquare(x, y);
+                        return true;
+                    }
+                }
+            }
+            if (type == 0 && BlacklistTiles[Main.tile[x, y].type] && args.Player.Active)
+            {
+                args.Player.TileThreshold++;
+                var coords = new Vector2(x, y);
+                if (!args.Player.TilesDestroyed.ContainsKey(coords))
+                    args.Player.TilesDestroyed.Add(coords, Main.tile[x, y]);
+            }
+
+            if ((DateTime.UtcNow - args.Player.LastExplosive).TotalMilliseconds < 1000)
+            {
+                args.Player.SendMessage("Please wait another " + (1000 - (DateTime.UtcNow - args.Player.LastExplosive).TotalMilliseconds) + " milliseconds before placing/destroying tiles", Color.Red);
+                args.Player.SendTileSquare(x, y);
+                return true;
+            }
+            return false;
+        }
+
+        private static bool HandleTogglePvp(GetDataHandlerArgs args)
+        {
+            int id = args.Data.ReadByte();
+            bool pvp = args.Data.ReadBoolean();
+
+            long seconds = (long)(DateTime.UtcNow - args.Player.LastPvpChange).TotalSeconds;
+            if (TShock.Config.PvpThrottle > 0 && seconds < TShock.Config.PvpThrottle)
+            {
+                args.Player.SendMessage(string.Format("You cannot change pvp status for {0} seconds", TShock.Config.PvpThrottle - seconds), 255, 0, 0);
+                args.Player.SetPvP(id != args.Player.Index || TShock.Config.AlwaysPvP ? true : args.TPlayer.hostile);
+            }
+            else
+            {
+                args.Player.SetPvP(id != args.Player.Index || TShock.Config.AlwaysPvP ? true : pvp);
+            }
+            return true;
+        }
+
+        private static bool HandleSendSection(GetDataHandlerArgs args)
+        {
+            return Tools.HandleGriefer(args.Player, TShock.Config.SendSectionAbuseReason);
+        }
+
+        private static bool HandleNpcUpdate(GetDataHandlerArgs args)
+        {
+            return Tools.HandleGriefer(args.Player, TShock.Config.NPCSpawnAbuseReason);
+        }
+
+        private static bool HandlePlayerUpdate(GetDataHandlerArgs args)
+        {
+            byte plr = args.Data.ReadInt8();
+            byte control = args.Data.ReadInt8();
+            byte item = args.Data.ReadInt8();
+            float posx = args.Data.ReadSingle();
+            float posy = args.Data.ReadSingle();
+            float velx = args.Data.ReadSingle();
+            float vely = args.Data.ReadSingle();
+
+            if (Main.verboseNetplay)
+                Debug.WriteLine("Update: {{{0},{1}}} {{{2}, {3}}}", (int)posx, (int)posy, (int)velx, (int)vely);
+
+            if (plr != args.Player.Index)
+            {
+                return Tools.HandleGriefer(args.Player, TShock.Config.UpdatePlayerAbuseReason);
+            }
+
+            if (item < 0 || item >= args.TPlayer.inventory.Length)
+            {
+                Tools.HandleGriefer(args.Player, TShock.Config.UpdatePlayerAbuseReason);
+                return true;
+            }
+
+            return false;
+        }
+
+        private static bool HandleProjectileNew(GetDataHandlerArgs args)
+        {
+            short ident = args.Data.ReadInt16();
+            float posx = args.Data.ReadSingle();
+            float posy = args.Data.ReadSingle();
+            float velx = args.Data.ReadSingle();
+            float vely = args.Data.ReadSingle();
+            float knockback = args.Data.ReadSingle();
+            short dmg = args.Data.ReadInt16();
+            byte owner = args.Data.ReadInt8();
+            byte type = args.Data.ReadInt8();
+
+            if (ident > Main.maxProjectiles || ident < 0)
+            {
+                Tools.HandleGriefer(args.Player, TShock.Config.ExplosiveAbuseReason);
+                return true;
+            }
+
+            if (type == 23 && float.IsNaN((float)Math.Sqrt((double)(velx * velx + vely * vely))))
+            {
+                Tools.HandleGriefer(args.Player, TShock.Config.ProjectileAbuseReason);
+                return true;
+            }
+
+            if (type == 29 || type == 28 || type == 37)
+            {
+                Log.Debug(string.Format("Explosive(PlyXY:{0}_{1}, Type:{2})", args.Player.TileX, args.Player.TileY, type));
+                if (TShock.Config.DisableExplosives && (!args.Player.Group.HasPermission("useexplosives") || !args.Player.Group.HasPermission("ignoregriefdetection")))
+                {
+                    Main.projectile[ident].type = 0;
+                    args.Player.SendData(PacketTypes.ProjectileNew, "", ident);
+                    args.Player.SendMessage("Explosives are disabled!", Color.Red);
+                    args.Player.LastExplosive = DateTime.UtcNow;
+                    //return true;
+                }
+                else
+                    return Tools.HandleExplosivesUser(args.Player, TShock.Config.ExplosiveAbuseReason);
+            }
+            return false;
+        }
+
+        private static bool HandlePlayerKillMe(GetDataHandlerArgs args)
+        {
+            byte id = args.Data.ReadInt8();
+            if (id != args.Player.Index)
+            {
+                return Tools.HandleGriefer(args.Player, TShock.Config.KillMeAbuseReason);
+            }
+            return false;
+        }
+
+        private static bool HandlePlayerDamage(GetDataHandlerArgs args)
+        {
+            byte playerid = args.Data.ReadInt8();
+            if (TShock.Players[playerid] == null)
+                return true;
+
+            return !TShock.Players[playerid].TPlayer.hostile;
+        }
+
+        private static bool HandleLiquidSet(GetDataHandlerArgs args)
+        {
+            int x = args.Data.ReadInt32();
+            int y = args.Data.ReadInt32();
+            byte liquid = args.Data.ReadInt8();
+            bool lava = args.Data.ReadBoolean();
+
+            //The liquid was picked up.
+            if (liquid == 0)
+                return false;
+
+            int plyX = Math.Abs(args.Player.TileX);
+            int plyY = Math.Abs(args.Player.TileY);
+            int tileX = Math.Abs(x);
+            int tileY = Math.Abs(y);
+
+            bool bucket = false;
+            for (int i = 0; i < 44; i++)
+            {
+                if (args.TPlayer.inventory[i].type >= 205 && args.TPlayer.inventory[i].type <= 207)
+                {
+                    bucket = true;
+                    break;
+                }
+            }
+
+            if (!args.Player.Group.HasPermission("canbuild"))
+            {
+                args.Player.SendMessage("You do not have permission to build!", Color.Red);
+                args.Player.SendTileSquare(x, y);
+                return true;
+            }
+
+            if (lava && !args.Player.Group.HasPermission("canlava"))
+            {
+                args.Player.SendMessage("You do not have permission to use lava", Color.Red);
+                Tools.SendLogs(string.Format("{0} tried using lava", args.Player.Name), Color.Red);
+                args.Player.SendTileSquare(x, y);
+                return true;
+            }
+            if (!lava && !args.Player.Group.HasPermission("canwater"))
+            {
+                args.Player.SendMessage("You do not have permission to use water", Color.Red);
+                Tools.SendLogs(string.Format("{0} tried using water", args.Player.Name), Color.Red);
+                args.Player.SendTileSquare(x, y);
+                return true;
+            }
+
+            if (!bucket)
+            {
+                Log.Debug(string.Format("{0}(PlyXY:{1}_{2}, TileXY:{3}_{4}, Result:{5}_{6}, Amount:{7})",
+                                        lava ? "Lava" : "Water", plyX, plyY, tileX, tileY,
+                                        Math.Abs(plyX - tileX), Math.Abs(plyY - tileY), liquid));
+                return Tools.HandleGriefer(args.Player, TShock.Config.IllogicalLiquidUseReason); ;
+            }
+            if (TShock.Config.RangeChecks && ((Math.Abs(plyX - tileX) > 32) || (Math.Abs(plyY - tileY) > 32)))
+            {
+                Log.Debug(string.Format("Liquid(PlyXY:{0}_{1}, TileXY:{2}_{3}, Result:{4}_{5}, Amount:{6})",
+                                        plyX, plyY, tileX, tileY, Math.Abs(plyX - tileX), Math.Abs(plyY - tileY), liquid));
+                return Tools.HandleGriefer(args.Player, TShock.Config.LiquidAbuseReason);
+            }
+
+            if (TShock.Config.SpawnProtection)
+            {
+                if (!args.Player.Group.HasPermission("editspawn"))
+                {
+                    var flag = TShock.CheckSpawn(x, y);
+                    if (flag)
+                    {
+                        args.Player.SendMessage("The spawn is protected!", Color.Red);
+                        args.Player.SendTileSquare(x, y);
+                        return true;
+                    }
+                }
+            }
+            return false;
+        }
+
+        private static bool HandleTileKill(GetDataHandlerArgs args)
+        {
+            int tilex = args.Data.ReadInt32();
+            int tiley = args.Data.ReadInt32();
+            if (tilex < 0 || tilex >= Main.maxTilesX || tiley < 0 || tiley >= Main.maxTilesY)
+                return false;
+
+            if (args.Player.AwaitingName)
+            {
+                args.Player.SendMessage("Region Name: " + TShock.Regions.InAreaRegionName(tilex, tiley), Color.Yellow);
+                args.Player.SendTileSquare(tilex, tiley);
+                args.Player.AwaitingName = false;
+                return true;
+            }
+
+            if (args.Player.AwaitingTemp1)
+            {
+                args.Player.TempArea.X = tilex;
+                args.Player.TempArea.Y = tiley;
+                args.Player.SendMessage("Set Temp Point 1", Color.Yellow);
+                args.Player.SendTileSquare(tilex, tiley);
+                args.Player.AwaitingTemp1 = false;
+                return true;
+            }
+
+            if (args.Player.AwaitingTemp2)
+            {
+                if (tilex > args.Player.TempArea.X && tiley > args.Player.TempArea.Y)
+                {
+                    args.Player.TempArea.Width = tilex - args.Player.TempArea.X;
+                    args.Player.TempArea.Height = tiley - args.Player.TempArea.Y;
+                    args.Player.SendMessage("Set Temp Point 2", Color.Yellow);
+                    args.Player.SendTileSquare(tilex, tiley);
+                    args.Player.AwaitingTemp2 = false;
+                }
+                else
+                {
+                    args.Player.SendMessage("Point 2 must be below and right of Point 1", Color.Yellow);
+                    args.Player.SendMessage("Use /region clear to start again", Color.Yellow);
+                    args.Player.SendTileSquare(tilex, tiley);
+                    args.Player.AwaitingTemp2 = false;
+                }
+                return true;
+            }
+
+            if (Main.tile[tilex, tiley].type != 0x15 && (!Tools.MaxChests() && Main.tile[tilex, tiley].type != 0)) //Chest
+            {
+                Log.Debug(string.Format("TileKill(TileXY:{0}_{1}, Type:{2})",
+                                        tilex, tiley, Main.tile[tilex, tiley].type));
+                Tools.ForceKick(args.Player, string.Format(TShock.Config.TileKillAbuseReason, Main.tile[tilex, tiley].type));
+                return true;
+            }
+            if (!args.Player.Group.HasPermission("canbuild"))
+            {
+                args.Player.SendMessage("You do not have permission to build!", Color.Red);
+                args.Player.SendTileSquare(tilex, tiley);
+                return true;
+            }
+            if (!args.Player.Group.HasPermission("editspawn") && !TShock.Regions.CanBuild(tilex, tiley, args.Player) && TShock.Regions.InArea(tilex, tiley))
+            {
+                args.Player.SendMessage("Region protected from changes.", Color.Red);
+                args.Player.SendTileSquare(tilex, tiley);
+                return true;
+            }
+            if (TShock.Config.DisableBuild)
+            {
+                if (!args.Player.Group.HasPermission("editspawn"))
+                {
+                    args.Player.SendMessage("World protected from changes.", Color.Red);
+                    args.Player.SendTileSquare(tilex, tiley);
+                    return true;
+                }
+            }
+            if (TShock.Config.SpawnProtection)
+            {
+                if (!args.Player.Group.HasPermission("editspawn"))
+                {
+                    var flag = TShock.CheckSpawn(tilex, tiley);
+                    if (flag)
+                    {
+                        args.Player.SendMessage("Spawn protected from changes.", Color.Red);
+                        args.Player.SendTileSquare(tilex, tiley);
+                        return true;
+                    }
+                }
+            }
+            return false;
+        }
+
+        private static bool HandleSpawn(GetDataHandlerArgs args)
+        {
+            byte player = args.Data.ReadInt8();
+            int spawnx = args.Data.ReadInt32();
+            int spawny = args.Data.ReadInt32();
+
+            if (args.Player.InitSpawn && args.TPlayer.inventory[args.TPlayer.selectedItem].type != 50)
+            {
+                if (args.TPlayer.difficulty == 1 && (TShock.Config.KickOnMediumcoreDeath || TShock.Config.BanOnMediumcoreDeath))
+                {
+                    if (args.TPlayer.selectedItem != 50)
+                    {
+                        if (TShock.Config.BanOnMediumcoreDeath)
+                        {
+                            if (!Tools.Ban(args.Player, TShock.Config.MediumcoreBanReason))
+                                Tools.ForceKick(args.Player, "Death results in a ban, but can't ban you");
+                        }
+                        else
+                        {
+                            Tools.ForceKick(args.Player, TShock.Config.MediumcoreKickReason);
+                        }
+                        return true;
+                    }
+                }
+            }
+            else
+                args.Player.InitSpawn = true;
+
+            return false;
+        }
+
+        private static bool HandleChest(GetDataHandlerArgs args)
+        {
+            var x = args.Data.ReadInt32();
+            var y = args.Data.ReadInt32();
+            if (TShock.Config.RangeChecks && ((Math.Abs(args.Player.TileX - x) > 32) || (Math.Abs(args.Player.TileY - y) > 32)))
+            {
+                return Tools.HandleGriefer(args.Player, TShock.Config.RangeCheckBanReason);
+            }
+            return false;
+        }
+
+        private static bool HandleSign(GetDataHandlerArgs args)
+        {
+            var id = args.Data.ReadInt16();
+            var x = args.Data.ReadInt32();
+            var y = args.Data.ReadInt32();
+            if (TShock.Config.RangeChecks && ((Math.Abs(args.Player.TileX - x) > 32) || (Math.Abs(args.Player.TileY - y) > 32)))
+            {
+                return Tools.HandleGriefer(args.Player, TShock.Config.RangeCheckBanReason);
+            }
+            return false;
+        }
+    }
+}