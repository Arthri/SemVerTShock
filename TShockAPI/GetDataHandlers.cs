--- conflicted
+++ resolved
@@ -1397,12 +1397,7 @@
 					{ PacketTypes.ProjectileNew, HandleProjectileNew },
 					{ PacketTypes.TogglePvp, HandleTogglePvp },
 					{ PacketTypes.PlayerTeam, HandlePlayerTeam },
-<<<<<<< HEAD
-					{ PacketTypes.TileKill, HandlePlaceChest },
-=======
-					{ PacketTypes.PlaceChest, HandleTileKill },
-					{ PacketTypes.PlayerKillMe, HandlePlayerKillMe },
->>>>>>> a6d1d9ab
+					{ PacketTypes.PlaceChest, HandlePlaceChest },
 					{ PacketTypes.LiquidSet, HandleLiquidSet },
 					{ PacketTypes.PlayerSpawn, HandleSpawn },
 					{ PacketTypes.ChestGetContents, HandleChestOpen },
