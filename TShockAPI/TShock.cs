--- conflicted
+++ resolved
@@ -63,9 +63,6 @@
             ServerHooks.OnChat += new Action<int, string, HandledEventArgs>(OnChat);
             NetHooks.OnPreGetData += GetData;
             ServerHooks.OnJoin += new Action<int, AllowEventArgs>(OnJoin);
-<<<<<<< HEAD
-            //NetHooks.OnGreetPlayer += new NetHooks.GreetPlayerD(OnGreetPlayer);
-=======
             NetHooks.OnGreetPlayer += new NetHooks.GreetPlayerD(OnGreetPlayer);
             NetHooks.OnPreGetData += new NetHooks.GetDataD(OnPreGetData);
         }
@@ -77,7 +74,6 @@
                 e.Handled = true;
 
             }
->>>>>>> 3ccdba9f
         }
 
         /*
@@ -379,11 +375,8 @@
             string cheater = FindPlayer(ply);
             string ip = GetRealIP(Convert.ToString(Netplay.serverSock[ply].tcpClient.Client.RemoteEndPoint));
 
-<<<<<<< HEAD
             WriteGrief(ply);
-=======
             WriteCheater(ply);
->>>>>>> 3ccdba9f
             if (!kickCheater) { return; }
             Netplay.serverSock[ply].kill = true;
             Netplay.serverSock[ply].Reset();
@@ -501,11 +494,7 @@
         }
 
         public static T Clamp<T>(T value, T max, T min)
-<<<<<<< HEAD
             where T : System.IComparable<T>
-=======
-    where T : System.IComparable<T>
->>>>>>> 3ccdba9f
         {
             T result = value;
             if (value.CompareTo(max) > 0)
@@ -513,8 +502,6 @@
             if (value.CompareTo(min) < 0)
                 result = min;
             return result;
-<<<<<<< HEAD
-=======
         } 
 
         public static void WriteCheater(int ply)
@@ -528,17 +515,12 @@
             TextWriter sw = new StreamWriter(saveDir + "cheaters.txt", true);
             sw.WriteLine("[" + Main.player[ply].name + "] " + "[" + ip + "]");
             sw.Close();
->>>>>>> 3ccdba9f
         }
 
         private static string GetPlayers()
         {
             string str = "";
-<<<<<<< HEAD
             for (int i = 0; i < Main.maxPlayers; i++)
-=======
-            for (int i = 0; i < 8; i++)
->>>>>>> 3ccdba9f
             {
                 if (Main.player[i].active)
                 {
@@ -554,9 +536,5 @@
             }
             return str;
         }
-<<<<<<< HEAD
-=======
-
->>>>>>> 3ccdba9f
     }
 }