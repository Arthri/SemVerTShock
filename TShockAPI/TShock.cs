--- conflicted
+++ resolved
@@ -437,22 +437,15 @@
 			}
 			catch (Exception ex)
 			{
-<<<<<<< HEAD
-				if (Log is not null)
-				{
-					Log.ConsoleError("Fatal Startup Exception");
-					Log.ConsoleError(ex.ToString());
-				}
-				else
-				{
-					Console.WriteLine("Fatal Startup Exception");
-					Console.WriteLine(ex.ToString());
-				}
-=======
-				Log.ConsoleError("TShock encountered a problem from which it cannot recover. The following message may help diagnose the problem.");
-				Log.ConsoleError("Until the problem is resolved, TShock will not be able to start (and will crash on startup).");
-				Log.ConsoleError(ex.ToString());
->>>>>>> 1d4d19f9
+				// handle if Log was not initialised
+				void SafeError(string message)
+				{
+					if(Log is not null) Log.ConsoleError(message);
+					else Console.WriteLine(message);
+				};
+				SafeError("TShock encountered a problem from which it cannot recover. The following message may help diagnose the problem.");
+				SafeError("Until the problem is resolved, TShock will not be able to start (and will crash on startup).");
+				SafeError(ex.ToString());
 				Environment.Exit(1);
 			}
 		}
