﻿using System;
using System.Collections.Generic;
using System.IO;
using Terraria;

namespace TShockAPI
{
    internal class Tools
    {
        private static List<Group> groups = new List<Group>();

        /// <summary>
        /// Provides the real IP address from a RemoteEndPoint string that contains a port and an IP
        /// </summary>
        /// <param name="mess">A string IPv4 address in IP:PORT form.</param>
        /// <returns>A string IPv4 address.</returns>
        public static string GetRealIP(string mess)
        {
            return mess.Split(':')[0];
        }

        /// <summary>
        /// Gets the IP from a player index
        /// </summary>
        /// <param name="plr">Player Index</param>
        /// <returns>IP</returns>
        public static string GetPlayerIP(int plr)
        {
            return GetRealIP(Netplay.serverSock[plr].tcpClient.Client.RemoteEndPoint.ToString());
        }

        /// <summary>
        /// Used for some places where a list of players might be used.
        /// </summary>
        /// <returns>String of players seperated by commas.</returns>
        public static string GetPlayers()
        {
            string str = "";
            for (int i = 0; i < Main.maxPlayers; i++)
            {
                if (Main.player[i].active)
                {
                    if (str == "")
                    {
                        str = str + Main.player[i].name;
                    }
                    else
                    {
                        str = str + ", " + Main.player[i].name;
                    }
                }
            }
            return str;
        }

        /// <summary>
        /// It's a clamp function
        /// </summary>
        /// <typeparam name="T"></typeparam>
        /// <param name="value">Value to clamp</param>
        /// <param name="max">Maximum bounds of the clamp</param>
        /// <param name="min">Minimum bounds of the clamp</param>
        /// <returns></returns>
        public static T Clamp<T>(T value, T max, T min)
            where T : IComparable<T>
        {
            T result = value;
            if (value.CompareTo(max) > 0)
                result = max;
            if (value.CompareTo(min) < 0)
                result = min;
            return result;
        }

        /// <summary>
        /// Broadcasts a message to all players
        /// </summary>
        /// <param name="msg">string message</param>
        public static void Broadcast(string msg)
        {
            for (int i = 0; i < Main.player.Length; i++)
            {
                SendMessage(i, msg);
            }
            Log.Info("Broadcast: " + msg);
        }

        public static void Broadcast(string msg, float[] color)
        {
            for (int i = 0; i < Main.player.Length; i++)
            {
                SendMessage(i, msg, color);
            }
            Log.Info("Broadcast: " + msg);
        }

        /// <summary>
        /// Sends a message out to a single player
        /// </summary>
        /// <param name="ply">int socket thingy for the player from the server socket</param>
        /// <param name="msg">String message</param>
        /// <param name="color">Float containing red, blue, and green color values</param>
        public static void SendMessage(int ply, string msg, float[] color)
        {
            NetMessage.SendData(0x19, ply, -1, msg, 255, color[0], color[1], color[2]);
        }

        /// <summary>
        /// Sends a green message to a player
        /// </summary>
        /// <param name="ply">int socket thingy for the player from the server socket</param>
        /// <param name="message">string message</param>
        public static void SendMessage(int ply, string message)
        {
            NetMessage.SendData(0x19, ply, -1, message, 255, 0f, 255f, 0f);
        }

        /// <summary>
        /// The number of active players on the server.
        /// </summary>
        /// <returns>int playerCount</returns>
        public static int activePlayers()
        {
            int num = 0;
            for (int i = 0; i < Main.maxPlayers; i++)
            {
                if (Main.player[i].active)
                {
                    num++;
                }
            }
            return num;
        }

        /// <summary>
        /// Finds the name of the player of the int given
        /// </summary>
        /// <param name="ply">string player name</param>
        /// <returns>int player</returns>
        public static int FindPlayer(string ply)
        {
            /*int pl = -1;
            for (int i = 0; i < Main.player.Length; i++)
            {
                if ((ply.ToLower()) == Main.player[i].name.ToLower())
                {
                    pl = i;
                    break;
                }
            }
            return pl;*/
            List<int> found = new List<int>();
            for (int i = 0; i < Main.player.Length; i++)
                if (Main.player[i].name.ToLower().Contains(ply.ToLower()))
                    found.Add(i);
            if (found.Count == 1)
                return found[0];
            else if (found.Count > 1)
                return -2;
            else
                return -1;
        }

        /// <summary>
        /// Gets the given player's name
        /// </summary>
        /// <param name="ply">int player</param>
        /// <returns>string name</returns>
        public static string FindPlayer(int ply)
        {
            for (int i = 0; i < Main.player.Length; i++)
            {
                if (i == ply)
                {
                    return Main.player[i].name;
                }
            }
            return "null";
        }

        /// <summary>
        /// Creates an NPC
        /// </summary>
        /// <param name="type">Type is defined in the enum NPC list</param>
        /// <param name="x">X coord of the desired npc</param>
        /// <param name="y">Y coord of the desired npc</param>
        /// <param name="target">int player that the npc targets</param>
        public static void NewNPC(int type, int x, int y, int target)
        {
            switch (type)
            {
                case 0: //World Eater
                    WorldGen.shadowOrbSmashed = true;
                    WorldGen.shadowOrbCount = 3;
                    int w = NPC.NewNPC(x, y, 13, 1);
                    Main.npc[w].target = target;
                    break;
                case 1: //Eye
                    Main.time = 4861;
                    Main.dayTime = false;
                    WorldGen.spawnEye = true;
                    break;
                case 2: //Skeletron
                    int enpeecee = NPC.NewNPC(x, y, 0x23, 0);
                    Main.npc[enpeecee].netUpdate = true;
                    break;
            }
        }

        /// <summary>
        /// Kicks a player from the server without checking for immunetokick permission.
        /// </summary>
        /// <param name="ply">int player</param>
        /// <param name="reason">string reason</param>
        public static void ForceKick(int ply, string reason)
        {
            string ip = GetPlayerIP(ply);
            NetMessage.SendData(0x2, ply, -1, reason, 0x0, 0f, 0f, 0f);
            Log.Info(ip + " was force kicked for : " + reason);
        }

        /// <summary>
        /// Kicks a player from the server.
        /// </summary>
        /// <param name="ply">int player</param>
        /// <param name="reason">string reason</param>
        public static bool Kick(int ply, string reason, string adminUserName = "")
        {
<<<<<<< HEAD
            if (!Main.player[ply].active)
                return true;
            if (!TShock.players[ply].group.HasPermission("immunetokick"))
            {
                string playerName = Main.player[ply].name;
                NetMessage.SendData(0x2, ply, -1, "Kicked: " + reason, 0x0, 0f, 0f, 0f);
                Log.Info("Kicked " + playerName + " for : " + reason);
                if (adminUserName.Length == 0)
                    Broadcast(playerName + " was kicked for " + reason.ToLower());
                else
                    Tools.Broadcast(adminUserName + " kicked " + playerName + " for " + reason.ToLower());
                return true;
            }
            return false;
        }

        /// <summary>
        /// Bans and kicks a player from the server.
        /// </summary>
        /// <param name="ply">int player</param>
        /// <param name="reason">string reason</param>
        public static bool Ban(int plr, string reason, string adminUserName = "")
        {
            if (!TShock.players[plr].group.HasPermission("immunetoban"))
=======
            if (!Netplay.serverSock[ply].active || Netplay.serverSock[ply].kill)
                return;
            if (!TShock.players[ply].group.HasPermission("immunetokick") || reason.Contains("Banned: "))
>>>>>>> d7987ac6
            {
                string ip = GetPlayerIP(plr);
                string playerName = Main.player[plr].name;
                TShock.Bans.AddBan(ip, playerName, reason);
                if (!Main.player[plr].active)
                    NetMessage.SendData(0x2, plr, -1, "Banned: " + reason, 0x0, 0f, 0f, 0f);
                Log.Info("Banned " + playerName + " for : " + reason);
                if (adminUserName.Length == 0)
                    Broadcast(playerName + " was banned for " + reason.ToLower());
                else
                    Tools.Broadcast(adminUserName + " banned " + playerName + " for " + reason.ToLower());
                return true;
            }
            return false;
        }

        public static bool HandleCheater(int ply, string reason)
        {
            return HandleBadPlayer(ply, "ignorecheatdetection", ConfigurationManager.banCheater, ConfigurationManager.kickCheater, reason);
        }

        public static bool HandleGriefer(int ply, string reason)
        {
            return HandleBadPlayer(ply, "ignoregriefdetection", ConfigurationManager.banGriefer, ConfigurationManager.kickGriefer, reason);
        }

        public static bool HandleTntUser(int ply, string reason)
        {
            return HandleBadPlayer(ply, "ignoregriefdetection", ConfigurationManager.banTnt, ConfigurationManager.kickTnt, reason);
        }

        public static bool HandleExplosivesUser(int ply, string reason)
        {
            return HandleBadPlayer(ply, "ignoregriefdetection", ConfigurationManager.banBoom, ConfigurationManager.kickBoom, reason);
        }

        private static bool HandleBadPlayer(int ply, string overridePermission, bool ban, bool kick, string reason)
        {
            if (!TShock.players[ply].group.HasPermission(overridePermission))
            {
                if (ban)
                {
                    return Ban(ply, reason);
                }
                else if (kick)
                {
                    return Kick(ply, reason);
                }
            }
            return false;
        }

        /// <summary>
        /// Shows a MOTD to the player
        /// </summary>
        /// <param name="ply">int player</param>
        public static void ShowMOTD(int ply)
        {
            string foo = "";
            TextReader tr = new StreamReader(FileTools.SaveDir + "motd.txt");
            while ((foo = tr.ReadLine()) != null)
            {
                foo = foo.Replace("%map%", Main.worldName);
                foo = foo.Replace("%players%", GetPlayers());
                if (foo.Substring(0, 1) == "%" && foo.Substring(12, 1) == "%") //Look for a beginning color code.
                {
                    string possibleColor = foo.Substring(0, 13);
                    foo = foo.Remove(0, 13);
                    float[] pC = { 0, 0, 0 };
                    possibleColor = possibleColor.Replace("%", "");
                    string[] pCc = possibleColor.Split(',');
                    if (pCc.Length == 3)
                    {
                        try
                        {
                            pC[0] = Clamp(Convert.ToInt32(pCc[0]), 255, 0);
                            pC[1] = Clamp(Convert.ToInt32(pCc[1]), 255, 0);
                            pC[2] = Clamp(Convert.ToInt32(pCc[2]), 255, 0);
                            SendMessage(ply, foo, pC);
                            continue;
                        }
                        catch (Exception e)
                        {
                            FileTools.WriteError(e.Message);
                        }
                    }
                }
                SendMessage(ply, foo);
            }
            tr.Close();
        }

        public static void LoadGroups()
        {
            groups = new List<Group>();
            groups.Add(new SuperAdminGroup("superadmin"));

            StreamReader sr = new StreamReader(FileTools.SaveDir + "groups.txt");
            string data = sr.ReadToEnd();
            data = data.Replace("\r", "");
            string[] lines = data.Split('\n');

            for (int i = 0; i < lines.Length; i++)
            {
                if (lines[i].StartsWith("#"))
                {
                    continue;
                }
                string[] args = lines[i].Split(' ');
                if (args.Length < 2)
                {
                    continue;
                }
                string name = args[0];
                string parent = args[1];
                Group group = null;
                if (parent.Equals("null"))
                {
                    group = new Group(name);
                }
                else
                {
                    for (int j = 0; j < groups.Count; j++)
                    {
                        if (groups[j].GetName().Equals(parent))
                        {
                            group = new Group(name, groups[j]);
                            break;
                        }
                    }
                }
                if (group == null)
                {
                    throw new Exception("Something in the groups.txt is fucked up");
                }
                else
                {
                    for (int j = 2; j < args.Length; j++)
                    {
                        string permission = args[j];
                        if (permission.StartsWith("!"))
                        {
                            group.NegatePermission(args[j].Replace("!", ""));
                        }
                        else
                        {
                            group.AddPermission(args[j]);
                        }
                    }
                }
                groups.Add(group);
            }
            sr.Close();
        }

        /// <summary>
        /// Returns a Group from the name of the group
        /// </summary>
        /// <param name="ply">string groupName</param>
        public static Group GetGroup(string groupName)
        {
            //first attempt on cached groups
            for (int i = 0; i < groups.Count; i++)
            {
                if (groups[i].GetName().Equals(groupName))
                {
                    return groups[i];
                }
            }
            //shit, it didnt work, reload and try again
            LoadGroups();

            for (int i = 0; i < groups.Count; i++)
            {
                if (groups[i].GetName().Equals(groupName))
                {
                    return groups[i];
                }
            }

            //sigh :(, ok, you fucked up the config files, congrats.
            return null;
        }

        /// <summary>
        /// Returns a Group for a ip from users.txt
        /// </summary>
        /// <param name="ply">string ip</param>
        public static Group GetGroupForIP(string ip)
        {
            ip = GetRealIP(ip);

            StreamReader sr = new StreamReader(FileTools.SaveDir + "users.txt");
            string data = sr.ReadToEnd();
            data = data.Replace("\r", "");
            string[] lines = data.Split('\n');

            for (int i = 0; i < lines.Length; i++)
            {
                string[] args = lines[i].Split(' ');
                if (args.Length < 2)
                {
                    continue;
                }
                if (lines[i].StartsWith("#"))
                {
                    continue;
                }
                if (args[0].Equals(ip))
                {
                    return GetGroup(args[1]);
                }
            }
            sr.Close();
            return GetGroup("default");
        }
    }
}<|MERGE_RESOLUTION|>--- conflicted
+++ resolved
@@ -1,476 +1,470 @@
-﻿using System;
-using System.Collections.Generic;
-using System.IO;
-using Terraria;
-
-namespace TShockAPI
-{
-    internal class Tools
-    {
-        private static List<Group> groups = new List<Group>();
-
-        /// <summary>
-        /// Provides the real IP address from a RemoteEndPoint string that contains a port and an IP
-        /// </summary>
-        /// <param name="mess">A string IPv4 address in IP:PORT form.</param>
-        /// <returns>A string IPv4 address.</returns>
-        public static string GetRealIP(string mess)
-        {
-            return mess.Split(':')[0];
-        }
-
-        /// <summary>
-        /// Gets the IP from a player index
-        /// </summary>
-        /// <param name="plr">Player Index</param>
-        /// <returns>IP</returns>
-        public static string GetPlayerIP(int plr)
-        {
-            return GetRealIP(Netplay.serverSock[plr].tcpClient.Client.RemoteEndPoint.ToString());
-        }
-
-        /// <summary>
-        /// Used for some places where a list of players might be used.
-        /// </summary>
-        /// <returns>String of players seperated by commas.</returns>
-        public static string GetPlayers()
-        {
-            string str = "";
-            for (int i = 0; i < Main.maxPlayers; i++)
-            {
-                if (Main.player[i].active)
-                {
-                    if (str == "")
-                    {
-                        str = str + Main.player[i].name;
-                    }
-                    else
-                    {
-                        str = str + ", " + Main.player[i].name;
-                    }
-                }
-            }
-            return str;
-        }
-
-        /// <summary>
-        /// It's a clamp function
-        /// </summary>
-        /// <typeparam name="T"></typeparam>
-        /// <param name="value">Value to clamp</param>
-        /// <param name="max">Maximum bounds of the clamp</param>
-        /// <param name="min">Minimum bounds of the clamp</param>
-        /// <returns></returns>
-        public static T Clamp<T>(T value, T max, T min)
-            where T : IComparable<T>
-        {
-            T result = value;
-            if (value.CompareTo(max) > 0)
-                result = max;
-            if (value.CompareTo(min) < 0)
-                result = min;
-            return result;
-        }
-
-        /// <summary>
-        /// Broadcasts a message to all players
-        /// </summary>
-        /// <param name="msg">string message</param>
-        public static void Broadcast(string msg)
-        {
-            for (int i = 0; i < Main.player.Length; i++)
-            {
-                SendMessage(i, msg);
-            }
-            Log.Info("Broadcast: " + msg);
-        }
-
-        public static void Broadcast(string msg, float[] color)
-        {
-            for (int i = 0; i < Main.player.Length; i++)
-            {
-                SendMessage(i, msg, color);
-            }
-            Log.Info("Broadcast: " + msg);
-        }
-
-        /// <summary>
-        /// Sends a message out to a single player
-        /// </summary>
-        /// <param name="ply">int socket thingy for the player from the server socket</param>
-        /// <param name="msg">String message</param>
-        /// <param name="color">Float containing red, blue, and green color values</param>
-        public static void SendMessage(int ply, string msg, float[] color)
-        {
-            NetMessage.SendData(0x19, ply, -1, msg, 255, color[0], color[1], color[2]);
-        }
-
-        /// <summary>
-        /// Sends a green message to a player
-        /// </summary>
-        /// <param name="ply">int socket thingy for the player from the server socket</param>
-        /// <param name="message">string message</param>
-        public static void SendMessage(int ply, string message)
-        {
-            NetMessage.SendData(0x19, ply, -1, message, 255, 0f, 255f, 0f);
-        }
-
-        /// <summary>
-        /// The number of active players on the server.
-        /// </summary>
-        /// <returns>int playerCount</returns>
-        public static int activePlayers()
-        {
-            int num = 0;
-            for (int i = 0; i < Main.maxPlayers; i++)
-            {
-                if (Main.player[i].active)
-                {
-                    num++;
-                }
-            }
-            return num;
-        }
-
-        /// <summary>
-        /// Finds the name of the player of the int given
-        /// </summary>
-        /// <param name="ply">string player name</param>
-        /// <returns>int player</returns>
-        public static int FindPlayer(string ply)
-        {
-            /*int pl = -1;
-            for (int i = 0; i < Main.player.Length; i++)
-            {
-                if ((ply.ToLower()) == Main.player[i].name.ToLower())
-                {
-                    pl = i;
-                    break;
-                }
-            }
-            return pl;*/
-            List<int> found = new List<int>();
-            for (int i = 0; i < Main.player.Length; i++)
-                if (Main.player[i].name.ToLower().Contains(ply.ToLower()))
-                    found.Add(i);
-            if (found.Count == 1)
-                return found[0];
-            else if (found.Count > 1)
-                return -2;
-            else
-                return -1;
-        }
-
-        /// <summary>
-        /// Gets the given player's name
-        /// </summary>
-        /// <param name="ply">int player</param>
-        /// <returns>string name</returns>
-        public static string FindPlayer(int ply)
-        {
-            for (int i = 0; i < Main.player.Length; i++)
-            {
-                if (i == ply)
-                {
-                    return Main.player[i].name;
-                }
-            }
-            return "null";
-        }
-
-        /// <summary>
-        /// Creates an NPC
-        /// </summary>
-        /// <param name="type">Type is defined in the enum NPC list</param>
-        /// <param name="x">X coord of the desired npc</param>
-        /// <param name="y">Y coord of the desired npc</param>
-        /// <param name="target">int player that the npc targets</param>
-        public static void NewNPC(int type, int x, int y, int target)
-        {
-            switch (type)
-            {
-                case 0: //World Eater
-                    WorldGen.shadowOrbSmashed = true;
-                    WorldGen.shadowOrbCount = 3;
-                    int w = NPC.NewNPC(x, y, 13, 1);
-                    Main.npc[w].target = target;
-                    break;
-                case 1: //Eye
-                    Main.time = 4861;
-                    Main.dayTime = false;
-                    WorldGen.spawnEye = true;
-                    break;
-                case 2: //Skeletron
-                    int enpeecee = NPC.NewNPC(x, y, 0x23, 0);
-                    Main.npc[enpeecee].netUpdate = true;
-                    break;
-            }
-        }
-
-        /// <summary>
-        /// Kicks a player from the server without checking for immunetokick permission.
-        /// </summary>
-        /// <param name="ply">int player</param>
-        /// <param name="reason">string reason</param>
-        public static void ForceKick(int ply, string reason)
-        {
-            string ip = GetPlayerIP(ply);
-            NetMessage.SendData(0x2, ply, -1, reason, 0x0, 0f, 0f, 0f);
-            Log.Info(ip + " was force kicked for : " + reason);
-        }
-
-        /// <summary>
-        /// Kicks a player from the server.
-        /// </summary>
-        /// <param name="ply">int player</param>
-        /// <param name="reason">string reason</param>
-        public static bool Kick(int ply, string reason, string adminUserName = "")
-        {
-<<<<<<< HEAD
-            if (!Main.player[ply].active)
-                return true;
-            if (!TShock.players[ply].group.HasPermission("immunetokick"))
-            {
-                string playerName = Main.player[ply].name;
-                NetMessage.SendData(0x2, ply, -1, "Kicked: " + reason, 0x0, 0f, 0f, 0f);
-                Log.Info("Kicked " + playerName + " for : " + reason);
-                if (adminUserName.Length == 0)
-                    Broadcast(playerName + " was kicked for " + reason.ToLower());
-                else
-                    Tools.Broadcast(adminUserName + " kicked " + playerName + " for " + reason.ToLower());
-                return true;
-            }
-            return false;
-        }
-
-        /// <summary>
-        /// Bans and kicks a player from the server.
-        /// </summary>
-        /// <param name="ply">int player</param>
-        /// <param name="reason">string reason</param>
-        public static bool Ban(int plr, string reason, string adminUserName = "")
-        {
-            if (!TShock.players[plr].group.HasPermission("immunetoban"))
-=======
-            if (!Netplay.serverSock[ply].active || Netplay.serverSock[ply].kill)
-                return;
-            if (!TShock.players[ply].group.HasPermission("immunetokick") || reason.Contains("Banned: "))
->>>>>>> d7987ac6
-            {
-                string ip = GetPlayerIP(plr);
-                string playerName = Main.player[plr].name;
-                TShock.Bans.AddBan(ip, playerName, reason);
-                if (!Main.player[plr].active)
-                    NetMessage.SendData(0x2, plr, -1, "Banned: " + reason, 0x0, 0f, 0f, 0f);
-                Log.Info("Banned " + playerName + " for : " + reason);
-                if (adminUserName.Length == 0)
-                    Broadcast(playerName + " was banned for " + reason.ToLower());
-                else
-                    Tools.Broadcast(adminUserName + " banned " + playerName + " for " + reason.ToLower());
-                return true;
-            }
-            return false;
-        }
-
-        public static bool HandleCheater(int ply, string reason)
-        {
-            return HandleBadPlayer(ply, "ignorecheatdetection", ConfigurationManager.banCheater, ConfigurationManager.kickCheater, reason);
-        }
-
-        public static bool HandleGriefer(int ply, string reason)
-        {
-            return HandleBadPlayer(ply, "ignoregriefdetection", ConfigurationManager.banGriefer, ConfigurationManager.kickGriefer, reason);
-        }
-
-        public static bool HandleTntUser(int ply, string reason)
-        {
-            return HandleBadPlayer(ply, "ignoregriefdetection", ConfigurationManager.banTnt, ConfigurationManager.kickTnt, reason);
-        }
-
-        public static bool HandleExplosivesUser(int ply, string reason)
-        {
-            return HandleBadPlayer(ply, "ignoregriefdetection", ConfigurationManager.banBoom, ConfigurationManager.kickBoom, reason);
-        }
-
-        private static bool HandleBadPlayer(int ply, string overridePermission, bool ban, bool kick, string reason)
-        {
-            if (!TShock.players[ply].group.HasPermission(overridePermission))
-            {
-                if (ban)
-                {
-                    return Ban(ply, reason);
-                }
-                else if (kick)
-                {
-                    return Kick(ply, reason);
-                }
-            }
-            return false;
-        }
-
-        /// <summary>
-        /// Shows a MOTD to the player
-        /// </summary>
-        /// <param name="ply">int player</param>
-        public static void ShowMOTD(int ply)
-        {
-            string foo = "";
-            TextReader tr = new StreamReader(FileTools.SaveDir + "motd.txt");
-            while ((foo = tr.ReadLine()) != null)
-            {
-                foo = foo.Replace("%map%", Main.worldName);
-                foo = foo.Replace("%players%", GetPlayers());
-                if (foo.Substring(0, 1) == "%" && foo.Substring(12, 1) == "%") //Look for a beginning color code.
-                {
-                    string possibleColor = foo.Substring(0, 13);
-                    foo = foo.Remove(0, 13);
-                    float[] pC = { 0, 0, 0 };
-                    possibleColor = possibleColor.Replace("%", "");
-                    string[] pCc = possibleColor.Split(',');
-                    if (pCc.Length == 3)
-                    {
-                        try
-                        {
-                            pC[0] = Clamp(Convert.ToInt32(pCc[0]), 255, 0);
-                            pC[1] = Clamp(Convert.ToInt32(pCc[1]), 255, 0);
-                            pC[2] = Clamp(Convert.ToInt32(pCc[2]), 255, 0);
-                            SendMessage(ply, foo, pC);
-                            continue;
-                        }
-                        catch (Exception e)
-                        {
-                            FileTools.WriteError(e.Message);
-                        }
-                    }
-                }
-                SendMessage(ply, foo);
-            }
-            tr.Close();
-        }
-
-        public static void LoadGroups()
-        {
-            groups = new List<Group>();
-            groups.Add(new SuperAdminGroup("superadmin"));
-
-            StreamReader sr = new StreamReader(FileTools.SaveDir + "groups.txt");
-            string data = sr.ReadToEnd();
-            data = data.Replace("\r", "");
-            string[] lines = data.Split('\n');
-
-            for (int i = 0; i < lines.Length; i++)
-            {
-                if (lines[i].StartsWith("#"))
-                {
-                    continue;
-                }
-                string[] args = lines[i].Split(' ');
-                if (args.Length < 2)
-                {
-                    continue;
-                }
-                string name = args[0];
-                string parent = args[1];
-                Group group = null;
-                if (parent.Equals("null"))
-                {
-                    group = new Group(name);
-                }
-                else
-                {
-                    for (int j = 0; j < groups.Count; j++)
-                    {
-                        if (groups[j].GetName().Equals(parent))
-                        {
-                            group = new Group(name, groups[j]);
-                            break;
-                        }
-                    }
-                }
-                if (group == null)
-                {
-                    throw new Exception("Something in the groups.txt is fucked up");
-                }
-                else
-                {
-                    for (int j = 2; j < args.Length; j++)
-                    {
-                        string permission = args[j];
-                        if (permission.StartsWith("!"))
-                        {
-                            group.NegatePermission(args[j].Replace("!", ""));
-                        }
-                        else
-                        {
-                            group.AddPermission(args[j]);
-                        }
-                    }
-                }
-                groups.Add(group);
-            }
-            sr.Close();
-        }
-
-        /// <summary>
-        /// Returns a Group from the name of the group
-        /// </summary>
-        /// <param name="ply">string groupName</param>
-        public static Group GetGroup(string groupName)
-        {
-            //first attempt on cached groups
-            for (int i = 0; i < groups.Count; i++)
-            {
-                if (groups[i].GetName().Equals(groupName))
-                {
-                    return groups[i];
-                }
-            }
-            //shit, it didnt work, reload and try again
-            LoadGroups();
-
-            for (int i = 0; i < groups.Count; i++)
-            {
-                if (groups[i].GetName().Equals(groupName))
-                {
-                    return groups[i];
-                }
-            }
-
-            //sigh :(, ok, you fucked up the config files, congrats.
-            return null;
-        }
-
-        /// <summary>
-        /// Returns a Group for a ip from users.txt
-        /// </summary>
-        /// <param name="ply">string ip</param>
-        public static Group GetGroupForIP(string ip)
-        {
-            ip = GetRealIP(ip);
-
-            StreamReader sr = new StreamReader(FileTools.SaveDir + "users.txt");
-            string data = sr.ReadToEnd();
-            data = data.Replace("\r", "");
-            string[] lines = data.Split('\n');
-
-            for (int i = 0; i < lines.Length; i++)
-            {
-                string[] args = lines[i].Split(' ');
-                if (args.Length < 2)
-                {
-                    continue;
-                }
-                if (lines[i].StartsWith("#"))
-                {
-                    continue;
-                }
-                if (args[0].Equals(ip))
-                {
-                    return GetGroup(args[1]);
-                }
-            }
-            sr.Close();
-            return GetGroup("default");
-        }
-    }
+﻿using System;
+using System.Collections.Generic;
+using System.IO;
+using Terraria;
+
+namespace TShockAPI
+{
+    internal class Tools
+    {
+        private static List<Group> groups = new List<Group>();
+
+        /// <summary>
+        /// Provides the real IP address from a RemoteEndPoint string that contains a port and an IP
+        /// </summary>
+        /// <param name="mess">A string IPv4 address in IP:PORT form.</param>
+        /// <returns>A string IPv4 address.</returns>
+        public static string GetRealIP(string mess)
+        {
+            return mess.Split(':')[0];
+        }
+
+        /// <summary>
+        /// Gets the IP from a player index
+        /// </summary>
+        /// <param name="plr">Player Index</param>
+        /// <returns>IP</returns>
+        public static string GetPlayerIP(int plr)
+        {
+            return GetRealIP(Netplay.serverSock[plr].tcpClient.Client.RemoteEndPoint.ToString());
+        }
+
+        /// <summary>
+        /// Used for some places where a list of players might be used.
+        /// </summary>
+        /// <returns>String of players seperated by commas.</returns>
+        public static string GetPlayers()
+        {
+            string str = "";
+            for (int i = 0; i < Main.maxPlayers; i++)
+            {
+                if (Main.player[i].active)
+                {
+                    if (str == "")
+                    {
+                        str = str + Main.player[i].name;
+                    }
+                    else
+                    {
+                        str = str + ", " + Main.player[i].name;
+                    }
+                }
+            }
+            return str;
+        }
+
+        /// <summary>
+        /// It's a clamp function
+        /// </summary>
+        /// <typeparam name="T"></typeparam>
+        /// <param name="value">Value to clamp</param>
+        /// <param name="max">Maximum bounds of the clamp</param>
+        /// <param name="min">Minimum bounds of the clamp</param>
+        /// <returns></returns>
+        public static T Clamp<T>(T value, T max, T min)
+            where T : IComparable<T>
+        {
+            T result = value;
+            if (value.CompareTo(max) > 0)
+                result = max;
+            if (value.CompareTo(min) < 0)
+                result = min;
+            return result;
+        }
+
+        /// <summary>
+        /// Broadcasts a message to all players
+        /// </summary>
+        /// <param name="msg">string message</param>
+        public static void Broadcast(string msg)
+        {
+            for (int i = 0; i < Main.player.Length; i++)
+            {
+                SendMessage(i, msg);
+            }
+            Log.Info("Broadcast: " + msg);
+        }
+
+        public static void Broadcast(string msg, float[] color)
+        {
+            for (int i = 0; i < Main.player.Length; i++)
+            {
+                SendMessage(i, msg, color);
+            }
+            Log.Info("Broadcast: " + msg);
+        }
+
+        /// <summary>
+        /// Sends a message out to a single player
+        /// </summary>
+        /// <param name="ply">int socket thingy for the player from the server socket</param>
+        /// <param name="msg">String message</param>
+        /// <param name="color">Float containing red, blue, and green color values</param>
+        public static void SendMessage(int ply, string msg, float[] color)
+        {
+            NetMessage.SendData(0x19, ply, -1, msg, 255, color[0], color[1], color[2]);
+        }
+
+        /// <summary>
+        /// Sends a green message to a player
+        /// </summary>
+        /// <param name="ply">int socket thingy for the player from the server socket</param>
+        /// <param name="message">string message</param>
+        public static void SendMessage(int ply, string message)
+        {
+            NetMessage.SendData(0x19, ply, -1, message, 255, 0f, 255f, 0f);
+        }
+
+        /// <summary>
+        /// The number of active players on the server.
+        /// </summary>
+        /// <returns>int playerCount</returns>
+        public static int activePlayers()
+        {
+            int num = 0;
+            for (int i = 0; i < Main.maxPlayers; i++)
+            {
+                if (Main.player[i].active)
+                {
+                    num++;
+                }
+            }
+            return num;
+        }
+
+        /// <summary>
+        /// Finds the name of the player of the int given
+        /// </summary>
+        /// <param name="ply">string player name</param>
+        /// <returns>int player</returns>
+        public static int FindPlayer(string ply)
+        {
+            /*int pl = -1;
+            for (int i = 0; i < Main.player.Length; i++)
+            {
+                if ((ply.ToLower()) == Main.player[i].name.ToLower())
+                {
+                    pl = i;
+                    break;
+                }
+            }
+            return pl;*/
+            List<int> found = new List<int>();
+            for (int i = 0; i < Main.player.Length; i++)
+                if (Main.player[i].name.ToLower().Contains(ply.ToLower()))
+                    found.Add(i);
+            if (found.Count == 1)
+                return found[0];
+            else if (found.Count > 1)
+                return -2;
+            else
+                return -1;
+        }
+
+        /// <summary>
+        /// Gets the given player's name
+        /// </summary>
+        /// <param name="ply">int player</param>
+        /// <returns>string name</returns>
+        public static string FindPlayer(int ply)
+        {
+            for (int i = 0; i < Main.player.Length; i++)
+            {
+                if (i == ply)
+                {
+                    return Main.player[i].name;
+                }
+            }
+            return "null";
+        }
+
+        /// <summary>
+        /// Creates an NPC
+        /// </summary>
+        /// <param name="type">Type is defined in the enum NPC list</param>
+        /// <param name="x">X coord of the desired npc</param>
+        /// <param name="y">Y coord of the desired npc</param>
+        /// <param name="target">int player that the npc targets</param>
+        public static void NewNPC(int type, int x, int y, int target)
+        {
+            switch (type)
+            {
+                case 0: //World Eater
+                    WorldGen.shadowOrbSmashed = true;
+                    WorldGen.shadowOrbCount = 3;
+                    int w = NPC.NewNPC(x, y, 13, 1);
+                    Main.npc[w].target = target;
+                    break;
+                case 1: //Eye
+                    Main.time = 4861;
+                    Main.dayTime = false;
+                    WorldGen.spawnEye = true;
+                    break;
+                case 2: //Skeletron
+                    int enpeecee = NPC.NewNPC(x, y, 0x23, 0);
+                    Main.npc[enpeecee].netUpdate = true;
+                    break;
+            }
+        }
+
+        /// <summary>
+        /// Kicks a player from the server without checking for immunetokick permission.
+        /// </summary>
+        /// <param name="ply">int player</param>
+        /// <param name="reason">string reason</param>
+        public static void ForceKick(int ply, string reason)
+        {
+            string ip = GetPlayerIP(ply);
+            NetMessage.SendData(0x2, ply, -1, reason, 0x0, 0f, 0f, 0f);
+            Log.Info(ip + " was force kicked for : " + reason);
+        }
+
+        /// <summary>
+        /// Kicks a player from the server.
+        /// </summary>
+        /// <param name="ply">int player</param>
+        /// <param name="reason">string reason</param>
+        public static bool Kick(int ply, string reason, string adminUserName = "")
+        {
+            if (!Netplay.serverSock[ply].active || Netplay.serverSock[ply].kill)
+                return true;
+            if (!TShock.players[ply].group.HasPermission("immunetokick"))
+            {
+                string playerName = Main.player[ply].name;
+                NetMessage.SendData(0x2, ply, -1, "Kicked: " + reason, 0x0, 0f, 0f, 0f);
+                Log.Info("Kicked " + playerName + " for : " + reason);
+                if (adminUserName.Length == 0)
+                    Broadcast(playerName + " was kicked for " + reason.ToLower());
+                else
+                    Tools.Broadcast(adminUserName + " kicked " + playerName + " for " + reason.ToLower());
+                return true;
+            }
+            return false;
+        }
+
+        /// <summary>
+        /// Bans and kicks a player from the server.
+        /// </summary>
+        /// <param name="ply">int player</param>
+        /// <param name="reason">string reason</param>
+        public static bool Ban(int plr, string reason, string adminUserName = "")
+        {
+            if (!TShock.players[plr].group.HasPermission("immunetoban"))
+            {
+                string ip = GetPlayerIP(plr);
+                string playerName = Main.player[plr].name;
+                TShock.Bans.AddBan(ip, playerName, reason);
+                if (!Main.player[plr].active || Netplay.serverSock[ply].kill)
+                    NetMessage.SendData(0x2, plr, -1, "Banned: " + reason, 0x0, 0f, 0f, 0f);
+                Log.Info("Banned " + playerName + " for : " + reason);
+                if (adminUserName.Length == 0)
+                    Broadcast(playerName + " was banned for " + reason.ToLower());
+                else
+                    Tools.Broadcast(adminUserName + " banned " + playerName + " for " + reason.ToLower());
+                return true;
+            }
+            return false;
+        }
+
+        public static bool HandleCheater(int ply, string reason)
+        {
+            return HandleBadPlayer(ply, "ignorecheatdetection", ConfigurationManager.banCheater, ConfigurationManager.kickCheater, reason);
+        }
+
+        public static bool HandleGriefer(int ply, string reason)
+        {
+            return HandleBadPlayer(ply, "ignoregriefdetection", ConfigurationManager.banGriefer, ConfigurationManager.kickGriefer, reason);
+        }
+
+        public static bool HandleTntUser(int ply, string reason)
+        {
+            return HandleBadPlayer(ply, "ignoregriefdetection", ConfigurationManager.banTnt, ConfigurationManager.kickTnt, reason);
+        }
+
+        public static bool HandleExplosivesUser(int ply, string reason)
+        {
+            return HandleBadPlayer(ply, "ignoregriefdetection", ConfigurationManager.banBoom, ConfigurationManager.kickBoom, reason);
+        }
+
+        private static bool HandleBadPlayer(int ply, string overridePermission, bool ban, bool kick, string reason)
+        {
+            if (!TShock.players[ply].group.HasPermission(overridePermission))
+            {
+                if (ban)
+                {
+                    return Ban(ply, reason);
+                }
+                else if (kick)
+                {
+                    return Kick(ply, reason);
+                }
+            }
+            return false;
+        }
+
+        /// <summary>
+        /// Shows a MOTD to the player
+        /// </summary>
+        /// <param name="ply">int player</param>
+        public static void ShowMOTD(int ply)
+        {
+            string foo = "";
+            TextReader tr = new StreamReader(FileTools.SaveDir + "motd.txt");
+            while ((foo = tr.ReadLine()) != null)
+            {
+                foo = foo.Replace("%map%", Main.worldName);
+                foo = foo.Replace("%players%", GetPlayers());
+                if (foo.Substring(0, 1) == "%" && foo.Substring(12, 1) == "%") //Look for a beginning color code.
+                {
+                    string possibleColor = foo.Substring(0, 13);
+                    foo = foo.Remove(0, 13);
+                    float[] pC = { 0, 0, 0 };
+                    possibleColor = possibleColor.Replace("%", "");
+                    string[] pCc = possibleColor.Split(',');
+                    if (pCc.Length == 3)
+                    {
+                        try
+                        {
+                            pC[0] = Clamp(Convert.ToInt32(pCc[0]), 255, 0);
+                            pC[1] = Clamp(Convert.ToInt32(pCc[1]), 255, 0);
+                            pC[2] = Clamp(Convert.ToInt32(pCc[2]), 255, 0);
+                            SendMessage(ply, foo, pC);
+                            continue;
+                        }
+                        catch (Exception e)
+                        {
+                            FileTools.WriteError(e.Message);
+                        }
+                    }
+                }
+                SendMessage(ply, foo);
+            }
+            tr.Close();
+        }
+
+        public static void LoadGroups()
+        {
+            groups = new List<Group>();
+            groups.Add(new SuperAdminGroup("superadmin"));
+
+            StreamReader sr = new StreamReader(FileTools.SaveDir + "groups.txt");
+            string data = sr.ReadToEnd();
+            data = data.Replace("\r", "");
+            string[] lines = data.Split('\n');
+
+            for (int i = 0; i < lines.Length; i++)
+            {
+                if (lines[i].StartsWith("#"))
+                {
+                    continue;
+                }
+                string[] args = lines[i].Split(' ');
+                if (args.Length < 2)
+                {
+                    continue;
+                }
+                string name = args[0];
+                string parent = args[1];
+                Group group = null;
+                if (parent.Equals("null"))
+                {
+                    group = new Group(name);
+                }
+                else
+                {
+                    for (int j = 0; j < groups.Count; j++)
+                    {
+                        if (groups[j].GetName().Equals(parent))
+                        {
+                            group = new Group(name, groups[j]);
+                            break;
+                        }
+                    }
+                }
+                if (group == null)
+                {
+                    throw new Exception("Something in the groups.txt is fucked up");
+                }
+                else
+                {
+                    for (int j = 2; j < args.Length; j++)
+                    {
+                        string permission = args[j];
+                        if (permission.StartsWith("!"))
+                        {
+                            group.NegatePermission(args[j].Replace("!", ""));
+                        }
+                        else
+                        {
+                            group.AddPermission(args[j]);
+                        }
+                    }
+                }
+                groups.Add(group);
+            }
+            sr.Close();
+        }
+
+        /// <summary>
+        /// Returns a Group from the name of the group
+        /// </summary>
+        /// <param name="ply">string groupName</param>
+        public static Group GetGroup(string groupName)
+        {
+            //first attempt on cached groups
+            for (int i = 0; i < groups.Count; i++)
+            {
+                if (groups[i].GetName().Equals(groupName))
+                {
+                    return groups[i];
+                }
+            }
+            //shit, it didnt work, reload and try again
+            LoadGroups();
+
+            for (int i = 0; i < groups.Count; i++)
+            {
+                if (groups[i].GetName().Equals(groupName))
+                {
+                    return groups[i];
+                }
+            }
+
+            //sigh :(, ok, you fucked up the config files, congrats.
+            return null;
+        }
+
+        /// <summary>
+        /// Returns a Group for a ip from users.txt
+        /// </summary>
+        /// <param name="ply">string ip</param>
+        public static Group GetGroupForIP(string ip)
+        {
+            ip = GetRealIP(ip);
+
+            StreamReader sr = new StreamReader(FileTools.SaveDir + "users.txt");
+            string data = sr.ReadToEnd();
+            data = data.Replace("\r", "");
+            string[] lines = data.Split('\n');
+
+            for (int i = 0; i < lines.Length; i++)
+            {
+                string[] args = lines[i].Split(' ');
+                if (args.Length < 2)
+                {
+                    continue;
+                }
+                if (lines[i].StartsWith("#"))
+                {
+                    continue;
+                }
+                if (args[0].Equals(ip))
+                {
+                    return GetGroup(args[1]);
+                }
+            }
+            sr.Close();
+            return GetGroup("default");
+        }
+    }
 }