/*
TShock, a server mod for Terraria
Copyright (C) 2011-2019 Pryaxis & TShock Contributors

This program is free software: you can redistribute it and/or modify
it under the terms of the GNU General Public License as published by
the Free Software Foundation, either version 3 of the License, or
(at your option) any later version.

This program is distributed in the hope that it will be useful,
but WITHOUT ANY WARRANTY; without even the implied warranty of
MERCHANTABILITY or FITNESS FOR A PARTICULAR PURPOSE.  See the
GNU General Public License for more details.

You should have received a copy of the GNU General Public License
along with this program.  If not, see <http://www.gnu.org/licenses/>.
*/

using Newtonsoft.Json;
using System;
using System.Collections.Generic;
using System.Collections.ObjectModel;
using System.Diagnostics;
using System.IO;
using System.Linq;
using System.Text;
using System.Threading;
using Terraria;
using Terraria.ID;
using Terraria.Localization;
using TShockAPI.DB;
using TerrariaApi.Server;
using TShockAPI.Hooks;
using Terraria.GameContent.Events;
using Microsoft.Xna.Framework;
using TShockAPI.Localization;
using System.Text.RegularExpressions;
using Terraria.DataStructures;
using Terraria.GameContent.Creative;

namespace TShockAPI
{
	public delegate void CommandDelegate(CommandArgs args);

	public class CommandArgs : EventArgs
	{
		public string Message { get; private set; }
		public TSPlayer Player { get; private set; }
		public bool Silent { get; private set; }

		/// <summary>
		/// Parameters passed to the argument. Does not include the command name.
		/// IE '/kick "jerk face"' will only have 1 argument
		/// </summary>
		public List<string> Parameters { get; private set; }

		public Player TPlayer
		{
			get { return Player.TPlayer; }
		}

		public CommandArgs(string message, TSPlayer ply, List<string> args)
		{
			Message = message;
			Player = ply;
			Parameters = args;
			Silent = false;
		}

		public CommandArgs(string message, bool silent, TSPlayer ply, List<string> args)
		{
			Message = message;
			Player = ply;
			Parameters = args;
			Silent = silent;
		}
	}

	public class Command
	{
		/// <summary>
		/// Gets or sets whether to allow non-players to use this command.
		/// </summary>
		public bool AllowServer { get; set; }
		/// <summary>
		/// Gets or sets whether to do logging of this command.
		/// </summary>
		public bool DoLog { get; set; }
		/// <summary>
		/// Gets or sets the help text of this command.
		/// </summary>
		public string HelpText { get; set; }
		/// <summary>
		/// Gets or sets an extended description of this command.
		/// </summary>
		public string[] HelpDesc { get; set; }
		/// <summary>
		/// Gets the name of the command.
		/// </summary>
		public string Name { get { return Names[0]; } }
		/// <summary>
		/// Gets the names of the command.
		/// </summary>
		public List<string> Names { get; protected set; }
		/// <summary>
		/// Gets the permissions of the command.
		/// </summary>
		public List<string> Permissions { get; protected set; }

		private CommandDelegate commandDelegate;
		public CommandDelegate CommandDelegate
		{
			get { return commandDelegate; }
			set
			{
				if (value == null)
					throw new ArgumentNullException();

				commandDelegate = value;
			}
		}

		public Command(List<string> permissions, CommandDelegate cmd, params string[] names)
			: this(cmd, names)
		{
			Permissions = permissions;
		}

		public Command(string permissions, CommandDelegate cmd, params string[] names)
			: this(cmd, names)
		{
			Permissions = new List<string> { permissions };
		}

		public Command(CommandDelegate cmd, params string[] names)
		{
			if (cmd == null)
				throw new ArgumentNullException("cmd");
			if (names == null || names.Length < 1)
				throw new ArgumentException("names");

			AllowServer = true;
			CommandDelegate = cmd;
			DoLog = true;
			HelpText = "No help available.";
			HelpDesc = null;
			Names = new List<string>(names);
			Permissions = new List<string>();
		}

		public bool Run(string msg, bool silent, TSPlayer ply, List<string> parms)
		{
			if (!CanRun(ply))
				return false;

			try
			{
				CommandDelegate(new CommandArgs(msg, silent, ply, parms));
			}
			catch (Exception e)
			{
				ply.SendErrorMessage("Command failed, check logs for more details.");
				TShock.Log.Error(e.ToString());
			}

			return true;
		}

		public bool Run(string msg, TSPlayer ply, List<string> parms)
		{
			return Run(msg, false, ply, parms);
		}

		public bool HasAlias(string name)
		{
			return Names.Contains(name);
		}

		public bool CanRun(TSPlayer ply)
		{
			if (Permissions == null || Permissions.Count < 1)
				return true;
			foreach (var Permission in Permissions)
			{
				if (ply.HasPermission(Permission))
					return true;
			}
			return false;
		}
	}

	public static class Commands
	{
		public static List<Command> ChatCommands = new List<Command>();
		public static ReadOnlyCollection<Command> TShockCommands = new ReadOnlyCollection<Command>(new List<Command>());

		/// <summary>
		/// The command specifier, defaults to "/"
		/// </summary>
		public static string Specifier
		{
			get { return string.IsNullOrWhiteSpace(TShock.Config.Settings.CommandSpecifier) ? "/" : TShock.Config.Settings.CommandSpecifier; }
		}

		/// <summary>
		/// The silent command specifier, defaults to "."
		/// </summary>
		public static string SilentSpecifier
		{
			get { return string.IsNullOrWhiteSpace(TShock.Config.Settings.CommandSilentSpecifier) ? "." : TShock.Config.Settings.CommandSilentSpecifier; }
		}

		private delegate void AddChatCommand(string permission, CommandDelegate command, params string[] names);

		public static void InitCommands()
		{
			List<Command> tshockCommands = new List<Command>(100);
			Action<Command> add = (cmd) =>
			{
				tshockCommands.Add(cmd);
				ChatCommands.Add(cmd);
			};

			add(new Command(SetupToken, "setup")
			{
				AllowServer = false,
				HelpText = "Used to authenticate as superadmin when first setting up TShock."
			});
			add(new Command(Permissions.user, ManageUsers, "user")
			{
				DoLog = false,
				HelpText = "Manages user accounts."
			});

			#region Account Commands
			add(new Command(Permissions.canlogin, AttemptLogin, "login")
			{
				AllowServer = false,
				DoLog = false,
				HelpText = "Logs you into an account."
			});
			add(new Command(Permissions.canlogout, Logout, "logout")
			{
				AllowServer = false,
				DoLog = false,
				HelpText = "Logs you out of your current account."
			});
			add(new Command(Permissions.canchangepassword, PasswordUser, "password")
			{
				AllowServer = false,
				DoLog = false,
				HelpText = "Changes your account's password."
			});
			add(new Command(Permissions.canregister, RegisterUser, "register")
			{
				AllowServer = false,
				DoLog = false,
				HelpText = "Registers you an account."
			});
			add(new Command(Permissions.checkaccountinfo, ViewAccountInfo, "accountinfo", "ai")
			{
				HelpText = "Shows information about a user."
			});
			#endregion
			#region Admin Commands
			add(new Command(Permissions.ban, Ban, "ban")
			{
				HelpText = "Manages player bans."
			});
			add(new Command(Permissions.broadcast, Broadcast, "broadcast", "bc", "say")
			{
				HelpText = "Broadcasts a message to everyone on the server."
			});
			add(new Command(Permissions.logs, DisplayLogs, "displaylogs")
			{
				HelpText = "Toggles whether you receive server logs."
			});
			add(new Command(Permissions.managegroup, Group, "group")
			{
				HelpText = "Manages groups."
			});
			add(new Command(Permissions.manageitem, ItemBan, "itemban")
			{
				HelpText = "Manages item bans."
			});
			add(new Command(Permissions.manageprojectile, ProjectileBan, "projban")
			{
				HelpText = "Manages projectile bans."
			});
			add(new Command(Permissions.managetile, TileBan, "tileban")
			{
				HelpText = "Manages tile bans."
			});
			add(new Command(Permissions.manageregion, Region, "region")
			{
				HelpText = "Manages regions."
			});
			add(new Command(Permissions.kick, Kick, "kick")
			{
				HelpText = "Removes a player from the server."
			});
			add(new Command(Permissions.mute, Mute, "mute", "unmute")
			{
				HelpText = "Prevents a player from talking."
			});
			add(new Command(Permissions.savessc, OverrideSSC, "overridessc", "ossc")
			{
				HelpText = "Overrides serverside characters for a player, temporarily."
			});
			add(new Command(Permissions.savessc, SaveSSC, "savessc")
			{
				HelpText = "Saves all serverside characters."
			});
			add(new Command(Permissions.uploaddata, UploadJoinData, "uploadssc")
			{
				HelpText = "Upload the account information when you joined the server as your Server Side Character data."
			});
			add(new Command(Permissions.settempgroup, TempGroup, "tempgroup")
			{
				HelpText = "Temporarily sets another player's group."
			});
			add(new Command(Permissions.su, SubstituteUser, "su")
			{
				HelpText = "Temporarily elevates you to Super Admin."
			});
			add(new Command(Permissions.su, SubstituteUserDo, "sudo")
			{
				HelpText = "Executes a command as the super admin."
			});
			add(new Command(Permissions.userinfo, GrabUserUserInfo, "userinfo", "ui")
			{
				HelpText = "Shows information about a player."
			});
			#endregion
			#region Annoy Commands
			add(new Command(Permissions.annoy, Annoy, "annoy")
			{
				HelpText = "Annoys a player for an amount of time."
			});
			add(new Command(Permissions.annoy, Rocket, "rocket")
			{
				HelpText = "Rockets a player upwards. Requires SSC."
			});
			add(new Command(Permissions.annoy, FireWork, "firework")
			{
				HelpText = "Spawns fireworks at a player."
			});
			#endregion
			#region Configuration Commands
			add(new Command(Permissions.maintenance, CheckUpdates, "checkupdates")
			{
				HelpText = "Checks for TShock updates."
			});
			add(new Command(Permissions.maintenance, Off, "off", "exit", "stop")
			{
				HelpText = "Shuts down the server while saving."
			});
			add(new Command(Permissions.maintenance, OffNoSave, "off-nosave", "exit-nosave", "stop-nosave")
			{
				HelpText = "Shuts down the server without saving."
			});
			add(new Command(Permissions.cfgreload, Reload, "reload")
			{
				HelpText = "Reloads the server configuration file."
			});
			add(new Command(Permissions.cfgpassword, ServerPassword, "serverpassword")
			{
				HelpText = "Changes the server password."
			});
			add(new Command(Permissions.maintenance, GetVersion, "version")
			{
				HelpText = "Shows the TShock version."
			});
			add(new Command(Permissions.whitelist, Whitelist, "whitelist")
			{
				HelpText = "Manages the server whitelist."
			});
			#endregion
			#region Item Commands
			add(new Command(Permissions.give, Give, "give", "g")
			{
				HelpText = "Gives another player an item."
			});
			add(new Command(Permissions.item, Item, "item", "i")
			{
				AllowServer = false,
				HelpText = "Gives yourself an item."
			});
			#endregion
			#region NPC Commands
			add(new Command(Permissions.butcher, Butcher, "butcher")
			{
				HelpText = "Kills hostile NPCs or NPCs of a certain type."
			});
			add(new Command(Permissions.renamenpc, RenameNPC, "renamenpc")
			{
				HelpText = "Renames an NPC."
			});
			add(new Command(Permissions.maxspawns, MaxSpawns, "maxspawns")
			{
				HelpText = "Sets the maximum number of NPCs."
			});
			add(new Command(Permissions.spawnboss, SpawnBoss, "spawnboss", "sb")
			{
				AllowServer = false,
				HelpText = "Spawns a number of bosses around you."
			});
			add(new Command(Permissions.spawnmob, SpawnMob, "spawnmob", "sm")
			{
				AllowServer = false,
				HelpText = "Spawns a number of mobs around you."
			});
			add(new Command(Permissions.spawnrate, SpawnRate, "spawnrate")
			{
				HelpText = "Sets the spawn rate of NPCs."
			});
			add(new Command(Permissions.clearangler, ClearAnglerQuests, "clearangler")
			{
				HelpText = "Resets the list of users who have completed an angler quest that day."
			});
			#endregion
			#region TP Commands
			add(new Command(Permissions.home, Home, "home")
			{
				AllowServer = false,
				HelpText = "Sends you to your spawn point."
			});
			add(new Command(Permissions.spawn, Spawn, "spawn")
			{
				AllowServer = false,
				HelpText = "Sends you to the world's spawn point."
			});
			add(new Command(Permissions.tp, TP, "tp")
			{
				AllowServer = false,
				HelpText = "Teleports a player to another player."
			});
			add(new Command(Permissions.tpothers, TPHere, "tphere")
			{
				AllowServer = false,
				HelpText = "Teleports a player to yourself."
			});
			add(new Command(Permissions.tpnpc, TPNpc, "tpnpc")
			{
				AllowServer = false,
				HelpText = "Teleports you to an npc."
			});
			add(new Command(Permissions.tppos, TPPos, "tppos")
			{
				AllowServer = false,
				HelpText = "Teleports you to tile coordinates."
			});
			add(new Command(Permissions.getpos, GetPos, "pos")
			{
				AllowServer = false,
				HelpText = "Returns the user's or specified user's current position."
			});
			add(new Command(Permissions.tpallow, TPAllow, "tpallow")
			{
				AllowServer = false,
				HelpText = "Toggles whether other people can teleport you."
			});
			#endregion
			#region World Commands
			add(new Command(Permissions.toggleexpert, ChangeWorldMode, "worldmode", "gamemode")
			{
				HelpText = "Changes the world mode."
			});
			add(new Command(Permissions.antibuild, ToggleAntiBuild, "antibuild")
			{
				HelpText = "Toggles build protection."
			});
			add(new Command(Permissions.grow, Grow, "grow")
			{
				AllowServer = false,
				HelpText = "Grows plants at your location."
			});
			add(new Command(Permissions.halloween, ForceHalloween, "forcehalloween")
			{
				HelpText = "Toggles halloween mode (goodie bags, pumpkins, etc)."
			});
			add(new Command(Permissions.xmas, ForceXmas, "forcexmas")
			{
				HelpText = "Toggles christmas mode (present spawning, santa, etc)."
			});
			add(new Command(Permissions.manageevents, ManageWorldEvent, "worldevent")
			{
				HelpText = "Enables starting and stopping various world events."
			});
			add(new Command(Permissions.hardmode, Hardmode, "hardmode")
			{
				HelpText = "Toggles the world's hardmode status."
			});
			add(new Command(Permissions.editspawn, ProtectSpawn, "protectspawn")
			{
				HelpText = "Toggles spawn protection."
			});
			add(new Command(Permissions.worldsave, Save, "save")
			{
				HelpText = "Saves the world file."
			});
			add(new Command(Permissions.worldspawn, SetSpawn, "setspawn")
			{
				AllowServer = false,
				HelpText = "Sets the world's spawn point to your location."
			});
			add(new Command(Permissions.dungeonposition, SetDungeon, "setdungeon")
			{
				AllowServer = false,
				HelpText = "Sets the dungeon's position to your location."
			});
			add(new Command(Permissions.worldsettle, Settle, "settle")
			{
				HelpText = "Forces all liquids to update immediately."
			});
			add(new Command(Permissions.time, Time, "time")
			{
				HelpText = "Sets the world time."
			});
			add(new Command(Permissions.wind, Wind, "wind")
			{
				HelpText = "Changes the wind speed."
			});
			add(new Command(Permissions.worldinfo, WorldInfo, "worldinfo")
			{
				HelpText = "Shows information about the current world."
			});
			#endregion
			#region Other Commands
			add(new Command(Permissions.buff, Buff, "buff")
			{
				AllowServer = false,
				HelpText = "Gives yourself a buff or debuff for an amount of time. Putting -1 for time will set it to 415 days."
			});
			add(new Command(Permissions.clear, Clear, "clear")
			{
				HelpText = "Clears item drops or projectiles."
			});
			add(new Command(Permissions.buffplayer, GBuff, "gbuff", "buffplayer")
			{
				HelpText = "Gives another player a buff or debuff for an amount of time. Putting -1 for time will set it to 415 days."
			});
			add(new Command(Permissions.godmode, ToggleGodMode, "godmode", "god")
			{
				HelpText = "Toggles godmode on a player."
			});
			add(new Command(Permissions.heal, Heal, "heal")
			{
				HelpText = "Heals a player in HP and MP."
			});
			add(new Command(Permissions.kill, Kill, "kill", "slay")
			{
				HelpText = "Kills another player."
			});
			add(new Command(Permissions.cantalkinthird, ThirdPerson, "me")
			{
				HelpText = "Sends an action message to everyone."
			});
			add(new Command(Permissions.canpartychat, PartyChat, "party", "p")
			{
				AllowServer = false,
				HelpText = "Sends a message to everyone on your team."
			});
			add(new Command(Permissions.whisper, Reply, "reply", "r")
			{
				HelpText = "Replies to a PM sent to you."
			});
			add(new Command(Rests.RestPermissions.restmanage, ManageRest, "rest")
			{
				HelpText = "Manages the REST API."
			});
			add(new Command(Permissions.slap, Slap, "slap")
			{
				HelpText = "Slaps a player, dealing damage."
			});
			add(new Command(Permissions.serverinfo, ServerInfo, "serverinfo")
			{
				HelpText = "Shows the server information."
			});
			add(new Command(Permissions.warp, Warp, "warp")
			{
				HelpText = "Teleports you to a warp point or manages warps."
			});
			add(new Command(Permissions.whisper, Whisper, "whisper", "w", "tell", "pm", "dm")
			{
				HelpText = "Sends a PM to a player."
			});
			add(new Command(Permissions.whisper, Wallow, "wallow", "wa")
			{
				AllowServer = false,
				HelpText = "Toggles to either ignore or recieve whispers from other players."
			});
			add(new Command(Permissions.createdumps, CreateDumps, "dump-reference-data")
			{
				HelpText = "Creates a reference tables for Terraria data types and the TShock permission system in the server folder."
			});
			add(new Command(Permissions.synclocalarea, SyncLocalArea, "sync")
			{
				HelpText = "Sends all tiles from the server to the player to resync the client with the actual world state."
			});
			add(new Command(Permissions.respawn, Respawn, "respawn")
			{
				HelpText = "Respawn yourself or another player."
			});
			#endregion

			add(new Command(Aliases, "aliases")
			{
				HelpText = "Shows a command's aliases."
			});
			add(new Command(Help, "help")
			{
				HelpText = "Lists commands or gives help on them."
			});
			add(new Command(Motd, "motd")
			{
				HelpText = "Shows the message of the day."
			});
			add(new Command(ListConnectedPlayers, "playing", "online", "who")
			{
				HelpText = "Shows the currently connected players."
			});
			add(new Command(Rules, "rules")
			{
				HelpText = "Shows the server's rules."
			});

			TShockCommands = new ReadOnlyCollection<Command>(tshockCommands);
		}

		public static bool HandleCommand(TSPlayer player, string text)
		{
			string cmdText = text.Remove(0, 1);
			string cmdPrefix = text[0].ToString();
			bool silent = false;

			if (cmdPrefix == SilentSpecifier)
				silent = true;

			int index = -1;
			for (int i = 0; i < cmdText.Length; i++)
			{
				if (IsWhiteSpace(cmdText[i]))
				{
					index = i;
					break;
				}
			}
			string cmdName;
			if (index == 0) // Space after the command specifier should not be supported
			{
				player.SendErrorMessage("Invalid command entered. Type {0}help for a list of valid commands.", Specifier);
				return true;
			}
			else if (index < 0)
				cmdName = cmdText.ToLower();
			else
				cmdName = cmdText.Substring(0, index).ToLower();

			List<string> args;
			if (index < 0)
				args = new List<string>();
			else
				args = ParseParameters(cmdText.Substring(index));

			IEnumerable<Command> cmds = ChatCommands.FindAll(c => c.HasAlias(cmdName));

			if (Hooks.PlayerHooks.OnPlayerCommand(player, cmdName, cmdText, args, ref cmds, cmdPrefix))
				return true;

			if (cmds.Count() == 0)
			{
				if (player.AwaitingResponse.ContainsKey(cmdName))
				{
					Action<CommandArgs> call = player.AwaitingResponse[cmdName];
					player.AwaitingResponse.Remove(cmdName);
					call(new CommandArgs(cmdText, player, args));
					return true;
				}
				player.SendErrorMessage("Invalid command entered. Type {0}help for a list of valid commands.", Specifier);
				return true;
			}
			foreach (Command cmd in cmds)
			{
				if (!cmd.CanRun(player))
				{
					TShock.Utils.SendLogs(string.Format("{0} tried to execute {1}{2}.", player.Name, Specifier, cmdText), Color.PaleVioletRed, player);
					player.SendErrorMessage("You do not have access to this command.");
					if (player.HasPermission(Permissions.su))
					{
						player.SendInfoMessage("You can use '{0}sudo {0}{1}' to override this check.", Specifier, cmdText);
					}
				}
				else if (!cmd.AllowServer && !player.RealPlayer)
				{
					player.SendErrorMessage("You must use this command in-game.");
				}
				else
				{
					if (cmd.DoLog)
						TShock.Utils.SendLogs(string.Format("{0} executed: {1}{2}.", player.Name, silent ? SilentSpecifier : Specifier, cmdText), Color.PaleVioletRed, player);
					cmd.Run(cmdText, silent, player, args);
				}
			}
			return true;
		}

		/// <summary>
		/// Parses a string of parameters into a list. Handles quotes.
		/// </summary>
		/// <param name="str"></param>
		/// <returns></returns>
		private static List<String> ParseParameters(string str)
		{
			var ret = new List<string>();
			var sb = new StringBuilder();
			bool instr = false;
			for (int i = 0; i < str.Length; i++)
			{
				char c = str[i];

				if (c == '\\' && ++i < str.Length)
				{
					if (str[i] != '"' && str[i] != ' ' && str[i] != '\\')
						sb.Append('\\');
					sb.Append(str[i]);
				}
				else if (c == '"')
				{
					instr = !instr;
					if (!instr)
					{
						ret.Add(sb.ToString());
						sb.Clear();
					}
					else if (sb.Length > 0)
					{
						ret.Add(sb.ToString());
						sb.Clear();
					}
				}
				else if (IsWhiteSpace(c) && !instr)
				{
					if (sb.Length > 0)
					{
						ret.Add(sb.ToString());
						sb.Clear();
					}
				}
				else
					sb.Append(c);
			}
			if (sb.Length > 0)
				ret.Add(sb.ToString());

			return ret;
		}

		private static bool IsWhiteSpace(char c)
		{
			return c == ' ' || c == '\t' || c == '\n';
		}

		#region Account commands

		private static void AttemptLogin(CommandArgs args)
		{
			if (args.Player.LoginAttempts > TShock.Config.Settings.MaximumLoginAttempts && (TShock.Config.Settings.MaximumLoginAttempts != -1))
			{
				TShock.Log.Warn(String.Format("{0} ({1}) had {2} or more invalid login attempts and was kicked automatically.",
					args.Player.IP, args.Player.Name, TShock.Config.Settings.MaximumLoginAttempts));
				args.Player.Kick("Too many invalid login attempts.");
				return;
			}

			if (args.Player.IsLoggedIn)
			{
				args.Player.SendErrorMessage("You are already logged in, and cannot login again.");
				return;
			}

			UserAccount account = TShock.UserAccounts.GetUserAccountByName(args.Player.Name);
			string password = "";
			bool usingUUID = false;
			if (args.Parameters.Count == 0 && !TShock.Config.Settings.DisableUUIDLogin)
			{
				if (PlayerHooks.OnPlayerPreLogin(args.Player, args.Player.Name, ""))
					return;
				usingUUID = true;
			}
			else if (args.Parameters.Count == 1)
			{
				if (PlayerHooks.OnPlayerPreLogin(args.Player, args.Player.Name, args.Parameters[0]))
					return;
				password = args.Parameters[0];
			}
			else if (args.Parameters.Count == 2 && TShock.Config.Settings.AllowLoginAnyUsername)
			{
				if (String.IsNullOrEmpty(args.Parameters[0]))
				{
					args.Player.SendErrorMessage("Bad login attempt.");
					return;
				}

				if (PlayerHooks.OnPlayerPreLogin(args.Player, args.Parameters[0], args.Parameters[1]))
					return;

				account = TShock.UserAccounts.GetUserAccountByName(args.Parameters[0]);
				password = args.Parameters[1];
			}
			else
			{
				if (!TShock.Config.Settings.DisableUUIDLogin)
					args.Player.SendMessage($"{Specifier}login - Logs in using your UUID and character name.", Color.White);

				if (TShock.Config.Settings.AllowLoginAnyUsername)
					args.Player.SendMessage($"{Specifier}login {"username".Color(Utils.GreenHighlight)} {"password".Color(Utils.BoldHighlight)} - Logs in using your username and password.", Color.White);
				else
					args.Player.SendMessage($"{Specifier}login {"password".Color(Utils.BoldHighlight)} - Logs in using your password and character name.", Color.White);

				args.Player.SendWarningMessage("If you forgot your password, there is no way to recover it.");
				return;
			}
			try
			{
				if (account == null)
				{
					args.Player.SendErrorMessage("A user account by that name does not exist.");
				}
				else if (account.VerifyPassword(password) ||
						(usingUUID && account.UUID == args.Player.UUID && !TShock.Config.Settings.DisableUUIDLogin &&
						!String.IsNullOrWhiteSpace(args.Player.UUID)))
				{
					var group = TShock.Groups.GetGroupByName(account.Group);

					if (!TShock.Groups.AssertGroupValid(args.Player, group, false))
					{
						args.Player.SendErrorMessage("Login attempt failed - see the message above.");
						return;
					}

					args.Player.PlayerData = TShock.CharacterDB.GetPlayerData(args.Player, account.ID);

					args.Player.Group = group;
					args.Player.tempGroup = null;
					args.Player.Account = account;
					args.Player.IsLoggedIn = true;
					args.Player.IsDisabledForSSC = false;

					if (TShock.ServerSideCharacterConfig.Settings.Enabled)
					{
						if (args.Player.HasPermission(Permissions.bypassssc))
						{
							args.Player.PlayerData.CopyCharacter(args.Player);
							TShock.CharacterDB.InsertPlayerData(args.Player);
						}
						args.Player.PlayerData.RestoreCharacter(args.Player);
					}
					args.Player.LoginFailsBySsi = false;

					if (args.Player.HasPermission(Permissions.ignorestackhackdetection))
						args.Player.IsDisabledForStackDetection = false;

					if (args.Player.HasPermission(Permissions.usebanneditem))
						args.Player.IsDisabledForBannedWearable = false;

					args.Player.SendSuccessMessage("Authenticated as " + account.Name + " successfully.");

					TShock.Log.ConsoleInfo(args.Player.Name + " authenticated successfully as user: " + account.Name + ".");
					if ((args.Player.LoginHarassed) && (TShock.Config.Settings.RememberLeavePos))
					{
						if (TShock.RememberedPos.GetLeavePos(args.Player.Name, args.Player.IP) != Vector2.Zero)
						{
							Vector2 pos = TShock.RememberedPos.GetLeavePos(args.Player.Name, args.Player.IP);
							args.Player.Teleport((int)pos.X * 16, (int)pos.Y * 16);
						}
						args.Player.LoginHarassed = false;

					}
					TShock.UserAccounts.SetUserAccountUUID(account, args.Player.UUID);

					Hooks.PlayerHooks.OnPlayerPostLogin(args.Player);
				}
				else
				{
					if (usingUUID && !TShock.Config.Settings.DisableUUIDLogin)
					{
						args.Player.SendErrorMessage("UUID does not match this character!");
					}
					else
					{
						args.Player.SendErrorMessage("Invalid password!");
					}
					TShock.Log.Warn(args.Player.IP + " failed to authenticate as user: " + account.Name + ".");
					args.Player.LoginAttempts++;
				}
			}
			catch (Exception ex)
			{
				args.Player.SendErrorMessage("There was an error processing your request.");
				TShock.Log.Error(ex.ToString());
			}
		}

		private static void Logout(CommandArgs args)
		{
			if (!args.Player.IsLoggedIn)
			{
				args.Player.SendErrorMessage("You are not logged in.");
				return;
			}

			if (args.Player.TPlayer.talkNPC != -1)
			{
				args.Player.SendErrorMessage("Please close NPC windows before logging out.");
				return;
			}

			args.Player.Logout();
			args.Player.SendSuccessMessage("You have been successfully logged out of your account.");
			if (TShock.ServerSideCharacterConfig.Settings.Enabled)
			{
				args.Player.SendWarningMessage("Server side characters are enabled. You need to be logged in to play.");
			}
		}

		private static void PasswordUser(CommandArgs args)
		{
			try
			{
				if (args.Player.IsLoggedIn && args.Parameters.Count == 2)
				{
					string password = args.Parameters[0];
					if (args.Player.Account.VerifyPassword(password))
					{
						try
						{
							args.Player.SendSuccessMessage("You changed your password!");
							TShock.UserAccounts.SetUserAccountPassword(args.Player.Account, args.Parameters[1]); // SetUserPassword will hash it for you.
							TShock.Log.ConsoleInfo(args.Player.IP + " named " + args.Player.Name + " changed the password of account " +
												   args.Player.Account.Name + ".");
						}
						catch (ArgumentOutOfRangeException)
						{
							args.Player.SendErrorMessage("Password must be greater than or equal to " + TShock.Config.Settings.MinimumPasswordLength + " characters.");
						}
					}
					else
					{
						args.Player.SendErrorMessage("You failed to change your password!");
						TShock.Log.ConsoleError(args.Player.IP + " named " + args.Player.Name + " failed to change password for account: " +
												args.Player.Account.Name + ".");
					}
				}
				else
				{
					args.Player.SendErrorMessage("Not logged in or invalid syntax! Proper syntax: {0}password <oldpassword> <newpassword>", Specifier);
				}
			}
			catch (UserAccountManagerException ex)
			{
				args.Player.SendErrorMessage("Sorry, an error occurred: " + ex.Message + ".");
				TShock.Log.ConsoleError("PasswordUser returned an error: " + ex);
			}
		}

		private static void RegisterUser(CommandArgs args)
		{
			try
			{
				var account = new UserAccount();
				string echoPassword = "";
				if (args.Parameters.Count == 1)
				{
					account.Name = args.Player.Name;
					echoPassword = args.Parameters[0];
					try
					{
						account.CreateBCryptHash(args.Parameters[0]);
					}
					catch (ArgumentOutOfRangeException)
					{
						args.Player.SendErrorMessage("Password must be greater than or equal to " + TShock.Config.Settings.MinimumPasswordLength + " characters.");
						return;
					}
				}
				else if (args.Parameters.Count == 2 && TShock.Config.Settings.AllowRegisterAnyUsername)
				{
					account.Name = args.Parameters[0];
					echoPassword = args.Parameters[1];
					try
					{
						account.CreateBCryptHash(args.Parameters[1]);
					}
					catch (ArgumentOutOfRangeException)
					{
						args.Player.SendErrorMessage("Password must be greater than or equal to " + TShock.Config.Settings.MinimumPasswordLength + " characters.");
						return;
					}
				}
				else
				{
					args.Player.SendErrorMessage("Invalid syntax! Proper syntax: {0}register <password>", Specifier);
					return;
				}

				account.Group = TShock.Config.Settings.DefaultRegistrationGroupName; // FIXME -- we should get this from the DB. --Why?
				account.UUID = args.Player.UUID;

				if (TShock.UserAccounts.GetUserAccountByName(account.Name) == null && account.Name != TSServerPlayer.AccountName) // Cheap way of checking for existance of a user
				{
					args.Player.SendSuccessMessage("Account \"{0}\" has been registered.", account.Name);
					args.Player.SendSuccessMessage("Your password is {0}.", echoPassword);
					
					if (!TShock.Config.Settings.DisableUUIDLogin)
						args.Player.SendMessage($"Type {Specifier}login to sign in to your account using your UUID.", Color.White);

					if (TShock.Config.Settings.AllowLoginAnyUsername)
						args.Player.SendMessage($"Type {Specifier}login \"{account.Name.Color(Utils.GreenHighlight)}\" {echoPassword.Color(Utils.BoldHighlight)} to sign in to your account.", Color.White);
					else
						args.Player.SendMessage($"Type {Specifier}login {echoPassword.Color(Utils.BoldHighlight)} to sign in to your account.", Color.White);
					
					TShock.UserAccounts.AddUserAccount(account);
					TShock.Log.ConsoleInfo("{0} registered an account: \"{1}\".", args.Player.Name, account.Name);
				}
				else
				{
					args.Player.SendErrorMessage("Sorry, " + account.Name + " was already taken by another person.");
					args.Player.SendErrorMessage("Please try a different username.");
					TShock.Log.ConsoleInfo(args.Player.Name + " failed to register an existing account: " + account.Name);
				}
			}
			catch (UserAccountManagerException ex)
			{
				args.Player.SendErrorMessage("Sorry, an error occurred: " + ex.Message + ".");
				TShock.Log.ConsoleError("RegisterUser returned an error: " + ex);
			}
		}

		private static void ManageUsers(CommandArgs args)
		{
			// This guy needs to be here so that people don't get exceptions when they type /user
			if (args.Parameters.Count < 1)
			{
				args.Player.SendErrorMessage("Invalid user syntax. Try {0}user help.", Specifier);
				return;
			}

			string subcmd = args.Parameters[0];

			// Add requires a username, password, and a group specified.
			if (subcmd == "add" && args.Parameters.Count == 4)
			{
				var account = new UserAccount();

				account.Name = args.Parameters[1];
				try
				{
					account.CreateBCryptHash(args.Parameters[2]);
				}
				catch (ArgumentOutOfRangeException)
				{
					args.Player.SendErrorMessage("Password must be greater than or equal to " + TShock.Config.Settings.MinimumPasswordLength + " characters.");
					return;
				}
				account.Group = args.Parameters[3];

				try
				{
					TShock.UserAccounts.AddUserAccount(account);
					args.Player.SendSuccessMessage("Account " + account.Name + " has been added to group " + account.Group + "!");
					TShock.Log.ConsoleInfo(args.Player.Name + " added Account " + account.Name + " to group " + account.Group);
				}
				catch (GroupNotExistsException)
				{
					args.Player.SendErrorMessage("Group " + account.Group + " does not exist!");
				}
				catch (UserAccountExistsException)
				{
					args.Player.SendErrorMessage("User " + account.Name + " already exists!");
				}
				catch (UserAccountManagerException e)
				{
					args.Player.SendErrorMessage("User " + account.Name + " could not be added, check console for details.");
					TShock.Log.ConsoleError(e.ToString());
				}
			}
			// User deletion requires a username
			else if (subcmd == "del" && args.Parameters.Count == 2)
			{
				var account = new UserAccount();
				account.Name = args.Parameters[1];

				try
				{
					TShock.UserAccounts.RemoveUserAccount(account);
					args.Player.SendSuccessMessage("Account removed successfully.");
					TShock.Log.ConsoleInfo(args.Player.Name + " successfully deleted account: " + args.Parameters[1] + ".");
				}
				catch (UserAccountNotExistException)
				{
					args.Player.SendErrorMessage("The user " + account.Name + " does not exist! Deleted nobody!");
				}
				catch (UserAccountManagerException ex)
				{
					args.Player.SendErrorMessage(ex.Message);
					TShock.Log.ConsoleError(ex.ToString());
				}
			}

			// Password changing requires a username, and a new password to set
			else if (subcmd == "password" && args.Parameters.Count == 3)
			{
				var account = new UserAccount();
				account.Name = args.Parameters[1];

				try
				{
					TShock.UserAccounts.SetUserAccountPassword(account, args.Parameters[2]);
					TShock.Log.ConsoleInfo(args.Player.Name + " changed the password of account " + account.Name);
					args.Player.SendSuccessMessage("Password change succeeded for " + account.Name + ".");
				}
				catch (UserAccountNotExistException)
				{
					args.Player.SendErrorMessage("User " + account.Name + " does not exist!");
				}
				catch (UserAccountManagerException e)
				{
					args.Player.SendErrorMessage("Password change for " + account.Name + " failed! Check console!");
					TShock.Log.ConsoleError(e.ToString());
				}
				catch (ArgumentOutOfRangeException)
				{
					args.Player.SendErrorMessage("Password must be greater than or equal to " + TShock.Config.Settings.MinimumPasswordLength + " characters.");
				}
			}
			// Group changing requires a username or IP address, and a new group to set
			else if (subcmd == "group" && args.Parameters.Count == 3)
			{
				var account = new UserAccount();
				account.Name = args.Parameters[1];

				try
				{
					TShock.UserAccounts.SetUserGroup(account, args.Parameters[2]);
					TShock.Log.ConsoleInfo(args.Player.Name + " changed account " + account.Name + " to group " + args.Parameters[2] + ".");
					args.Player.SendSuccessMessage("Account " + account.Name + " has been changed to group " + args.Parameters[2] + "!");
					
					//send message to player with matching account name
					var player = TShock.Players.FirstOrDefault(p => p != null && p.Account?.Name == account.Name);
					if (player != null && !args.Silent)
						player.SendSuccessMessage($"{args.Player.Name} has changed your group to {args.Parameters[2]}");
				}
				catch (GroupNotExistsException)
				{
					args.Player.SendErrorMessage("That group does not exist!");
				}
				catch (UserAccountNotExistException)
				{
					args.Player.SendErrorMessage("User " + account.Name + " does not exist!");
				}
				catch (UserAccountManagerException e)
				{
					args.Player.SendErrorMessage("User " + account.Name + " could not be added. Check console for details.");
					TShock.Log.ConsoleError(e.ToString());
				}
			}
			else if (subcmd == "help")
			{
				args.Player.SendInfoMessage("Use command help:");
				args.Player.SendInfoMessage("{0}user add username password group   -- Adds a specified user", Specifier);
				args.Player.SendInfoMessage("{0}user del username                  -- Removes a specified user", Specifier);
				args.Player.SendInfoMessage("{0}user password username newpassword -- Changes a user's password", Specifier);
				args.Player.SendInfoMessage("{0}user group username newgroup       -- Changes a user's group", Specifier);
			}
			else
			{
				args.Player.SendErrorMessage("Invalid user syntax. Try {0}user help.", Specifier);
			}
		}

		#endregion

		#region Stupid commands

		private static void ServerInfo(CommandArgs args)
		{
			args.Player.SendInfoMessage("Memory usage: " + Process.GetCurrentProcess().WorkingSet64);
			args.Player.SendInfoMessage("Allocated memory: " + Process.GetCurrentProcess().VirtualMemorySize64);
			args.Player.SendInfoMessage("Total processor time: " + Process.GetCurrentProcess().TotalProcessorTime);
			args.Player.SendInfoMessage("Operating system: " + Environment.OSVersion);
			args.Player.SendInfoMessage("Proc count: " + Environment.ProcessorCount);
			args.Player.SendInfoMessage("Machine name: " + Environment.MachineName);
		}

		private static void WorldInfo(CommandArgs args)
		{
			args.Player.SendInfoMessage("Information about the currently running world");
			args.Player.SendInfoMessage("Name: " + (TShock.Config.Settings.UseServerName ? TShock.Config.Settings.ServerName : Main.worldName));
			args.Player.SendInfoMessage("Size: {0}x{1}", Main.maxTilesX, Main.maxTilesY);
			args.Player.SendInfoMessage("ID: " + Main.worldID);
			args.Player.SendInfoMessage("Seed: " + WorldGen.currentWorldSeed);
			args.Player.SendInfoMessage("Mode: " + Main.GameMode);
			args.Player.SendInfoMessage("Path: " + Main.worldPathName);
		}

		#endregion

		#region Player Management Commands

		private static void GrabUserUserInfo(CommandArgs args)
		{
			if (args.Parameters.Count < 1)
			{
				args.Player.SendErrorMessage("Invalid syntax! Proper syntax: {0}userinfo <player>", Specifier);
				return;
			}

			var players = TSPlayer.FindByNameOrID(args.Parameters[0]);
			if (players.Count < 1)
				args.Player.SendErrorMessage("Invalid player.");
			else if (players.Count > 1)
				args.Player.SendMultipleMatchError(players.Select(p => p.Name));
			else
			{
				var message = new StringBuilder();
				message.Append("IP Address: ").Append(players[0].IP);
				if (players[0].Account != null && players[0].IsLoggedIn)
					message.Append(" | Logged in as: ").Append(players[0].Account.Name).Append(" | Group: ").Append(players[0].Group.Name);
				args.Player.SendSuccessMessage(message.ToString());
			}
		}

		private static void ViewAccountInfo(CommandArgs args)
		{
			if (args.Parameters.Count < 1)
			{
				args.Player.SendErrorMessage("Invalid syntax! Proper syntax: {0}accountinfo <username>", Specifier);
				return;
			}

			string username = String.Join(" ", args.Parameters);
			if (!string.IsNullOrWhiteSpace(username))
			{
				var account = TShock.UserAccounts.GetUserAccountByName(username);
				if (account != null)
				{
					DateTime LastSeen;
					string Timezone = TimeZone.CurrentTimeZone.GetUtcOffset(DateTime.Now).Hours.ToString("+#;-#");

					if (DateTime.TryParse(account.LastAccessed, out LastSeen))
					{
						LastSeen = DateTime.Parse(account.LastAccessed).ToLocalTime();
						args.Player.SendSuccessMessage("{0}'s last login occurred {1} {2} UTC{3}.", account.Name, LastSeen.ToShortDateString(),
							LastSeen.ToShortTimeString(), Timezone);
					}

					if (args.Player.Group.HasPermission(Permissions.advaccountinfo))
					{
						List<string> KnownIps = JsonConvert.DeserializeObject<List<string>>(account.KnownIps?.ToString() ?? string.Empty);
						string ip = KnownIps?[KnownIps.Count - 1] ?? "N/A";
						DateTime Registered = DateTime.Parse(account.Registered).ToLocalTime();

						args.Player.SendSuccessMessage("{0}'s group is {1}.", account.Name, account.Group);
						args.Player.SendSuccessMessage("{0}'s last known IP is {1}.", account.Name, ip);
						args.Player.SendSuccessMessage("{0}'s register date is {1} {2} UTC{3}.", account.Name, Registered.ToShortDateString(), Registered.ToShortTimeString(), Timezone);
					}
				}
				else
					args.Player.SendErrorMessage("User {0} does not exist.", username);
			}
			else args.Player.SendErrorMessage("Invalid syntax! Proper syntax: {0}accountinfo <username>", Specifier);
		}

		private static void Kick(CommandArgs args)
		{
			if (args.Parameters.Count < 1)
			{
				args.Player.SendErrorMessage("Invalid syntax! Proper syntax: {0}kick <player> [reason]", Specifier);
				return;
			}
			if (args.Parameters[0].Length == 0)
			{
				args.Player.SendErrorMessage("Missing player name.");
				return;
			}

			string plStr = args.Parameters[0];
			var players = TSPlayer.FindByNameOrID(plStr);
			if (players.Count == 0)
			{
				args.Player.SendErrorMessage("Invalid player!");
			}
			else if (players.Count > 1)
			{
				args.Player.SendMultipleMatchError(players.Select(p => p.Name));
			}
			else
			{
				string reason = args.Parameters.Count > 1
									? String.Join(" ", args.Parameters.GetRange(1, args.Parameters.Count - 1))
									: "Misbehaviour.";
				if (!players[0].Kick(reason, !args.Player.RealPlayer, false, args.Player.Name))
				{
					args.Player.SendErrorMessage("You can't kick another admin!");
				}
			}
		}

		private static void Ban(CommandArgs args)
		{
			string subcmd = args.Parameters.Count == 0 ? "help" : args.Parameters[0].ToLower();
			switch (subcmd)
			{
				case "add":
					#region Add Ban
					{
						if (args.Parameters.Count < 2)
						{
							args.Player.SendErrorMessage("Invalid command. Format: {0}ban add <player> [time] [reason]", Specifier);
							args.Player.SendErrorMessage("Example: {0}ban add Shank 10d Hacking and cheating", Specifier);
							args.Player.SendErrorMessage("Example: {0}ban add Ash", Specifier);
							args.Player.SendErrorMessage("Use the time 0 (zero) for a permanent ban.");
							return;
						}

						// Used only to notify if a ban was successful and who the ban was about
						bool success = false;
						string targetGeneralizedName = "";

						// Effective ban target assignment
						List<TSPlayer> players = TSPlayer.FindByNameOrID(args.Parameters[1]);

						// Bad case: Players contains more than 1 person so we can't ban them
						if (players.Count > 1)
						{
							//Fail fast
							args.Player.SendMultipleMatchError(players.Select(p => p.Name));
							return;
						}

						UserAccount offlineUserAccount = TShock.UserAccounts.GetUserAccountByName(args.Parameters[1]);

						// Storage variable to determine if the command executor is the server console
						// If it is, we assume they have full control and let them override permission checks
						bool callerIsServerConsole = args.Player is TSServerPlayer;

						// The ban reason the ban is going to have
						string banReason = "Unknown.";

						// The default ban length
						// 0 is permanent ban, otherwise temp ban
						int banLengthInSeconds = 0;

						// Figure out if param 2 is a time or 0 or garbage
						if (args.Parameters.Count >= 3)
						{
							bool parsedOkay = false;
							if (args.Parameters[2] != "0")
							{
								parsedOkay = TShock.Utils.TryParseTime(args.Parameters[2], out banLengthInSeconds);
							}
							else
							{
								parsedOkay = true;
							}

							if (!parsedOkay)
							{
								args.Player.SendErrorMessage("Invalid time format. Example: 10d 5h 3m 2s.");
								args.Player.SendErrorMessage("Use 0 (zero) for a permanent ban.");
								return;
							}
						}

						// If a reason exists, use the given reason.
						if (args.Parameters.Count > 3)
						{
							banReason = String.Join(" ", args.Parameters.Skip(3));
						}

						// Good case: Online ban for matching character.
						if (players.Count == 1)
						{
							TSPlayer target = players[0];

							if (target.HasPermission(Permissions.immunetoban) && !callerIsServerConsole)
							{
								args.Player.SendErrorMessage("Permission denied. Target {0} is immune to ban.", target.Name);
								return;
							}

<<<<<<< HEAD
							targetGeneralizedName = target.Name;
							success = TShock.Bans.AddBan(target.IP, target.Name, target.UUID, target.Account?.Name ?? "", banReason, false, args.Player.Account.Name,
								banLengthInSeconds == 0 ? "" : DateTime.UtcNow.AddSeconds(banLengthInSeconds).ToString("s"));
=======
				if (TShock.Utils.TryParseTime(duration, out ulong seconds))
				{
					expiration = DateTime.UtcNow.AddSeconds(seconds);
				}
>>>>>>> 0c37b0fe

							// Since this is an online ban, we need to dc the player and tell them now.
							if (success)
							{
								if (banLengthInSeconds == 0)
								{
									target.Disconnect(String.Format("Permanently banned for {0}", banReason));
								}
								else
								{
									target.Disconnect(String.Format("Banned for {0} seconds for {1}", banLengthInSeconds, banReason));
								}
							}
						}

						// Case: Players & user are invalid, could be IP?
						// Note: Order matters. If this method is above the online player check,
						// This enables you to ban an IP even if the player exists in the database as a player.
						// You'll get two bans for the price of one, in theory, because both IP and user named IP will be banned.
						// ??? edge cases are weird, but this is going to happen
						// The only way around this is to either segregate off the IP code or do something else.
						if (players.Count == 0)
						{
							// If the target is a valid IP...
							string pattern = @"^((25[0-5]|2[0-4][0-9]|[01]?[0-9][0-9]?)\.){3}(25[0-5]|2[0-4][0-9]|[01]?[0-9][0-9]?)$";
							Regex r = new Regex(pattern, RegexOptions.IgnoreCase);
							if (r.IsMatch(args.Parameters[1]))
							{
								targetGeneralizedName = "IP: " + args.Parameters[1];
								success = TShock.Bans.AddBan(args.Parameters[1], "", "", "", banReason,
									false, args.Player.Account.Name, banLengthInSeconds == 0 ? "" : DateTime.UtcNow.AddSeconds(banLengthInSeconds).ToString("s"));
								if (success && offlineUserAccount != null)
								{
									args.Player.SendSuccessMessage("Target IP {0} was banned successfully.", targetGeneralizedName);
									args.Player.SendErrorMessage("Note: An account named with this IP address also exists.");
									args.Player.SendErrorMessage("Note: It will also be banned.");
								}
							}
							else
							{
								// Apparently there is no way to not IP ban someone
								// This means that where we would normally just ban a "character name" here
								// We can't because it requires some IP as a primary key.
								if (offlineUserAccount == null)
								{
									args.Player.SendErrorMessage("Unable to ban target {0}.", args.Parameters[1]);
									args.Player.SendErrorMessage("Target is not a valid IP address, a valid online player, or a known offline user.");
									return;
								}
							}

						}

						// Case: Offline ban
						if (players.Count == 0 && offlineUserAccount != null)
						{
							// Catch: we don't know an offline player's last login character name
							// This means that we're banning their *user name* on the assumption that
							// user name == character name
							// (which may not be true)
							// This needs to be fixed in a future implementation.
							targetGeneralizedName = offlineUserAccount.Name;

							if (TShock.Groups.GetGroupByName(offlineUserAccount.Group).HasPermission(Permissions.immunetoban) &&
								!callerIsServerConsole)
							{
								args.Player.SendErrorMessage("Permission denied. Target {0} is immune to ban.", targetGeneralizedName);
								return;
							}

							if (offlineUserAccount.KnownIps == null)
							{
								args.Player.SendErrorMessage("Unable to ban target {0} because they have no valid IP to ban.", targetGeneralizedName);
								return;
							}

							string lastIP = JsonConvert.DeserializeObject<List<string>>(offlineUserAccount.KnownIps).Last();

							success =
								TShock.Bans.AddBan(lastIP,
									"", offlineUserAccount.UUID, offlineUserAccount.Name, banReason, false, args.Player.Account.Name,
									banLengthInSeconds == 0 ? "" : DateTime.UtcNow.AddSeconds(banLengthInSeconds).ToString("s"));
						}

						if (success)
						{
							args.Player.SendSuccessMessage("{0} was successfully banned.", targetGeneralizedName);
							args.Player.SendInfoMessage("Length: {0}", banLengthInSeconds == 0 ? "Permanent." : banLengthInSeconds + " seconds.");
							args.Player.SendInfoMessage("Reason: {0}", banReason);
							if (!args.Silent)
							{
								if (banLengthInSeconds == 0)
								{
									TSPlayer.All.SendErrorMessage("{0} was permanently banned by {1} for: {2}",
										targetGeneralizedName, args.Player.Account.Name, banReason);
								}
								else
								{
									TSPlayer.All.SendErrorMessage("{0} was temp banned for {1} seconds by {2} for: {3}",
										targetGeneralizedName, banLengthInSeconds, args.Player.Account.Name, banReason);
								}
							}
						}
						else
						{
							args.Player.SendErrorMessage("{0} was NOT banned due to a database error or other system problem.", targetGeneralizedName);
							args.Player.SendErrorMessage("If this player is online, they have NOT been kicked.");
							args.Player.SendErrorMessage("Check the system logs for details.");
						}

						return;
					}
					#endregion
				case "del":
					#region Delete ban
					{
						if (args.Parameters.Count != 2)
						{
							args.Player.SendErrorMessage("Invalid syntax! Proper syntax: {0}ban del <player>", Specifier);
							return;
						}

						string plStr = args.Parameters[1];
						Ban ban = TShock.Bans.GetBanByName(plStr, false);
						if (ban != null)
						{
							if (TShock.Bans.RemoveBan(ban.Name, true))
								args.Player.SendSuccessMessage("Unbanned {0} ({1}).", ban.Name, ban.IP);
							else
								args.Player.SendErrorMessage("Failed to unban {0} ({1}), check logs.", ban.Name, ban.IP);
						}
						else
							args.Player.SendErrorMessage("No bans for {0} exist.", plStr);
					}
					#endregion
					return;
				case "delip":
					#region Delete IP ban
					{
						if (args.Parameters.Count != 2)
						{
							args.Player.SendErrorMessage("Invalid syntax! Proper syntax: {0}ban delip <ip>", Specifier);
							return;
						}

						string ip = args.Parameters[1];
						Ban ban = TShock.Bans.GetBanByIp(ip);
						if (ban != null)
						{
							if (TShock.Bans.RemoveBan(ban.IP, false))
								args.Player.SendSuccessMessage("Unbanned IP {0} ({1}).", ban.IP, ban.Name);
							else
								args.Player.SendErrorMessage("Failed to unban IP {0} ({1}), check logs.", ban.IP, ban.Name);
						}
						else
							args.Player.SendErrorMessage("IP {0} is not banned.", ip);
					}
					#endregion
					return;
				case "help":
					#region Help
					{
						int pageNumber;
						if (!PaginationTools.TryParsePageNumber(args.Parameters, 1, args.Player, out pageNumber))
							return;

						var lines = new List<string>
						{
							"add <target> <time> [reason] - Bans a player or user account if the player is not online.",
							"del <player> - Unbans a player.",
							"delip <ip> - Unbans an IP.",
							"list [page] - Lists all player bans.",
							"listip [page] - Lists all IP bans."
						};

						PaginationTools.SendPage(args.Player, pageNumber, lines,
							new PaginationTools.Settings
							{
								HeaderFormat = "Ban Sub-Commands ({0}/{1}):",
								FooterFormat = "Type {0}ban help {{0}} for more sub-commands.".SFormat(Specifier)
							}
						);
					}
					#endregion
					return;
				case "list":
					#region List bans
					{
						int pageNumber;
						if (!PaginationTools.TryParsePageNumber(args.Parameters, 1, args.Player, out pageNumber))
						{
							return;
						}

						List<Ban> bans = TShock.Bans.GetBans();

						var nameBans = from ban in bans
									   where !String.IsNullOrEmpty(ban.Name)
									   select ban.Name;

						PaginationTools.SendPage(args.Player, pageNumber, PaginationTools.BuildLinesFromTerms(nameBans),
							new PaginationTools.Settings
							{
								HeaderFormat = "Bans ({0}/{1}):",
								FooterFormat = "Type {0}ban list {{0}} for more.".SFormat(Specifier),
								NothingToDisplayString = "There are currently no bans."
							});
					}
					#endregion
					return;
				case "listip":
					#region List IP bans
					{
						int pageNumber;
						if (!PaginationTools.TryParsePageNumber(args.Parameters, 1, args.Player, out pageNumber))
						{
							return;
						}

						List<Ban> bans = TShock.Bans.GetBans();

						var ipBans = from ban in bans
									 where String.IsNullOrEmpty(ban.Name)
									 select ban.IP;

						PaginationTools.SendPage(args.Player, pageNumber, PaginationTools.BuildLinesFromTerms(ipBans),
							new PaginationTools.Settings
							{
								HeaderFormat = "IP Bans ({0}/{1}):",
								FooterFormat = "Type {0}ban listip {{0}} for more.".SFormat(Specifier),
								NothingToDisplayString = "There are currently no IP bans."
							});
					}
					#endregion
					return;
				default:
					args.Player.SendErrorMessage("Invalid subcommand! Type {0}ban help for more information.", Specifier);
					return;
			}
		}

		private static void Whitelist(CommandArgs args)
		{
			if (args.Parameters.Count == 1)
			{
				using (var tw = new StreamWriter(FileTools.WhitelistPath, true))
				{
					tw.WriteLine(args.Parameters[0]);
				}
				args.Player.SendSuccessMessage("Added " + args.Parameters[0] + " to the whitelist.");
			}
		}

		private static void DisplayLogs(CommandArgs args)
		{
			args.Player.DisplayLogs = (!args.Player.DisplayLogs);
			args.Player.SendSuccessMessage("You will " + (args.Player.DisplayLogs ? "now" : "no longer") + " receive logs.");
		}

		private static void SaveSSC(CommandArgs args)
		{
			if (TShock.ServerSideCharacterConfig.Settings.Enabled)
			{
				args.Player.SendSuccessMessage("SSC has been saved.");
				foreach (TSPlayer player in TShock.Players)
				{
					if (player != null && player.IsLoggedIn && !player.IsDisabledPendingTrashRemoval)
					{
						TShock.CharacterDB.InsertPlayerData(player, true);
					}
				}
			}
		}

		private static void OverrideSSC(CommandArgs args)
		{
			if (!TShock.ServerSideCharacterConfig.Settings.Enabled)
			{
				args.Player.SendErrorMessage("Server Side Characters is disabled.");
				return;
			}
			if (args.Parameters.Count < 1)
			{
				args.Player.SendErrorMessage("Correct usage: {0}overridessc|{0}ossc <player name>", Specifier);
				return;
			}

			string playerNameToMatch = string.Join(" ", args.Parameters);
			var matchedPlayers = TSPlayer.FindByNameOrID(playerNameToMatch);
			if (matchedPlayers.Count < 1)
			{
				args.Player.SendErrorMessage("No players matched \"{0}\".", playerNameToMatch);
				return;
			}
			else if (matchedPlayers.Count > 1)
			{
				args.Player.SendMultipleMatchError(matchedPlayers.Select(p => p.Name));
				return;
			}

			TSPlayer matchedPlayer = matchedPlayers[0];
			if (matchedPlayer.IsLoggedIn)
			{
				args.Player.SendErrorMessage("Player \"{0}\" is already logged in.", matchedPlayer.Name);
				return;
			}
			if (!matchedPlayer.LoginFailsBySsi)
			{
				args.Player.SendErrorMessage("Player \"{0}\" has to perform a /login attempt first.", matchedPlayer.Name);
				return;
			}
			if (matchedPlayer.IsDisabledPendingTrashRemoval)
			{
				args.Player.SendErrorMessage("Player \"{0}\" has to reconnect first.", matchedPlayer.Name);
				return;
			}

			TShock.CharacterDB.InsertPlayerData(matchedPlayer);
			args.Player.SendSuccessMessage("SSC of player \"{0}\" has been overriden.", matchedPlayer.Name);
		}

		private static void UploadJoinData(CommandArgs args)
		{
			TSPlayer targetPlayer = args.Player;
			if (args.Parameters.Count == 1 && args.Player.HasPermission(Permissions.uploadothersdata))
			{
				List<TSPlayer> players = TSPlayer.FindByNameOrID(args.Parameters[0]);
				if (players.Count > 1)
				{
					args.Player.SendMultipleMatchError(players.Select(p => p.Name));
					return;
				}
				else if (players.Count == 0)
				{
					args.Player.SendErrorMessage("No player was found matching'{0}'", args.Parameters[0]);
					return;
				}
				else
				{
					targetPlayer = players[0];
				}
			}
			else if (args.Parameters.Count == 1)
			{
				args.Player.SendErrorMessage("You do not have permission to upload another player's character data.");
				return;
			}
			else if (args.Parameters.Count > 0)
			{
				args.Player.SendErrorMessage("Usage: /uploadssc [playername]");
				return;
			}
			else if (args.Parameters.Count == 0 && args.Player is TSServerPlayer)
			{
				args.Player.SendErrorMessage("A console can not upload their player data.");
				args.Player.SendErrorMessage("Usage: /uploadssc [playername]");
				return;
			}

			if (targetPlayer.IsLoggedIn)
			{
				if (TShock.CharacterDB.InsertSpecificPlayerData(targetPlayer, targetPlayer.DataWhenJoined))
				{
					targetPlayer.DataWhenJoined.RestoreCharacter(targetPlayer);
					targetPlayer.SendSuccessMessage("Your local character data has been uploaded to the server.");
					args.Player.SendSuccessMessage("The player's character data was successfully uploaded.");
				}
				else
				{
					args.Player.SendErrorMessage("Failed to upload your character data, are you logged in to an account?");
				}
			}
			else
			{
				args.Player.SendErrorMessage("The target player has not logged in yet.");
			}
		}

		private static void ForceHalloween(CommandArgs args)
		{
			TShock.Config.Settings.ForceHalloween = !TShock.Config.Settings.ForceHalloween;
			Main.checkHalloween();
			if (args.Silent)
				args.Player.SendInfoMessage("{0}abled halloween mode!", (TShock.Config.Settings.ForceHalloween ? "en" : "dis"));
			else
				TSPlayer.All.SendInfoMessage("{0} {1}abled halloween mode!", args.Player.Name, (TShock.Config.Settings.ForceHalloween ? "en" : "dis"));
		}

		private static void ForceXmas(CommandArgs args)
		{
			TShock.Config.Settings.ForceXmas = !TShock.Config.Settings.ForceXmas;
			Main.checkXMas();
			if (args.Silent)
				args.Player.SendInfoMessage("{0}abled Christmas mode!", (TShock.Config.Settings.ForceXmas ? "en" : "dis"));
			else
				TSPlayer.All.SendInfoMessage("{0} {1}abled Christmas mode!", args.Player.Name, (TShock.Config.Settings.ForceXmas ? "en" : "dis"));
		}

		private static void TempGroup(CommandArgs args)
		{
			if (args.Parameters.Count < 2)
			{
				args.Player.SendInfoMessage("Invalid usage");
				args.Player.SendInfoMessage("Usage: {0}tempgroup <username> <new group> [time]", Specifier);
				return;
			}

			List<TSPlayer> ply = TSPlayer.FindByNameOrID(args.Parameters[0]);
			if (ply.Count < 1)
			{
				args.Player.SendErrorMessage("Could not find player {0}.", args.Parameters[0]);
				return;
			}

			if (ply.Count > 1)
			{
				args.Player.SendMultipleMatchError(ply.Select(p => p.Account.Name));
			}

			if (!TShock.Groups.GroupExists(args.Parameters[1]))
			{
				args.Player.SendErrorMessage("Could not find group {0}", args.Parameters[1]);
				return;
			}

			if (args.Parameters.Count > 2)
			{
				ulong time;
				if (!TShock.Utils.TryParseTime(args.Parameters[2], out time))
				{
					args.Player.SendErrorMessage("Invalid time string! Proper format: _d_h_m_s, with at least one time specifier.");
					args.Player.SendErrorMessage("For example, 1d and 10h-30m+2m are both valid time strings, but 2 is not.");
					return;
				}

				ply[0].tempGroupTimer = new System.Timers.Timer(time * 1000d);
				ply[0].tempGroupTimer.Elapsed += ply[0].TempGroupTimerElapsed;
				ply[0].tempGroupTimer.Start();
			}

			Group g = TShock.Groups.GetGroupByName(args.Parameters[1]);

			ply[0].tempGroup = g;

			if (args.Parameters.Count < 3)
			{
				args.Player.SendSuccessMessage(String.Format("You have changed {0}'s group to {1}", ply[0].Name, g.Name));
				ply[0].SendSuccessMessage(String.Format("Your group has temporarily been changed to {0}", g.Name));
			}
			else
			{
				args.Player.SendSuccessMessage(String.Format("You have changed {0}'s group to {1} for {2}",
					ply[0].Name, g.Name, args.Parameters[2]));
				ply[0].SendSuccessMessage(String.Format("Your group has been changed to {0} for {1}",
					g.Name, args.Parameters[2]));
			}
		}

		private static void SubstituteUser(CommandArgs args)
		{

			if (args.Player.tempGroup != null)
			{
				args.Player.tempGroup = null;
				args.Player.tempGroupTimer.Stop();
				args.Player.SendSuccessMessage("Your previous permission set has been restored.");
				return;
			}
			else
			{
				args.Player.tempGroup = new SuperAdminGroup();
				args.Player.tempGroupTimer = new System.Timers.Timer(600 * 1000);
				args.Player.tempGroupTimer.Elapsed += args.Player.TempGroupTimerElapsed;
				args.Player.tempGroupTimer.Start();
				args.Player.SendSuccessMessage("Your account has been elevated to Super Admin for 10 minutes.");
				return;
			}
		}

		#endregion Player Management Commands

		#region Server Maintenence Commands

		// Executes a command as a superuser if you have sudo rights.
		private static void SubstituteUserDo(CommandArgs args)
		{
			if (args.Parameters.Count == 0)
			{
				args.Player.SendErrorMessage("Usage: /sudo [command].");
				args.Player.SendErrorMessage("Example: /sudo /ban add Shank 2d Hacking.");
				return;
			}

			string replacementCommand = String.Join(" ", args.Parameters.Select(p => p.Contains(" ") ? $"\"{p}\"" : p));
			args.Player.tempGroup = new SuperAdminGroup();
			HandleCommand(args.Player, replacementCommand);
			args.Player.tempGroup = null;
			return;
		}

		private static void Broadcast(CommandArgs args)
		{
			string message = string.Join(" ", args.Parameters);

			TShock.Utils.Broadcast(
				"(Server Broadcast) " + message,
				Convert.ToByte(TShock.Config.Settings.BroadcastRGB[0]), Convert.ToByte(TShock.Config.Settings.BroadcastRGB[1]),
				Convert.ToByte(TShock.Config.Settings.BroadcastRGB[2]));
		}

		private static void Off(CommandArgs args)
		{

			if (TShock.ServerSideCharacterConfig.Settings.Enabled)
			{
				foreach (TSPlayer player in TShock.Players)
				{
					if (player != null && player.IsLoggedIn && !player.IsDisabledPendingTrashRemoval)
					{
						player.SaveServerCharacter();
					}
				}
			}

			string reason = ((args.Parameters.Count > 0) ? "Server shutting down: " + String.Join(" ", args.Parameters) : "Server shutting down!");
			TShock.Utils.StopServer(true, reason);
		}

		private static void OffNoSave(CommandArgs args)
		{
			string reason = ((args.Parameters.Count > 0) ? "Server shutting down: " + String.Join(" ", args.Parameters) : "Server shutting down!");
			TShock.Utils.StopServer(false, reason);
		}

		private static void CheckUpdates(CommandArgs args)
		{
			args.Player.SendInfoMessage("An update check has been queued.");
			try
			{
				TShock.UpdateManager.UpdateCheckAsync(null);
			}
			catch (Exception)
			{
				//swallow the exception
				return;
			}
		}

		private static void ManageRest(CommandArgs args)
		{
			string subCommand = "help";
			if (args.Parameters.Count > 0)
				subCommand = args.Parameters[0];

			switch (subCommand.ToLower())
			{
				case "listusers":
					{
						int pageNumber;
						if (!PaginationTools.TryParsePageNumber(args.Parameters, 1, args.Player, out pageNumber))
							return;

						Dictionary<string, int> restUsersTokens = new Dictionary<string, int>();
						foreach (Rests.SecureRest.TokenData tokenData in TShock.RestApi.Tokens.Values)
						{
							if (restUsersTokens.ContainsKey(tokenData.Username))
								restUsersTokens[tokenData.Username]++;
							else
								restUsersTokens.Add(tokenData.Username, 1);
						}

						List<string> restUsers = new List<string>(
							restUsersTokens.Select(ut => string.Format("{0} ({1} tokens)", ut.Key, ut.Value)));

						PaginationTools.SendPage(
							args.Player, pageNumber, PaginationTools.BuildLinesFromTerms(restUsers), new PaginationTools.Settings
							{
								NothingToDisplayString = "There are currently no active REST users.",
								HeaderFormat = "Active REST Users ({0}/{1}):",
								FooterFormat = "Type {0}rest listusers {{0}} for more.".SFormat(Specifier)
							}
						);

						break;
					}
				case "destroytokens":
					{
						TShock.RestApi.Tokens.Clear();
						args.Player.SendSuccessMessage("All REST tokens have been destroyed.");
						break;
					}
				default:
					{
						args.Player.SendInfoMessage("Available REST Sub-Commands:");
						args.Player.SendMessage("listusers - Lists all REST users and their current active tokens.", Color.White);
						args.Player.SendMessage("destroytokens - Destroys all current REST tokens.", Color.White);
						break;
					}
			}
		}

		#endregion Server Maintenence Commands

		#region Cause Events and Spawn Monsters Commands

		static readonly List<string> _validEvents = new List<string>()
		{
			"meteor",
			"fullmoon",
			"bloodmoon",
			"eclipse",
			"invasion",
			"sandstorm",
			"rain",
			"lanternsnight"
		};
		static readonly List<string> _validInvasions = new List<string>()
		{
			"goblins",
			"snowmen",
			"pirates",
			"pumpkinmoon",
			"frostmoon",
                      "martians"
		};

		private static void ManageWorldEvent(CommandArgs args)
		{
			if (args.Parameters.Count < 1)
			{
				args.Player.SendErrorMessage("Invalid syntax! Proper syntax: {0}worldevent <event type>", Specifier);
				args.Player.SendErrorMessage("Valid event types: {0}", String.Join(", ", _validEvents));
				args.Player.SendErrorMessage("Valid invasion types if spawning an invasion: {0}", String.Join(", ", _validInvasions));
				return;
			}

			var eventType = args.Parameters[0].ToLowerInvariant();

			void FailedPermissionCheck()
			{
				args.Player.SendErrorMessage("You do not have permission to start the {0} event.", eventType);
				return;
			}

			switch (eventType)
			{
				case "meteor":
					if (!args.Player.HasPermission(Permissions.dropmeteor) && !args.Player.HasPermission(Permissions.managemeteorevent))
					{
						FailedPermissionCheck();
						return;
					}

					DropMeteor(args);
					return;

				case "fullmoon":
				case "full moon":
					if (!args.Player.HasPermission(Permissions.fullmoon) && !args.Player.HasPermission(Permissions.managefullmoonevent))
					{
						FailedPermissionCheck();
						return;
					}
					Fullmoon(args);
					return;

				case "bloodmoon":
				case "blood moon":
					if (!args.Player.HasPermission(Permissions.bloodmoon) && !args.Player.HasPermission(Permissions.managebloodmoonevent))
					{
						FailedPermissionCheck();
						return;
					}
					Bloodmoon(args);
					return;

				case "eclipse":
					if (!args.Player.HasPermission(Permissions.eclipse) && !args.Player.HasPermission(Permissions.manageeclipseevent))
					{
						FailedPermissionCheck();
						return;
					}
					Eclipse(args);
					return;

				case "invade":
				case "invasion":
					if (!args.Player.HasPermission(Permissions.invade) && !args.Player.HasPermission(Permissions.manageinvasionevent))
					{
						FailedPermissionCheck();
						return;
					}
					Invade(args);
					return;

				case "sandstorm":
					if (!args.Player.HasPermission(Permissions.sandstorm) && !args.Player.HasPermission(Permissions.managesandstormevent))
					{
						FailedPermissionCheck();
						return;
					}
					Sandstorm(args);
					return;

				case "rain":
					if (!args.Player.HasPermission(Permissions.rain) && !args.Player.HasPermission(Permissions.managerainevent))
					{
						FailedPermissionCheck();
						return;
					}
					Rain(args);
					return;

				case "lanternsnight":
				case "lanterns":
					if (!args.Player.HasPermission(Permissions.managelanternsnightevent))
					{
						FailedPermissionCheck();
						return;
					}
					LanternsNight(args);
					return;

				default:
					args.Player.SendErrorMessage("Invalid event type! Valid event types: {0}", String.Join(", ", _validEvents));
					return;
			}
		}

		private static void DropMeteor(CommandArgs args)
		{
			WorldGen.spawnMeteor = false;
			WorldGen.dropMeteor();
			if (args.Silent)
			{
				args.Player.SendInfoMessage("A meteor has been triggered.");
			}
			else
			{
				TSPlayer.All.SendInfoMessage("{0} triggered a meteor.", args.Player.Name);
			}
		}

		private static void Fullmoon(CommandArgs args)
		{
			TSPlayer.Server.SetFullMoon();
			if (args.Silent)
			{
				args.Player.SendInfoMessage("Started a full moon.");
			}
			else
			{
				TSPlayer.All.SendInfoMessage("{0} started a full moon.", args.Player.Name);
			}
		}

		private static void Bloodmoon(CommandArgs args)
		{
			TSPlayer.Server.SetBloodMoon(!Main.bloodMoon);
			if (args.Silent)
			{
				args.Player.SendInfoMessage("{0}ed a blood moon.", Main.bloodMoon ? "start" : "stopp");
			}
			else
			{
				TSPlayer.All.SendInfoMessage("{0} {1}ed a blood moon.", args.Player.Name, Main.bloodMoon ? "start" : "stopp");
			}
		}

		private static void Eclipse(CommandArgs args)
		{
			TSPlayer.Server.SetEclipse(!Main.eclipse);
			if (args.Silent)
			{
				args.Player.SendInfoMessage("{0}ed an eclipse.", Main.eclipse ? "start" : "stopp");
			}
			else
			{
				TSPlayer.All.SendInfoMessage("{0} {1}ed an eclipse.", args.Player.Name, Main.eclipse ? "start" : "stopp");
			}
		}

		private static void Invade(CommandArgs args)
		{
			if (Main.invasionSize <= 0)
			{
				if (args.Parameters.Count < 2)
				{
					args.Player.SendErrorMessage("Invalid syntax! Proper syntax:  {0}worldevent invasion [invasion type] [invasion wave]", Specifier);
					args.Player.SendErrorMessage("Valid invasion types: {0}", String.Join(", ", _validInvasions));
					return;
				}

				int wave = 1;
				switch (args.Parameters[1].ToLowerInvariant())
				{
					case "goblin":
					case "goblins":
						TSPlayer.All.SendInfoMessage("{0} has started a goblin army invasion.", args.Player.Name);
						TShock.Utils.StartInvasion(1);
						break;

					case "snowman":
					case "snowmen":
						TSPlayer.All.SendInfoMessage("{0} has started a snow legion invasion.", args.Player.Name);
						TShock.Utils.StartInvasion(2);
						break;

					case "pirate":
					case "pirates":
						TSPlayer.All.SendInfoMessage("{0} has started a pirate invasion.", args.Player.Name);
						TShock.Utils.StartInvasion(3);
						break;

					case "pumpkin":
					case "pumpkinmoon":
						if (args.Parameters.Count > 2)
						{
							if (!int.TryParse(args.Parameters[2], out wave) || wave <= 0)
							{
								args.Player.SendErrorMessage("Invalid wave!");
								break;
							}
						}

						TSPlayer.Server.SetPumpkinMoon(true);
						Main.bloodMoon = false;
						NPC.waveKills = 0f;
						NPC.waveNumber = wave;
						TSPlayer.All.SendInfoMessage("{0} started the pumpkin moon at wave {1}!", args.Player.Name, wave);
						break;

					case "frost":
					case "frostmoon":
						if (args.Parameters.Count > 2)
						{
							if (!int.TryParse(args.Parameters[2], out wave) || wave <= 0)
							{
								args.Player.SendErrorMessage("Invalid wave!");
								return;
							}
						}

						TSPlayer.Server.SetFrostMoon(true);
						Main.bloodMoon = false;
						NPC.waveKills = 0f;
						NPC.waveNumber = wave;
						TSPlayer.All.SendInfoMessage("{0} started the frost moon at wave {1}!", args.Player.Name, wave);
						break;

					case "martian":
					case "martians":
						TSPlayer.All.SendInfoMessage("{0} has started a martian invasion.", args.Player.Name);
						TShock.Utils.StartInvasion(4);
						break;

					default:
						args.Player.SendErrorMessage("Invalid invasion type! Valid invasion types: {0}", String.Join(", ", _validInvasions));
						break;
				}
			}
			else if (DD2Event.Ongoing)
			{
				DD2Event.StopInvasion();
				TSPlayer.All.SendInfoMessage("{0} has ended the Old One's Army event.", args.Player.Name);
			}
			else
			{
				TSPlayer.All.SendInfoMessage("{0} has ended the invasion.", args.Player.Name);
				Main.invasionSize = 0;
			}
		}

		private static void Sandstorm(CommandArgs args)
		{
			if (Terraria.GameContent.Events.Sandstorm.Happening)
			{
				Terraria.GameContent.Events.Sandstorm.StopSandstorm();
				TSPlayer.All.SendInfoMessage("{0} stopped the sandstorm.", args.Player.Name);
			}
			else
			{
				Terraria.GameContent.Events.Sandstorm.StartSandstorm();
				TSPlayer.All.SendInfoMessage("{0} started a sandstorm.", args.Player.Name);
			}
		}

		private static void Rain(CommandArgs args)
		{
			bool slime = false;
			if (args.Parameters.Count > 1 && args.Parameters[1].ToLowerInvariant() == "slime")
			{
				slime = true;
			}

			if (!slime)
			{
				args.Player.SendInfoMessage("Use \"{0}worldevent rain slime\" to start slime rain!", Specifier);
			}

			if (slime && Main.raining) //Slime rain cannot be activated during normal rain
			{
				args.Player.SendErrorMessage("You should stop the current downpour before beginning a slimier one!");
				return;
			}

			if (slime && Main.slimeRain) //Toggle slime rain off
			{
				Main.StopSlimeRain(false);
				TSPlayer.All.SendData(PacketTypes.WorldInfo);
				TSPlayer.All.SendInfoMessage("{0} ended the slimey downpour.", args.Player.Name);
				return;
			}

			if (slime && !Main.slimeRain) //Toggle slime rain on
			{
				Main.StartSlimeRain(false);
				TSPlayer.All.SendData(PacketTypes.WorldInfo);
				TSPlayer.All.SendInfoMessage("{0} caused it to rain slime.", args.Player.Name);
			}

			if (Main.raining && !slime) //Toggle rain off
			{
				Main.StopRain();
				TSPlayer.All.SendData(PacketTypes.WorldInfo);
				TSPlayer.All.SendInfoMessage("{0} ended the downpour.", args.Player.Name);
				return;
			}

			if (!Main.raining && !slime) //Toggle rain on
			{
				Main.StartRain();
				TSPlayer.All.SendData(PacketTypes.WorldInfo);
				TSPlayer.All.SendInfoMessage("{0} caused it to rain.", args.Player.Name);
				return;
			}
		}

		private static void LanternsNight(CommandArgs args)
		{
			LanternNight.ToggleManualLanterns();
			string msg = $" st{(LanternNight.LanternsUp ? "art" : "opp")}ed a lantern night.";
			if (args.Silent)
			{
				args.Player.SendInfoMessage("You" + msg);
			}
			else
			{
				TSPlayer.All.SendInfoMessage(args.Player.Name + msg);
			}
		}

		private static void ClearAnglerQuests(CommandArgs args)
		{
			if (args.Parameters.Count > 0)
			{
				var result = Main.anglerWhoFinishedToday.RemoveAll(s => s.ToLower().Equals(args.Parameters[0].ToLower()));
				if (result > 0)
				{
					args.Player.SendSuccessMessage("Removed {0} players from the angler quest completion list for today.", result);
					foreach (TSPlayer ply in TShock.Players.Where(p => p != null && p.Active && p.TPlayer.name.ToLower().Equals(args.Parameters[0].ToLower())))
					{
						//this will always tell the client that they have not done the quest today.
						ply.SendData((PacketTypes)74, "");
					}
				}
				else
					args.Player.SendErrorMessage("Failed to find any users by that name on the list.");

			}
			else
			{
				Main.anglerWhoFinishedToday.Clear();
				NetMessage.SendAnglerQuest(-1);
				args.Player.SendSuccessMessage("Cleared all users from the angler quest completion list for today.");
			}
		}

		static Dictionary<string, int> _worldModes = new Dictionary<string, int>
		{
			{ "normal",    0 },
			{ "expert",    1 },
			{ "master",    2 },
			{ "journey",   3 },
			{ "creative",  3 }
		};

		private static void ChangeWorldMode(CommandArgs args)
		{
			if (args.Parameters.Count < 1)
			{
				args.Player.SendErrorMessage("Invalid syntax! Proper syntax: {0}worldmode <mode>", Specifier);
				args.Player.SendErrorMessage("Valid modes: {0}", String.Join(", ", _worldModes.Keys));
				return;
			}

			int mode;

			if (int.TryParse(args.Parameters[0], out mode))
			{
				if (mode < 0 || mode > 3)
				{
					args.Player.SendErrorMessage("Invalid mode! Valid modes: {0}", String.Join(", ", _worldModes.Keys));
					return;
				}
			}
			else if (_worldModes.ContainsKey(args.Parameters[0].ToLowerInvariant()))
			{
				mode = _worldModes[args.Parameters[0].ToLowerInvariant()];
			}
			else
			{
				args.Player.SendErrorMessage("Invalid mode! Valid modes: {0}", String.Join(", ", _worldModes.Keys));
				return;
			}

			Main.GameMode = mode;
			args.Player.SendSuccessMessage("World mode set to {0}", _worldModes.Keys.ElementAt(mode));
			TSPlayer.All.SendData(PacketTypes.WorldInfo);
		}

		private static void Hardmode(CommandArgs args)
		{
			if (Main.hardMode)
			{
				Main.hardMode = false;
				TSPlayer.All.SendData(PacketTypes.WorldInfo);
				args.Player.SendSuccessMessage("Hardmode is now off.");
			}
			else if (!TShock.Config.Settings.DisableHardmode)
			{
				WorldGen.StartHardmode();
				args.Player.SendSuccessMessage("Hardmode is now on.");
			}
			else
			{
				args.Player.SendErrorMessage("Hardmode is disabled via config.");
			}
		}

		private static void SpawnBoss(CommandArgs args)
		{
			if (args.Parameters.Count < 1 || args.Parameters.Count > 2)
			{
				args.Player.SendErrorMessage("Invalid syntax! Proper syntax: {0}spawnboss <boss type> [amount]", Specifier);
				return;
			}

			int amount = 1;
			if (args.Parameters.Count == 2 && (!int.TryParse(args.Parameters[1], out amount) || amount <= 0))
			{
				args.Player.SendErrorMessage("Invalid boss amount!");
				return;
			}

			string message = "{0} spawned {1} {2} time(s)";
			string spawnName;
			NPC npc = new NPC();
			switch (args.Parameters[0].ToLower())
			{
				case "*":
				case "all":
					int[] npcIds = { 4, 13, 35, 50, 125, 126, 127, 134, 222, 245, 262, 266, 370, 398, 439, 636, 657 };
					TSPlayer.Server.SetTime(false, 0.0);
					foreach (int i in npcIds)
					{
						npc.SetDefaults(i);
						TSPlayer.Server.SpawnNPC(npc.type, npc.FullName, amount, args.Player.TileX, args.Player.TileY);
					}
					spawnName = "all bosses";
					break;

				case "brain":
				case "brain of cthulhu":
				case "boc":
					npc.SetDefaults(266);
					TSPlayer.Server.SpawnNPC(npc.type, npc.FullName, amount, args.Player.TileX, args.Player.TileY);
					spawnName = "the Brain of Cthulhu";
					break;

				case "destroyer":
					npc.SetDefaults(134);
					TSPlayer.Server.SetTime(false, 0.0);
					TSPlayer.Server.SpawnNPC(npc.type, npc.FullName, amount, args.Player.TileX, args.Player.TileY);
					spawnName = "the Destroyer";
					break;
				case "duke":
				case "duke fishron":
				case "fishron":
					npc.SetDefaults(370);
					TSPlayer.Server.SpawnNPC(npc.type, npc.FullName, amount, args.Player.TileX, args.Player.TileY);
					spawnName = "Duke Fishron";
					break;
				case "eater":
				case "eater of worlds":
				case "eow":
					npc.SetDefaults(13);
					TSPlayer.Server.SpawnNPC(npc.type, npc.FullName, amount, args.Player.TileX, args.Player.TileY);
					spawnName = "the Eater of Worlds";
					break;
				case "eye":
				case "eye of cthulhu":
				case "eoc":
					npc.SetDefaults(4);
					TSPlayer.Server.SetTime(false, 0.0);
					TSPlayer.Server.SpawnNPC(npc.type, npc.FullName, amount, args.Player.TileX, args.Player.TileY);
					spawnName = "the Eye of Cthulhu";
					break;
				case "golem":
					npc.SetDefaults(245);
					TSPlayer.Server.SpawnNPC(npc.type, npc.FullName, amount, args.Player.TileX, args.Player.TileY);
					spawnName = "the Golem";
					break;
				case "king":
				case "king slime":
				case "ks":
					npc.SetDefaults(50);
					TSPlayer.Server.SpawnNPC(npc.type, npc.FullName, amount, args.Player.TileX, args.Player.TileY);
					spawnName = "the King Slime";
					break;
				case "plantera":
					npc.SetDefaults(262);
					TSPlayer.Server.SpawnNPC(npc.type, npc.FullName, amount, args.Player.TileX, args.Player.TileY);
					spawnName = "Plantera";
					break;
				case "prime":
				case "skeletron prime":
					npc.SetDefaults(127);
					TSPlayer.Server.SetTime(false, 0.0);
					TSPlayer.Server.SpawnNPC(npc.type, npc.FullName, amount, args.Player.TileX, args.Player.TileY);
					spawnName = "Skeletron Prime";
					break;
				case "queen bee":
				case "qb":
					npc.SetDefaults(222);
					TSPlayer.Server.SpawnNPC(npc.type, npc.FullName, amount, args.Player.TileX, args.Player.TileY);
					spawnName = "the Queen Bee";
					break;
				case "skeletron":
					npc.SetDefaults(35);
					TSPlayer.Server.SetTime(false, 0.0);
					TSPlayer.Server.SpawnNPC(npc.type, npc.FullName, amount, args.Player.TileX, args.Player.TileY);
					spawnName = "Skeletron";
					break;
				case "twins":
					TSPlayer.Server.SetTime(false, 0.0);
					npc.SetDefaults(125);
					TSPlayer.Server.SpawnNPC(npc.type, npc.FullName, amount, args.Player.TileX, args.Player.TileY);
					npc.SetDefaults(126);
					TSPlayer.Server.SpawnNPC(npc.type, npc.FullName, amount, args.Player.TileX, args.Player.TileY);
					spawnName = "the Twins";
					break;
				case "wof":
				case "wall of flesh":
					if (Main.wofNPCIndex != -1)
					{
						args.Player.SendErrorMessage("There is already a Wall of Flesh!");
						return;
					}
					if (args.Player.Y / 16f < Main.maxTilesY - 205)
					{
						args.Player.SendErrorMessage("You must spawn the Wall of Flesh in hell!");
						return;
					}
					NPC.SpawnWOF(new Vector2(args.Player.X, args.Player.Y));
					spawnName = "the Wall of Flesh";
					break;
				case "moon":
				case "moon lord":
				case "ml":
					npc.SetDefaults(398);
					TSPlayer.Server.SpawnNPC(npc.type, npc.FullName, amount, args.Player.TileX, args.Player.TileY);
					spawnName = "the Moon Lord";
					break;
				case "empress":
				case "empress of light":
				case "eol":
					npc.SetDefaults(636);
					TSPlayer.Server.SpawnNPC(npc.type, npc.FullName, amount, args.Player.TileX, args.Player.TileY);
					spawnName = "the Empress of Light";
					break;
				case "queen slime":
				case "qs":
					npc.SetDefaults(657);
					TSPlayer.Server.SpawnNPC(npc.type, npc.FullName, amount, args.Player.TileX, args.Player.TileY);
					spawnName = "the Queen Slime";
					break;
				case "lunatic":
				case "lunatic cultist":
				case "cultist":
				case "lc":
					npc.SetDefaults(439);
					TSPlayer.Server.SpawnNPC(npc.type, npc.FullName, amount, args.Player.TileX, args.Player.TileY);
					spawnName = "the Lunatic Cultist";
					break;
				case "betsy":
					npc.SetDefaults(551);
					TSPlayer.Server.SpawnNPC(npc.type, npc.FullName, amount, args.Player.TileX, args.Player.TileY);
					spawnName = "Betsy";
					break;
				case "flying dutchman":
				case "flying":
				case "dutchman":
					npc.SetDefaults(491);
					TSPlayer.Server.SpawnNPC(npc.type, npc.FullName, amount, args.Player.TileX, args.Player.TileY);
					spawnName = "the Flying Dutchman";
					break;
				case "mourning wood":
					npc.SetDefaults(325);
					TSPlayer.Server.SpawnNPC(npc.type, npc.FullName, amount, args.Player.TileX, args.Player.TileY);
					spawnName = "Mourning Wood";
					break;
				case "pumpking":
					npc.SetDefaults(327);
					TSPlayer.Server.SpawnNPC(npc.type, npc.FullName, amount, args.Player.TileX, args.Player.TileY);
					spawnName = "the Pumpking";
					break;
				case "everscream":
					npc.SetDefaults(344);
					TSPlayer.Server.SpawnNPC(npc.type, npc.FullName, amount, args.Player.TileX, args.Player.TileY);
					spawnName = "Everscream";
					break;
				case "santa-nk1":
				case "santa":
					npc.SetDefaults(346);
					TSPlayer.Server.SpawnNPC(npc.type, npc.FullName, amount, args.Player.TileX, args.Player.TileY);
					spawnName = "Santa-NK1";
					break;
				case "ice queen":
					npc.SetDefaults(345);
					TSPlayer.Server.SpawnNPC(npc.type, npc.FullName, amount, args.Player.TileX, args.Player.TileY);
					spawnName = "the Ice Queen";
					break;
				case "martian saucer":
					npc.SetDefaults(392);
					TSPlayer.Server.SpawnNPC(npc.type, npc.FullName, amount, args.Player.TileX, args.Player.TileY);
					spawnName = "a Martian Saucer";
					break;
				case "solar pillar":
					npc.SetDefaults(517);
					TSPlayer.Server.SpawnNPC(npc.type, npc.FullName, amount, args.Player.TileX, args.Player.TileY);
					spawnName = "a Solar Pillar";
					break;
				case "nebula pillar": 
					npc.SetDefaults(507);
					TSPlayer.Server.SpawnNPC(npc.type, npc.FullName, amount, args.Player.TileX, args.Player.TileY);
					spawnName = "a Nebula Pillar";
					break;
				case "vortex pillar":
					npc.SetDefaults(422);
					TSPlayer.Server.SpawnNPC(npc.type, npc.FullName, amount, args.Player.TileX, args.Player.TileY);
					spawnName = "a Vortex Pillar";
					break;
				case "stardust pillar":
					npc.SetDefaults(493);
					TSPlayer.Server.SpawnNPC(npc.type, npc.FullName, amount, args.Player.TileX, args.Player.TileY);
					spawnName = "a Stardust Pillar";
					break;
				case "deerclops":
					npc.SetDefaults(668);
					TSPlayer.Server.SpawnNPC(npc.type, npc.FullName, amount, args.Player.TileX, args.Player.TileY);
					spawnName = "a Deerclops";
					break;
				default:
					args.Player.SendErrorMessage("Invalid boss type!");
					return;
			}

			if (args.Silent)
			{
				//"You spawned <spawn name> <x> time(s)"
				args.Player.SendSuccessMessage(message, "You", spawnName, amount);
			}
			else
			{
				//"<player> spawned <spawn name> <x> time(s)"
				TSPlayer.All.SendSuccessMessage(message, args.Player.Name, spawnName, amount);
			}
		}

		private static void SpawnMob(CommandArgs args)
		{
			if (args.Parameters.Count < 1 || args.Parameters.Count > 2)
			{
				args.Player.SendErrorMessage("Invalid syntax! Proper syntax: {0}spawnmob <mob type> [amount]", Specifier);
				return;
			}
			if (args.Parameters[0].Length == 0)
			{
				args.Player.SendErrorMessage("Invalid mob type!");
				return;
			}

			int amount = 1;
			if (args.Parameters.Count == 2 && !int.TryParse(args.Parameters[1], out amount))
			{
				args.Player.SendErrorMessage("Invalid syntax! Proper syntax: {0}spawnmob <mob type> [amount]", Specifier);
				return;
			}

			amount = Math.Min(amount, Main.maxNPCs);

			var npcs = TShock.Utils.GetNPCByIdOrName(args.Parameters[0]);
			if (npcs.Count == 0)
			{
				args.Player.SendErrorMessage("Invalid mob type!");
			}
			else if (npcs.Count > 1)
			{
				args.Player.SendMultipleMatchError(npcs.Select(n => $"{n.FullName}({n.type})"));
			}
			else
			{
				var npc = npcs[0];
				if (npc.type >= 1 && npc.type < Main.maxNPCTypes && npc.type != 113)
				{
					TSPlayer.Server.SpawnNPC(npc.netID, npc.FullName, amount, args.Player.TileX, args.Player.TileY, 50, 20);
					if (args.Silent)
					{
						args.Player.SendSuccessMessage("Spawned {0} {1} time(s).", npc.FullName, amount);
					}
					else
					{
						TSPlayer.All.SendSuccessMessage("{0} has spawned {1} {2} time(s).", args.Player.Name, npc.FullName, amount);
					}
				}
				else if (npc.type == 113)
				{
					if (Main.wofNPCIndex != -1 || (args.Player.Y / 16f < (Main.maxTilesY - 205)))
					{
						args.Player.SendErrorMessage("Can't spawn Wall of Flesh!");
						return;
					}
					NPC.SpawnWOF(new Vector2(args.Player.X, args.Player.Y));
					if (args.Silent)
					{
						args.Player.SendSuccessMessage("Spawned Wall of Flesh!");
					}
					else
					{
						TSPlayer.All.SendSuccessMessage("{0} has spawned a Wall of Flesh!", args.Player.Name);
					}
				}
				else
				{
					args.Player.SendErrorMessage("Invalid mob type!");
				}
			}
		}

		#endregion Cause Events and Spawn Monsters Commands

		#region Teleport Commands

		private static void Home(CommandArgs args)
		{
			if (args.Player.Dead)
			{
				args.Player.SendErrorMessage("You are dead.");
				return;
			}
			args.Player.Spawn(PlayerSpawnContext.RecallFromItem);
			args.Player.SendSuccessMessage("Teleported to your spawnpoint.");
		}

		private static void Spawn(CommandArgs args)
		{
			if (args.Player.Teleport(Main.spawnTileX * 16, (Main.spawnTileY * 16) - 48))
				args.Player.SendSuccessMessage("Teleported to the map's spawnpoint.");
		}

		private static void TP(CommandArgs args)
		{
			if (args.Parameters.Count != 1 && args.Parameters.Count != 2)
			{
				if (args.Player.HasPermission(Permissions.tpothers))
					args.Player.SendErrorMessage("Invalid syntax! Proper syntax: {0}tp <player> [player 2]", Specifier);
				else
					args.Player.SendErrorMessage("Invalid syntax! Proper syntax: {0}tp <player>", Specifier);
				return;
			}

			if (args.Parameters.Count == 1)
			{
				var players = TSPlayer.FindByNameOrID(args.Parameters[0]);
				if (players.Count == 0)
					args.Player.SendErrorMessage("Invalid player!");
				else if (players.Count > 1)
					args.Player.SendMultipleMatchError(players.Select(p => p.Name));
				else
				{
					var target = players[0];
					if (!target.TPAllow && !args.Player.HasPermission(Permissions.tpoverride))
					{
						args.Player.SendErrorMessage("{0} has disabled players from teleporting.", target.Name);
						return;
					}
					if (args.Player.Teleport(target.TPlayer.position.X, target.TPlayer.position.Y))
					{
						args.Player.SendSuccessMessage("Teleported to {0}.", target.Name);
						if (!args.Player.HasPermission(Permissions.tpsilent))
							target.SendInfoMessage("{0} teleported to you.", args.Player.Name);
					}
				}
			}
			else
			{
				if (!args.Player.HasPermission(Permissions.tpothers))
				{
					args.Player.SendErrorMessage("You do not have access to this command.");
					return;
				}

				var players1 = TSPlayer.FindByNameOrID(args.Parameters[0]);
				var players2 = TSPlayer.FindByNameOrID(args.Parameters[1]);

				if (players2.Count == 0)
					args.Player.SendErrorMessage("Invalid player!");
				else if (players2.Count > 1)
					args.Player.SendMultipleMatchError(players2.Select(p => p.Name));
				else if (players1.Count == 0)
				{
					if (args.Parameters[0] == "*")
					{
						if (!args.Player.HasPermission(Permissions.tpallothers))
						{
							args.Player.SendErrorMessage("You do not have access to this command.");
							return;
						}

						var target = players2[0];
						foreach (var source in TShock.Players.Where(p => p != null && p != args.Player))
						{
							if (!target.TPAllow && !args.Player.HasPermission(Permissions.tpoverride))
								continue;
							if (source.Teleport(target.TPlayer.position.X, target.TPlayer.position.Y))
							{
								if (args.Player != source)
								{
									if (args.Player.HasPermission(Permissions.tpsilent))
										source.SendSuccessMessage("You were teleported to {0}.", target.Name);
									else
										source.SendSuccessMessage("{0} teleported you to {1}.", args.Player.Name, target.Name);
								}
								if (args.Player != target)
								{
									if (args.Player.HasPermission(Permissions.tpsilent))
										target.SendInfoMessage("{0} was teleported to you.", source.Name);
									if (!args.Player.HasPermission(Permissions.tpsilent))
										target.SendInfoMessage("{0} teleported {1} to you.", args.Player.Name, source.Name);
								}
							}
						}
						args.Player.SendSuccessMessage("Teleported everyone to {0}.", target.Name);
					}
					else
						args.Player.SendErrorMessage("Invalid player!");
				}
				else if (players1.Count > 1)
					args.Player.SendMultipleMatchError(players1.Select(p => p.Name));
				else
				{
					var source = players1[0];
					if (!source.TPAllow && !args.Player.HasPermission(Permissions.tpoverride))
					{
						args.Player.SendErrorMessage("{0} has disabled players from teleporting.", source.Name);
						return;
					}
					var target = players2[0];
					if (!target.TPAllow && !args.Player.HasPermission(Permissions.tpoverride))
					{
						args.Player.SendErrorMessage("{0} has disabled players from teleporting.", target.Name);
						return;
					}
					args.Player.SendSuccessMessage("Teleported {0} to {1}.", source.Name, target.Name);
					if (source.Teleport(target.TPlayer.position.X, target.TPlayer.position.Y))
					{
						if (args.Player != source)
						{
							if (args.Player.HasPermission(Permissions.tpsilent))
								source.SendSuccessMessage("You were teleported to {0}.", target.Name);
							else
								source.SendSuccessMessage("{0} teleported you to {1}.", args.Player.Name, target.Name);
						}
						if (args.Player != target)
						{
							if (args.Player.HasPermission(Permissions.tpsilent))
								target.SendInfoMessage("{0} was teleported to you.", source.Name);
							if (!args.Player.HasPermission(Permissions.tpsilent))
								target.SendInfoMessage("{0} teleported {1} to you.", args.Player.Name, source.Name);
						}
					}
				}
			}
		}

		private static void TPHere(CommandArgs args)
		{
			if (args.Parameters.Count < 1)
			{
				if (args.Player.HasPermission(Permissions.tpallothers))
					args.Player.SendErrorMessage("Invalid syntax! Proper syntax: {0}tphere <player|*>", Specifier);
				else
					args.Player.SendErrorMessage("Invalid syntax! Proper syntax: {0}tphere <player>", Specifier);
				return;
			}

			string playerName = String.Join(" ", args.Parameters);
			var players = TSPlayer.FindByNameOrID(playerName);
			if (players.Count == 0)
			{
				if (playerName == "*")
				{
					if (!args.Player.HasPermission(Permissions.tpallothers))
					{
						args.Player.SendErrorMessage("You do not have permission to use this command.");
						return;
					}
					for (int i = 0; i < Main.maxPlayers; i++)
					{
						if (Main.player[i].active && (Main.player[i] != args.TPlayer))
						{
							if (TShock.Players[i].Teleport(args.TPlayer.position.X, args.TPlayer.position.Y))
								TShock.Players[i].SendSuccessMessage(String.Format("You were teleported to {0}.", args.Player.Name));
						}
					}
					args.Player.SendSuccessMessage("Teleported everyone to yourself.");
				}
				else
					args.Player.SendErrorMessage("Invalid player!");
			}
			else if (players.Count > 1)
				args.Player.SendMultipleMatchError(players.Select(p => p.Name));
			else
			{
				var plr = players[0];
				if (plr.Teleport(args.TPlayer.position.X, args.TPlayer.position.Y))
				{
					plr.SendInfoMessage("You were teleported to {0}.", args.Player.Name);
					args.Player.SendSuccessMessage("Teleported {0} to yourself.", plr.Name);
				}
			}
		}

		private static void TPNpc(CommandArgs args)
		{
			if (args.Parameters.Count < 1)
			{
				args.Player.SendErrorMessage("Invalid syntax! Proper syntax: {0}tpnpc <NPC>", Specifier);
				return;
			}

			var npcStr = string.Join(" ", args.Parameters);
			var matches = new List<NPC>();
			foreach (var npc in Main.npc.Where(npc => npc.active))
			{
				var englishName = EnglishLanguage.GetNpcNameById(npc.netID);

				if (string.Equals(npc.FullName, npcStr, StringComparison.InvariantCultureIgnoreCase) ||
				    string.Equals(englishName, npcStr, StringComparison.InvariantCultureIgnoreCase))
				{
					matches = new List<NPC> { npc };
					break;
				}
				if (npc.FullName.ToLowerInvariant().StartsWith(npcStr.ToLowerInvariant()) ||
				    englishName?.StartsWith(npcStr, StringComparison.InvariantCultureIgnoreCase) == true)
					matches.Add(npc);
			}

			if (matches.Count > 1)
			{
				args.Player.SendMultipleMatchError(matches.Select(n => $"{n.FullName}({n.whoAmI})"));
				return;
			}
			if (matches.Count == 0)
			{
				args.Player.SendErrorMessage("Invalid NPC!");
				return;
			}

			var target = matches[0];
			args.Player.Teleport(target.position.X, target.position.Y);
			args.Player.SendSuccessMessage("Teleported to the '{0}'.", target.FullName);
		}

		private static void GetPos(CommandArgs args)
		{
			var player = args.Player.Name;
			if (args.Parameters.Count > 0)
			{
				player = String.Join(" ", args.Parameters);
			}

			var players = TSPlayer.FindByNameOrID(player);
			if (players.Count == 0)
			{
				args.Player.SendErrorMessage("Invalid player!");
			}
			else if (players.Count > 1)
			{
				args.Player.SendMultipleMatchError(players.Select(p => p.Name));
			}
			else
			{
				args.Player.SendSuccessMessage("Location of {0} is ({1}, {2}).", players[0].Name, players[0].TileX, players[0].TileY);
			}
		}

		private static void TPPos(CommandArgs args)
		{
			if (args.Parameters.Count != 2)
			{
				args.Player.SendErrorMessage("Invalid syntax! Proper syntax: {0}tppos <tile x> <tile y>", Specifier);
				return;
			}

			int x, y;
			if (!int.TryParse(args.Parameters[0], out x) || !int.TryParse(args.Parameters[1], out y))
			{
				args.Player.SendErrorMessage("Invalid tile positions!");
				return;
			}
			x = Math.Max(0, x);
			y = Math.Max(0, y);
			x = Math.Min(x, Main.maxTilesX - 1);
			y = Math.Min(y, Main.maxTilesY - 1);

			args.Player.Teleport(16 * x, 16 * y);
			args.Player.SendSuccessMessage("Teleported to {0}, {1}!", x, y);
		}

		private static void TPAllow(CommandArgs args)
		{
			if (!args.Player.TPAllow)
				args.Player.SendSuccessMessage("You have removed your teleportation protection.");
			if (args.Player.TPAllow)
				args.Player.SendSuccessMessage("You have enabled teleportation protection.");
			args.Player.TPAllow = !args.Player.TPAllow;
		}

		private static void Warp(CommandArgs args)
		{
			bool hasManageWarpPermission = args.Player.HasPermission(Permissions.managewarp);
			if (args.Parameters.Count < 1)
			{
				if (hasManageWarpPermission)
				{
					args.Player.SendInfoMessage("Invalid syntax! Proper syntax: {0}warp [command] [arguments]", Specifier);
					args.Player.SendInfoMessage("Commands: add, del, hide, list, send, [warpname]");
					args.Player.SendInfoMessage("Arguments: add [warp name], del [warp name], list [page]");
					args.Player.SendInfoMessage("Arguments: send [player] [warp name], hide [warp name] [Enable(true/false)]");
					args.Player.SendInfoMessage("Examples: {0}warp add foobar, {0}warp hide foobar true, {0}warp foobar", Specifier);
					return;
				}
				else
				{
					args.Player.SendErrorMessage("Invalid syntax! Proper syntax: {0}warp [name] or {0}warp list <page>", Specifier);
					return;
				}
			}

			if (args.Parameters[0].Equals("list"))
			{
				#region List warps
				int pageNumber;
				if (!PaginationTools.TryParsePageNumber(args.Parameters, 1, args.Player, out pageNumber))
					return;
				IEnumerable<string> warpNames = from warp in TShock.Warps.Warps
												where !warp.IsPrivate
												select warp.Name;
				PaginationTools.SendPage(args.Player, pageNumber, PaginationTools.BuildLinesFromTerms(warpNames),
					new PaginationTools.Settings
					{
						HeaderFormat = "Warps ({0}/{1}):",
						FooterFormat = "Type {0}warp list {{0}} for more.".SFormat(Specifier),
						NothingToDisplayString = "There are currently no warps defined."
					});
				#endregion
			}
			else if (args.Parameters[0].ToLower() == "add" && hasManageWarpPermission)
			{
				#region Add warp
				if (args.Parameters.Count == 2)
				{
					string warpName = args.Parameters[1];
					if (warpName == "list" || warpName == "hide" || warpName == "del" || warpName == "add")
					{
						args.Player.SendErrorMessage("Name reserved, use a different name.");
					}
					else if (TShock.Warps.Add(args.Player.TileX, args.Player.TileY, warpName))
					{
						args.Player.SendSuccessMessage("Warp added: " + warpName);
					}
					else
					{
						args.Player.SendErrorMessage("Warp " + warpName + " already exists.");
					}
				}
				else
					args.Player.SendErrorMessage("Invalid syntax! Proper syntax: {0}warp add [name]", Specifier);
				#endregion
			}
			else if (args.Parameters[0].ToLower() == "del" && hasManageWarpPermission)
			{
				#region Del warp
				if (args.Parameters.Count == 2)
				{
					string warpName = args.Parameters[1];
					if (TShock.Warps.Remove(warpName))
					{
						args.Player.SendSuccessMessage("Warp deleted: " + warpName);
					}
					else
						args.Player.SendErrorMessage("Could not find the specified warp.");
				}
				else
					args.Player.SendErrorMessage("Invalid syntax! Proper syntax: {0}warp del [name]", Specifier);
				#endregion
			}
			else if (args.Parameters[0].ToLower() == "hide" && hasManageWarpPermission)
			{
				#region Hide warp
				if (args.Parameters.Count == 3)
				{
					string warpName = args.Parameters[1];
					bool state = false;
					if (Boolean.TryParse(args.Parameters[2], out state))
					{
						if (TShock.Warps.Hide(args.Parameters[1], state))
						{
							if (state)
								args.Player.SendSuccessMessage("Warp " + warpName + " is now private.");
							else
								args.Player.SendSuccessMessage("Warp " + warpName + " is now public.");
						}
						else
							args.Player.SendErrorMessage("Could not find specified warp.");
					}
					else
						args.Player.SendErrorMessage("Invalid syntax! Proper syntax: {0}warp hide [name] <true/false>", Specifier);
				}
				else
					args.Player.SendErrorMessage("Invalid syntax! Proper syntax: {0}warp hide [name] <true/false>", Specifier);
				#endregion
			}
			else if (args.Parameters[0].ToLower() == "send" && args.Player.HasPermission(Permissions.tpothers))
			{
				#region Warp send
				if (args.Parameters.Count < 3)
				{
					args.Player.SendErrorMessage("Invalid syntax! Proper syntax: {0}warp send [player] [warpname]", Specifier);
					return;
				}

				var foundplr = TSPlayer.FindByNameOrID(args.Parameters[1]);
				if (foundplr.Count == 0)
				{
					args.Player.SendErrorMessage("Invalid player!");
					return;
				}
				else if (foundplr.Count > 1)
				{
					args.Player.SendMultipleMatchError(foundplr.Select(p => p.Name));
					return;
				}

				string warpName = args.Parameters[2];
				var warp = TShock.Warps.Find(warpName);
				var plr = foundplr[0];
				if (warp != null)
				{
					if (plr.Teleport(warp.Position.X * 16, warp.Position.Y * 16))
					{
						plr.SendSuccessMessage(String.Format("{0} warped you to {1}.", args.Player.Name, warpName));
						args.Player.SendSuccessMessage(String.Format("You warped {0} to {1}.", plr.Name, warpName));
					}
				}
				else
				{
					args.Player.SendErrorMessage("Specified warp not found.");
				}
				#endregion
			}
			else
			{
				string warpName = String.Join(" ", args.Parameters);
				var warp = TShock.Warps.Find(warpName);
				if (warp != null)
				{
					if (args.Player.Teleport(warp.Position.X * 16, warp.Position.Y * 16))
						args.Player.SendSuccessMessage("Warped to " + warpName + ".");
				}
				else
				{
					args.Player.SendErrorMessage("The specified warp was not found.");
				}
			}
		}

		#endregion Teleport Commands

		#region Group Management

		private static void Group(CommandArgs args)
		{
			string subCmd = args.Parameters.Count == 0 ? "help" : args.Parameters[0].ToLower();

			switch (subCmd)
			{
				case "add":
					#region Add group
					{
						if (args.Parameters.Count < 2)
						{
							args.Player.SendErrorMessage("Invalid syntax! Proper syntax: {0}group add <group name> [permissions]", Specifier);
							return;
						}

						string groupName = args.Parameters[1];
						args.Parameters.RemoveRange(0, 2);
						string permissions = String.Join(",", args.Parameters);

						try
						{
							TShock.Groups.AddGroup(groupName, null, permissions, TShockAPI.Group.defaultChatColor);
							args.Player.SendSuccessMessage("The group was added successfully!");
						}
						catch (GroupExistsException)
						{
							args.Player.SendErrorMessage("That group already exists!");
						}
						catch (GroupManagerException ex)
						{
							args.Player.SendErrorMessage(ex.ToString());
						}
					}
					#endregion
					return;
				case "addperm":
					#region Add permissions
					{
						if (args.Parameters.Count < 3)
						{
							args.Player.SendErrorMessage("Invalid syntax! Proper syntax: {0}group addperm <group name> <permissions...>", Specifier);
							return;
						}

						string groupName = args.Parameters[1];
						args.Parameters.RemoveRange(0, 2);
						if (groupName == "*")
						{
							foreach (Group g in TShock.Groups)
							{
								TShock.Groups.AddPermissions(g.Name, args.Parameters);
							}
							args.Player.SendSuccessMessage("Modified all groups.");
							return;
						}
						try
						{
							string response = TShock.Groups.AddPermissions(groupName, args.Parameters);
							if (response.Length > 0)
							{
								args.Player.SendSuccessMessage(response);
							}
							return;
						}
						catch (GroupManagerException ex)
						{
							args.Player.SendErrorMessage(ex.ToString());
						}
					}
					#endregion
					return;
				case "help":
					#region Help
					{
						int pageNumber;
						if (!PaginationTools.TryParsePageNumber(args.Parameters, 1, args.Player, out pageNumber))
							return;

						var lines = new List<string>
						{
							"add <name> <permissions...> - Adds a new group.",
							"addperm <group> <permissions...> - Adds permissions to a group.",
							"color <group> <rrr,ggg,bbb> - Changes a group's chat color.",
							"rename <group> <new name> - Changes a group's name.",
							"del <group> - Deletes a group.",
							"delperm <group> <permissions...> - Removes permissions from a group.",
							"list [page] - Lists groups.",
							"listperm <group> [page] - Lists a group's permissions.",
							"parent <group> <parent group> - Changes a group's parent group.",
							"prefix <group> <prefix> - Changes a group's prefix.",
							"suffix <group> <suffix> - Changes a group's suffix."
						};

						PaginationTools.SendPage(args.Player, pageNumber, lines,
							new PaginationTools.Settings
							{
								HeaderFormat = "Group Sub-Commands ({0}/{1}):",
								FooterFormat = "Type {0}group help {{0}} for more sub-commands.".SFormat(Specifier)
							}
						);
					}
					#endregion
					return;
				case "parent":
					#region Parent
					{
						if (args.Parameters.Count < 2)
						{
							args.Player.SendErrorMessage("Invalid syntax! Proper syntax: {0}group parent <group name> [new parent group name]", Specifier);
							return;
						}

						string groupName = args.Parameters[1];
						Group group = TShock.Groups.GetGroupByName(groupName);
						if (group == null)
						{
							args.Player.SendErrorMessage("No such group \"{0}\".", groupName);
							return;
						}

						if (args.Parameters.Count > 2)
						{
							string newParentGroupName = string.Join(" ", args.Parameters.Skip(2));
							if (!string.IsNullOrWhiteSpace(newParentGroupName) && !TShock.Groups.GroupExists(newParentGroupName))
							{
								args.Player.SendErrorMessage("No such group \"{0}\".", newParentGroupName);
								return;
							}

							try
							{
								TShock.Groups.UpdateGroup(groupName, newParentGroupName, group.Permissions, group.ChatColor, group.Suffix, group.Prefix);

								if (!string.IsNullOrWhiteSpace(newParentGroupName))
									args.Player.SendSuccessMessage("Parent of group \"{0}\" set to \"{1}\".", groupName, newParentGroupName);
								else
									args.Player.SendSuccessMessage("Removed parent of group \"{0}\".", groupName);
							}
							catch (GroupManagerException ex)
							{
								args.Player.SendErrorMessage(ex.Message);
							}
						}
						else
						{
							if (group.Parent != null)
								args.Player.SendSuccessMessage("Parent of \"{0}\" is \"{1}\".", group.Name, group.Parent.Name);
							else
								args.Player.SendSuccessMessage("Group \"{0}\" has no parent.", group.Name);
						}
					}
					#endregion
					return;
				case "suffix":
					#region Suffix
					{
						if (args.Parameters.Count < 2)
						{
							args.Player.SendErrorMessage("Invalid syntax! Proper syntax: {0}group suffix <group name> [new suffix]", Specifier);
							return;
						}

						string groupName = args.Parameters[1];
						Group group = TShock.Groups.GetGroupByName(groupName);
						if (group == null)
						{
							args.Player.SendErrorMessage("No such group \"{0}\".", groupName);
							return;
						}

						if (args.Parameters.Count > 2)
						{
							string newSuffix = string.Join(" ", args.Parameters.Skip(2));

							try
							{
								TShock.Groups.UpdateGroup(groupName, group.ParentName, group.Permissions, group.ChatColor, newSuffix, group.Prefix);

								if (!string.IsNullOrWhiteSpace(newSuffix))
									args.Player.SendSuccessMessage("Suffix of group \"{0}\" set to \"{1}\".", groupName, newSuffix);
								else
									args.Player.SendSuccessMessage("Removed suffix of group \"{0}\".", groupName);
							}
							catch (GroupManagerException ex)
							{
								args.Player.SendErrorMessage(ex.Message);
							}
						}
						else
						{
							if (!string.IsNullOrWhiteSpace(group.Suffix))
								args.Player.SendSuccessMessage("Suffix of \"{0}\" is \"{1}\".", group.Name, group.Suffix);
							else
								args.Player.SendSuccessMessage("Group \"{0}\" has no suffix.", group.Name);
						}
					}
					#endregion
					return;
				case "prefix":
					#region Prefix
					{
						if (args.Parameters.Count < 2)
						{
							args.Player.SendErrorMessage("Invalid syntax! Proper syntax: {0}group prefix <group name> [new prefix]", Specifier);
							return;
						}

						string groupName = args.Parameters[1];
						Group group = TShock.Groups.GetGroupByName(groupName);
						if (group == null)
						{
							args.Player.SendErrorMessage("No such group \"{0}\".", groupName);
							return;
						}

						if (args.Parameters.Count > 2)
						{
							string newPrefix = string.Join(" ", args.Parameters.Skip(2));

							try
							{
								TShock.Groups.UpdateGroup(groupName, group.ParentName, group.Permissions, group.ChatColor, group.Suffix, newPrefix);

								if (!string.IsNullOrWhiteSpace(newPrefix))
									args.Player.SendSuccessMessage("Prefix of group \"{0}\" set to \"{1}\".", groupName, newPrefix);
								else
									args.Player.SendSuccessMessage("Removed prefix of group \"{0}\".", groupName);
							}
							catch (GroupManagerException ex)
							{
								args.Player.SendErrorMessage(ex.Message);
							}
						}
						else
						{
							if (!string.IsNullOrWhiteSpace(group.Prefix))
								args.Player.SendSuccessMessage("Prefix of \"{0}\" is \"{1}\".", group.Name, group.Prefix);
							else
								args.Player.SendSuccessMessage("Group \"{0}\" has no prefix.", group.Name);
						}
					}
					#endregion
					return;
				case "color":
					#region Color
					{
						if (args.Parameters.Count < 2 || args.Parameters.Count > 3)
						{
							args.Player.SendErrorMessage("Invalid syntax! Proper syntax: {0}group color <group name> [new color(000,000,000)]", Specifier);
							return;
						}

						string groupName = args.Parameters[1];
						Group group = TShock.Groups.GetGroupByName(groupName);
						if (group == null)
						{
							args.Player.SendErrorMessage("No such group \"{0}\".", groupName);
							return;
						}

						if (args.Parameters.Count == 3)
						{
							string newColor = args.Parameters[2];

							String[] parts = newColor.Split(',');
							byte r;
							byte g;
							byte b;
							if (parts.Length == 3 && byte.TryParse(parts[0], out r) && byte.TryParse(parts[1], out g) && byte.TryParse(parts[2], out b))
							{
								try
								{
									TShock.Groups.UpdateGroup(groupName, group.ParentName, group.Permissions, newColor, group.Suffix, group.Prefix);

									args.Player.SendSuccessMessage("Color of group \"{0}\" set to \"{1}\".", groupName, newColor);
								}
								catch (GroupManagerException ex)
								{
									args.Player.SendErrorMessage(ex.Message);
								}
							}
							else
							{
								args.Player.SendErrorMessage("Invalid syntax for color, expected \"rrr,ggg,bbb\"");
							}
						}
						else
						{
							args.Player.SendSuccessMessage("Color of \"{0}\" is \"{1}\".", group.Name, group.ChatColor);
						}
					}
					#endregion
					return;
				case "rename":
					#region Rename group
					{
						if (args.Parameters.Count != 3)
						{
							args.Player.SendErrorMessage("Invalid syntax! Proper syntax: {0}group rename <group> <new name>", Specifier);
							return;
						}

						string group = args.Parameters[1];
						string newName = args.Parameters[2];
						try
						{
							string response = TShock.Groups.RenameGroup(group, newName);
							args.Player.SendSuccessMessage(response);
						}
						catch (GroupManagerException ex)
						{
							args.Player.SendErrorMessage(ex.Message);
						}
					}
					#endregion
					return;
				case "del":
					#region Delete group
					{
						if (args.Parameters.Count != 2)
						{
							args.Player.SendErrorMessage("Invalid syntax! Proper syntax: {0}group del <group name>", Specifier);
							return;
						}

						try
						{
							string response = TShock.Groups.DeleteGroup(args.Parameters[1], true);
							if (response.Length > 0)
							{
								args.Player.SendSuccessMessage(response);
							}
						}
						catch (GroupManagerException ex)
						{
							args.Player.SendErrorMessage(ex.Message);
						}
					}
					#endregion
					return;
				case "delperm":
					#region Delete permissions
					{
						if (args.Parameters.Count < 3)
						{
							args.Player.SendErrorMessage("Invalid syntax! Proper syntax: {0}group delperm <group name> <permissions...>", Specifier);
							return;
						}

						string groupName = args.Parameters[1];
						args.Parameters.RemoveRange(0, 2);
						if (groupName == "*")
						{
							foreach (Group g in TShock.Groups)
							{
								TShock.Groups.DeletePermissions(g.Name, args.Parameters);
							}
							args.Player.SendSuccessMessage("Modified all groups.");
							return;
						}
						try
						{
							string response = TShock.Groups.DeletePermissions(groupName, args.Parameters);
							if (response.Length > 0)
							{
								args.Player.SendSuccessMessage(response);
							}
							return;
						}
						catch (GroupManagerException ex)
						{
							args.Player.SendErrorMessage(ex.Message);
						}
					}
					#endregion
					return;
				case "list":
					#region List groups
					{
						int pageNumber;
						if (!PaginationTools.TryParsePageNumber(args.Parameters, 1, args.Player, out pageNumber))
							return;
						var groupNames = from grp in TShock.Groups.groups
										 select grp.Name;
						PaginationTools.SendPage(args.Player, pageNumber, PaginationTools.BuildLinesFromTerms(groupNames),
							new PaginationTools.Settings
							{
								HeaderFormat = "Groups ({0}/{1}):",
								FooterFormat = "Type {0}group list {{0}} for more.".SFormat(Specifier)
							});
					}
					#endregion
					return;
				case "listperm":
					#region List permissions
					{
						if (args.Parameters.Count == 1)
						{
							args.Player.SendErrorMessage("Invalid syntax! Proper syntax: {0}group listperm <group name> [page]", Specifier);
							return;
						}
						int pageNumber;
						if (!PaginationTools.TryParsePageNumber(args.Parameters, 2, args.Player, out pageNumber))
							return;

						if (!TShock.Groups.GroupExists(args.Parameters[1]))
						{
							args.Player.SendErrorMessage("Invalid group.");
							return;
						}
						Group grp = TShock.Groups.GetGroupByName(args.Parameters[1]);
						List<string> permissions = grp.TotalPermissions;

						PaginationTools.SendPage(args.Player, pageNumber, PaginationTools.BuildLinesFromTerms(permissions),
							new PaginationTools.Settings
							{
								HeaderFormat = "Permissions for " + grp.Name + " ({0}/{1}):",
								FooterFormat = "Type {0}group listperm {1} {{0}} for more.".SFormat(Specifier, grp.Name),
								NothingToDisplayString = "There are currently no permissions for " + grp.Name + "."
							});
					}
					#endregion
					return;
				default:
					args.Player.SendErrorMessage("Invalid subcommand! Type {0}group help for more information on valid commands.", Specifier);
				return;
			}
		}
		#endregion Group Management

		#region Item Management

		private static void ItemBan(CommandArgs args)
		{
			string subCmd = args.Parameters.Count == 0 ? "help" : args.Parameters[0].ToLower();
			switch (subCmd)
			{
				case "add":
					#region Add item
					{
						if (args.Parameters.Count != 2)
						{
							args.Player.SendErrorMessage("Invalid syntax! Proper syntax: {0}itemban add <item name>", Specifier);
							return;
						}

						List<Item> items = TShock.Utils.GetItemByIdOrName(args.Parameters[1]);
						if (items.Count == 0)
						{
							args.Player.SendErrorMessage("Invalid item.");
						}
						else if (items.Count > 1)
						{
							args.Player.SendMultipleMatchError(items.Select(i => $"{i.Name}({i.netID})"));
						}
						else
						{
							// Yes this is required because of localization
							// User may have passed in localized name but itembans works on English names
							string englishNameForStorage = EnglishLanguage.GetItemNameById(items[0].type);
							TShock.ItemBans.DataModel.AddNewBan(englishNameForStorage);

							// It was decided in Telegram that we would continue to ban
							// projectiles based on whether or not their associated item was
							// banned. However, it was also decided that we'd change the way
							// this worked: in particular, we'd make it so that the item ban
							// system just adds things to the projectile ban system at the
							// command layer instead of inferring the state of projectile
							// bans based on the state of the item ban system.

							if (items[0].type == ItemID.DirtRod)
							{
								TShock.ProjectileBans.AddNewBan(ProjectileID.DirtBall);
							}

							if (items[0].type == ItemID.Sandgun)
							{
								TShock.ProjectileBans.AddNewBan(ProjectileID.SandBallGun);
								TShock.ProjectileBans.AddNewBan(ProjectileID.EbonsandBallGun);
								TShock.ProjectileBans.AddNewBan(ProjectileID.PearlSandBallGun);
							}

							// This returns the localized name to the player, not the item as it was stored.
							args.Player.SendSuccessMessage("Banned " + items[0].Name + ".");
						}
					}
					#endregion
					return;
				case "allow":
					#region Allow group to item
					{
						if (args.Parameters.Count != 3)
						{
							args.Player.SendErrorMessage("Invalid syntax! Proper syntax: {0}itemban allow <item name> <group name>", Specifier);
							return;
						}

						List<Item> items = TShock.Utils.GetItemByIdOrName(args.Parameters[1]);
						if (items.Count == 0)
						{
							args.Player.SendErrorMessage("Invalid item.");
						}
						else if (items.Count > 1)
						{
							args.Player.SendMultipleMatchError(items.Select(i => $"{i.Name}({i.netID})"));
						}
						else
						{
							if (!TShock.Groups.GroupExists(args.Parameters[2]))
							{
								args.Player.SendErrorMessage("Invalid group.");
								return;
							}

							ItemBan ban = TShock.ItemBans.DataModel.GetItemBanByName(EnglishLanguage.GetItemNameById(items[0].type));
							if (ban == null)
							{
								args.Player.SendErrorMessage("{0} is not banned.", items[0].Name);
								return;
							}
							if (!ban.AllowedGroups.Contains(args.Parameters[2]))
							{
								TShock.ItemBans.DataModel.AllowGroup(EnglishLanguage.GetItemNameById(items[0].type), args.Parameters[2]);
								args.Player.SendSuccessMessage("{0} has been allowed to use {1}.", args.Parameters[2], items[0].Name);
							}
							else
							{
								args.Player.SendWarningMessage("{0} is already allowed to use {1}.", args.Parameters[2], items[0].Name);
							}
						}
					}
					#endregion
					return;
				case "del":
					#region Delete item
					{
						if (args.Parameters.Count != 2)
						{
							args.Player.SendErrorMessage("Invalid syntax! Proper syntax: {0}itemban del <item name>", Specifier);
							return;
						}

						List<Item> items = TShock.Utils.GetItemByIdOrName(args.Parameters[1]);
						if (items.Count == 0)
						{
							args.Player.SendErrorMessage("Invalid item.");
						}
						else if (items.Count > 1)
						{
							args.Player.SendMultipleMatchError(items.Select(i => $"{i.Name}({i.netID})"));
						}
						else
						{
							TShock.ItemBans.DataModel.RemoveBan(EnglishLanguage.GetItemNameById(items[0].type));
							args.Player.SendSuccessMessage("Unbanned " + items[0].Name + ".");
						}
					}
					#endregion
					return;
				case "disallow":
					#region Disllow group from item
					{
						if (args.Parameters.Count != 3)
						{
							args.Player.SendErrorMessage("Invalid syntax! Proper syntax: {0}itemban disallow <item name> <group name>", Specifier);
							return;
						}

						List<Item> items = TShock.Utils.GetItemByIdOrName(args.Parameters[1]);
						if (items.Count == 0)
						{
							args.Player.SendErrorMessage("Invalid item.");
						}
						else if (items.Count > 1)
						{
							args.Player.SendMultipleMatchError(items.Select(i => $"{i.Name}({i.netID})"));
						}
						else
						{
							if (!TShock.Groups.GroupExists(args.Parameters[2]))
							{
								args.Player.SendErrorMessage("Invalid group.");
								return;
							}

							ItemBan ban = TShock.ItemBans.DataModel.GetItemBanByName(EnglishLanguage.GetItemNameById(items[0].type));
							if (ban == null)
							{
								args.Player.SendErrorMessage("{0} is not banned.", items[0].Name);
								return;
							}
							if (ban.AllowedGroups.Contains(args.Parameters[2]))
							{
								TShock.ItemBans.DataModel.RemoveGroup(EnglishLanguage.GetItemNameById(items[0].type), args.Parameters[2]);
								args.Player.SendSuccessMessage("{0} has been disallowed to use {1}.", args.Parameters[2], items[0].Name);
							}
							else
							{
								args.Player.SendWarningMessage("{0} is already disallowed to use {1}.", args.Parameters[2], items[0].Name);
							}
						}
					}
					#endregion
					return;
				case "help":
					#region Help
					{
						int pageNumber;
						if (!PaginationTools.TryParsePageNumber(args.Parameters, 1, args.Player, out pageNumber))
							return;

						var lines = new List<string>
						{
							"add <item> - Adds an item ban.",
							"allow <item> <group> - Allows a group to use an item.",
							"del <item> - Deletes an item ban.",
							"disallow <item> <group> - Disallows a group from using an item.",
							"list [page] - Lists all item bans."
						};

						PaginationTools.SendPage(args.Player, pageNumber, lines,
							new PaginationTools.Settings
							{
								HeaderFormat = "Item Ban Sub-Commands ({0}/{1}):",
								FooterFormat = "Type {0}itemban help {{0}} for more sub-commands.".SFormat(Specifier)
							}
						);
					}
					#endregion
					return;
				case "list":
					#region List items
					{
						int pageNumber;
						if (!PaginationTools.TryParsePageNumber(args.Parameters, 1, args.Player, out pageNumber))
							return;
						IEnumerable<string> itemNames = from itemBan in TShock.ItemBans.DataModel.ItemBans
														select itemBan.Name;
						PaginationTools.SendPage(args.Player, pageNumber, PaginationTools.BuildLinesFromTerms(itemNames),
							new PaginationTools.Settings
							{
								HeaderFormat = "Item bans ({0}/{1}):",
								FooterFormat = "Type {0}itemban list {{0}} for more.".SFormat(Specifier),
								NothingToDisplayString = "There are currently no banned items."
							});
					}
					#endregion
					return;
				default:
					#region Default
					{
						args.Player.SendErrorMessage("Invalid subcommand! Type {0}itemban help for more information on valid subcommands.", Specifier);
					}
					#endregion
					return;

			}
		}
		#endregion Item Management

		#region Projectile Management

		private static void ProjectileBan(CommandArgs args)
		{
			string subCmd = args.Parameters.Count == 0 ? "help" : args.Parameters[0].ToLower();
			switch (subCmd)
			{
				case "add":
					#region Add projectile
					{
						if (args.Parameters.Count != 2)
						{
							args.Player.SendErrorMessage("Invalid syntax! Proper syntax: {0}projban add <proj id>", Specifier);
							return;
						}
						short id;
						if (Int16.TryParse(args.Parameters[1], out id) && id > 0 && id < Main.maxProjectileTypes)
						{
							TShock.ProjectileBans.AddNewBan(id);
							args.Player.SendSuccessMessage("Banned projectile {0}.", id);
						}
						else
							args.Player.SendErrorMessage("Invalid projectile ID!");
					}
					#endregion
					return;
				case "allow":
					#region Allow group to projectile
					{
						if (args.Parameters.Count != 3)
						{
							args.Player.SendErrorMessage("Invalid syntax! Proper syntax: {0}projban allow <id> <group>", Specifier);
							return;
						}

						short id;
						if (Int16.TryParse(args.Parameters[1], out id) && id > 0 && id < Main.maxProjectileTypes)
						{
							if (!TShock.Groups.GroupExists(args.Parameters[2]))
							{
								args.Player.SendErrorMessage("Invalid group.");
								return;
							}

							ProjectileBan ban = TShock.ProjectileBans.GetBanById(id);
							if (ban == null)
							{
								args.Player.SendErrorMessage("Projectile {0} is not banned.", id);
								return;
							}
							if (!ban.AllowedGroups.Contains(args.Parameters[2]))
							{
								TShock.ProjectileBans.AllowGroup(id, args.Parameters[2]);
								args.Player.SendSuccessMessage("{0} has been allowed to use projectile {1}.", args.Parameters[2], id);
							}
							else
								args.Player.SendWarningMessage("{0} is already allowed to use projectile {1}.", args.Parameters[2], id);
						}
						else
							args.Player.SendErrorMessage("Invalid projectile ID!");
					}
					#endregion
					return;
				case "del":
					#region Delete projectile
					{
						if (args.Parameters.Count != 2)
						{
							args.Player.SendErrorMessage("Invalid syntax! Proper syntax: {0}projban del <id>", Specifier);
							return;
						}

						short id;
						if (Int16.TryParse(args.Parameters[1], out id) && id > 0 && id < Main.maxProjectileTypes)
						{
							TShock.ProjectileBans.RemoveBan(id);
							args.Player.SendSuccessMessage("Unbanned projectile {0}.", id);
							return;
						}
						else
							args.Player.SendErrorMessage("Invalid projectile ID!");
					}
					#endregion
					return;
				case "disallow":
					#region Disallow group from projectile
					{
						if (args.Parameters.Count != 3)
						{
							args.Player.SendErrorMessage("Invalid syntax! Proper syntax: {0}projban disallow <id> <group name>", Specifier);
							return;
						}

						short id;
						if (Int16.TryParse(args.Parameters[1], out id) && id > 0 && id < Main.maxProjectileTypes)
						{
							if (!TShock.Groups.GroupExists(args.Parameters[2]))
							{
								args.Player.SendErrorMessage("Invalid group.");
								return;
							}

							ProjectileBan ban = TShock.ProjectileBans.GetBanById(id);
							if (ban == null)
							{
								args.Player.SendErrorMessage("Projectile {0} is not banned.", id);
								return;
							}
							if (ban.AllowedGroups.Contains(args.Parameters[2]))
							{
								TShock.ProjectileBans.RemoveGroup(id, args.Parameters[2]);
								args.Player.SendSuccessMessage("{0} has been disallowed from using projectile {1}.", args.Parameters[2], id);
								return;
							}
							else
								args.Player.SendWarningMessage("{0} is already prevented from using projectile {1}.", args.Parameters[2], id);
						}
						else
							args.Player.SendErrorMessage("Invalid projectile ID!");
					}
					#endregion
					return;
				case "help":
					#region Help
					{
						int pageNumber;
						if (!PaginationTools.TryParsePageNumber(args.Parameters, 1, args.Player, out pageNumber))
							return;

						var lines = new List<string>
						{
							"add <projectile ID> - Adds a projectile ban.",
							"allow <projectile ID> <group> - Allows a group to use a projectile.",
							"del <projectile ID> - Deletes an projectile ban.",
							"disallow <projectile ID> <group> - Disallows a group from using a projectile.",
							"list [page] - Lists all projectile bans."
						};

						PaginationTools.SendPage(args.Player, pageNumber, lines,
							new PaginationTools.Settings
							{
								HeaderFormat = "Projectile Ban Sub-Commands ({0}/{1}):",
								FooterFormat = "Type {0}projban help {{0}} for more sub-commands.".SFormat(Specifier)
							}
						);
					}
					#endregion
					return;
				case "list":
					#region List projectiles
					{
						int pageNumber;
						if (!PaginationTools.TryParsePageNumber(args.Parameters, 1, args.Player, out pageNumber))
							return;
						IEnumerable<Int16> projectileIds = from projectileBan in TShock.ProjectileBans.ProjectileBans
														   select projectileBan.ID;
						PaginationTools.SendPage(args.Player, pageNumber, PaginationTools.BuildLinesFromTerms(projectileIds),
							new PaginationTools.Settings
							{
								HeaderFormat = "Projectile bans ({0}/{1}):",
								FooterFormat = "Type {0}projban list {{0}} for more.".SFormat(Specifier),
								NothingToDisplayString = "There are currently no banned projectiles."
							});
					}
					#endregion
					return;
				default:
					#region Default
					{
						args.Player.SendErrorMessage("Invalid subcommand! Type {0}projban help for more information on valid subcommands.", Specifier);
					}
					#endregion
					return;
			}
		}
		#endregion Projectile Management

		#region Tile Management
		private static void TileBan(CommandArgs args)
		{
			string subCmd = args.Parameters.Count == 0 ? "help" : args.Parameters[0].ToLower();
			switch (subCmd)
			{
				case "add":
					#region Add tile
					{
						if (args.Parameters.Count != 2)
						{
							args.Player.SendErrorMessage("Invalid syntax! Proper syntax: {0}tileban add <tile id>", Specifier);
							return;
						}
						short id;
						if (Int16.TryParse(args.Parameters[1], out id) && id >= 0 && id < Main.maxTileSets)
						{
							TShock.TileBans.AddNewBan(id);
							args.Player.SendSuccessMessage("Banned tile {0}.", id);
						}
						else
							args.Player.SendErrorMessage("Invalid tile ID!");
					}
					#endregion
					return;
				case "allow":
					#region Allow group to place tile
					{
						if (args.Parameters.Count != 3)
						{
							args.Player.SendErrorMessage("Invalid syntax! Proper syntax: {0}tileban allow <id> <group>", Specifier);
							return;
						}

						short id;
						if (Int16.TryParse(args.Parameters[1], out id) && id >= 0 && id < Main.maxTileSets)
						{
							if (!TShock.Groups.GroupExists(args.Parameters[2]))
							{
								args.Player.SendErrorMessage("Invalid group.");
								return;
							}

							TileBan ban = TShock.TileBans.GetBanById(id);
							if (ban == null)
							{
								args.Player.SendErrorMessage("Tile {0} is not banned.", id);
								return;
							}
							if (!ban.AllowedGroups.Contains(args.Parameters[2]))
							{
								TShock.TileBans.AllowGroup(id, args.Parameters[2]);
								args.Player.SendSuccessMessage("{0} has been allowed to place tile {1}.", args.Parameters[2], id);
							}
							else
								args.Player.SendWarningMessage("{0} is already allowed to place tile {1}.", args.Parameters[2], id);
						}
						else
							args.Player.SendErrorMessage("Invalid tile ID!");
					}
					#endregion
					return;
				case "del":
					#region Delete tile ban
					{
						if (args.Parameters.Count != 2)
						{
							args.Player.SendErrorMessage("Invalid syntax! Proper syntax: {0}tileban del <id>", Specifier);
							return;
						}

						short id;
						if (Int16.TryParse(args.Parameters[1], out id) && id >= 0 && id < Main.maxTileSets)
						{
							TShock.TileBans.RemoveBan(id);
							args.Player.SendSuccessMessage("Unbanned tile {0}.", id);
							return;
						}
						else
							args.Player.SendErrorMessage("Invalid tile ID!");
					}
					#endregion
					return;
				case "disallow":
					#region Disallow group from placing tile
					{
						if (args.Parameters.Count != 3)
						{
							args.Player.SendErrorMessage("Invalid syntax! Proper syntax: {0}tileban disallow <id> <group name>", Specifier);
							return;
						}

						short id;
						if (Int16.TryParse(args.Parameters[1], out id) && id >= 0 && id < Main.maxTileSets)
						{
							if (!TShock.Groups.GroupExists(args.Parameters[2]))
							{
								args.Player.SendErrorMessage("Invalid group.");
								return;
							}

							TileBan ban = TShock.TileBans.GetBanById(id);
							if (ban == null)
							{
								args.Player.SendErrorMessage("Tile {0} is not banned.", id);
								return;
							}
							if (ban.AllowedGroups.Contains(args.Parameters[2]))
							{
								TShock.TileBans.RemoveGroup(id, args.Parameters[2]);
								args.Player.SendSuccessMessage("{0} has been disallowed from placing tile {1}.", args.Parameters[2], id);
								return;
							}
							else
								args.Player.SendWarningMessage("{0} is already prevented from placing tile {1}.", args.Parameters[2], id);
						}
						else
							args.Player.SendErrorMessage("Invalid tile ID!");
					}
					#endregion
					return;
				case "help":
					#region Help
					{
						int pageNumber;
						if (!PaginationTools.TryParsePageNumber(args.Parameters, 1, args.Player, out pageNumber))
							return;

						var lines = new List<string>
						{
							"add <tile ID> - Adds a tile ban.",
							"allow <tile ID> <group> - Allows a group to place a tile.",
							"del <tile ID> - Deletes a tile ban.",
							"disallow <tile ID> <group> - Disallows a group from place a tile.",
							"list [page] - Lists all tile bans."
						};

						PaginationTools.SendPage(args.Player, pageNumber, lines,
							new PaginationTools.Settings
							{
								HeaderFormat = "Tile Ban Sub-Commands ({0}/{1}):",
								FooterFormat = "Type {0}tileban help {{0}} for more sub-commands.".SFormat(Specifier)
							}
						);
					}
					#endregion
					return;
				case "list":
					#region List tile bans
					{
						int pageNumber;
						if (!PaginationTools.TryParsePageNumber(args.Parameters, 1, args.Player, out pageNumber))
							return;
						IEnumerable<Int16> tileIds = from tileBan in TShock.TileBans.TileBans
													 select tileBan.ID;
						PaginationTools.SendPage(args.Player, pageNumber, PaginationTools.BuildLinesFromTerms(tileIds),
							new PaginationTools.Settings
							{
								HeaderFormat = "Tile bans ({0}/{1}):",
								FooterFormat = "Type {0}tileban list {{0}} for more.".SFormat(Specifier),
								NothingToDisplayString = "There are currently no banned tiles."
							});
					}
					#endregion
					return;
				default:
					#region Default
					{
						args.Player.SendErrorMessage("Invalid subcommand! Type {0}tileban help for more information on valid subcommands.", Specifier);
					}
					#endregion
					return;
			}
		}
		#endregion Tile Management

		#region Server Config Commands

		private static void SetSpawn(CommandArgs args)
		{
			Main.spawnTileX = args.Player.TileX + 1;
			Main.spawnTileY = args.Player.TileY + 3;
			SaveManager.Instance.SaveWorld(false);
			args.Player.SendSuccessMessage("Spawn has now been set at your location.");
		}

		private static void SetDungeon(CommandArgs args)
		{
			Main.dungeonX = args.Player.TileX + 1;
			Main.dungeonY = args.Player.TileY + 3;
			SaveManager.Instance.SaveWorld(false);
			args.Player.SendSuccessMessage("The dungeon's position has now been set at your location.");
		}

		private static void Reload(CommandArgs args)
		{
			TShock.Utils.Reload();
			Hooks.GeneralHooks.OnReloadEvent(args.Player);

			args.Player.SendSuccessMessage(
				"Configuration, permissions, and regions reload complete. Some changes may require a server restart.");
		}

		private static void ServerPassword(CommandArgs args)
		{
			if (args.Parameters.Count != 1)
			{
				args.Player.SendErrorMessage("Invalid syntax! Proper syntax: {0}serverpassword \"<new password>\"", Specifier);
				return;
			}
			string passwd = args.Parameters[0];
			TShock.Config.Settings.ServerPassword = passwd;
			args.Player.SendSuccessMessage(string.Format("Server password has been changed to: {0}.", passwd));
		}

		private static void Save(CommandArgs args)
		{
			SaveManager.Instance.SaveWorld(false);
			foreach (TSPlayer tsply in TShock.Players.Where(tsply => tsply != null))
			{
				tsply.SaveServerCharacter();
			}
		}

		private static void Settle(CommandArgs args)
		{
			if (Liquid.panicMode)
			{
				args.Player.SendWarningMessage("Liquids are already settling!");
				return;
			}
			Liquid.StartPanic();
			args.Player.SendInfoMessage("Settling liquids.");
		}

		private static void MaxSpawns(CommandArgs args)
		{
			if (args.Parameters.Count == 0)
			{
				args.Player.SendInfoMessage("Current maximum spawns: {0}", TShock.Config.Settings.DefaultMaximumSpawns);
				return;
			}

			if (String.Equals(args.Parameters[0], "default", StringComparison.CurrentCultureIgnoreCase))
			{
				TShock.Config.Settings.DefaultMaximumSpawns = NPC.defaultMaxSpawns = 5;
				if (args.Silent)
				{
					args.Player.SendInfoMessage("Changed the maximum spawns to 5.");
				}
				else
				{
					TSPlayer.All.SendInfoMessage("{0} changed the maximum spawns to 5.", args.Player.Name);
				}
				return;
			}

			int maxSpawns = -1;
			if (!int.TryParse(args.Parameters[0], out maxSpawns) || maxSpawns < 0 || maxSpawns > Main.maxNPCs)
			{
				args.Player.SendWarningMessage("Invalid maximum spawns!  Acceptable range is {0} to {1}", 0, Main.maxNPCs);
				return;
			}

			TShock.Config.Settings.DefaultMaximumSpawns = NPC.defaultMaxSpawns = maxSpawns;
			if (args.Silent)
			{
				args.Player.SendInfoMessage("Changed the maximum spawns to {0}.", maxSpawns);
			}
			else
			{
				TSPlayer.All.SendInfoMessage("{0} changed the maximum spawns to {1}.", args.Player.Name, maxSpawns);
			}
		}

		private static void SpawnRate(CommandArgs args)
		{
			if (args.Parameters.Count == 0)
			{
				args.Player.SendInfoMessage("Current spawn rate: {0}", TShock.Config.Settings.DefaultSpawnRate);
				return;
			}

			if (String.Equals(args.Parameters[0], "default", StringComparison.CurrentCultureIgnoreCase))
			{
				TShock.Config.Settings.DefaultSpawnRate = NPC.defaultSpawnRate = 600;
				if (args.Silent)
				{
					args.Player.SendInfoMessage("Changed the spawn rate to 600.");
				}
				else
				{
					TSPlayer.All.SendInfoMessage("{0} changed the spawn rate to 600.", args.Player.Name);
				}
				return;
			}

			int spawnRate = -1;
			if (!int.TryParse(args.Parameters[0], out spawnRate) || spawnRate < 0)
			{
				args.Player.SendWarningMessage("Invalid spawn rate!");
				return;
			}
			TShock.Config.Settings.DefaultSpawnRate = NPC.defaultSpawnRate = spawnRate;
			if (args.Silent)
			{
				args.Player.SendInfoMessage("Changed the spawn rate to {0}.", spawnRate);
			}
			else
			{
				TSPlayer.All.SendInfoMessage("{0} changed the spawn rate to {1}.", args.Player.Name, spawnRate);
			}
		}

		#endregion Server Config Commands

		#region Time/PvpFun Commands

		private static void Time(CommandArgs args)
		{
			if (args.Parameters.Count == 0)
			{
				double time = Main.time / 3600.0;
				time += 4.5;
				if (!Main.dayTime)
					time += 15.0;
				time = time % 24.0;
				args.Player.SendInfoMessage("The current time is {0}:{1:D2}.", (int)Math.Floor(time), (int)Math.Floor((time % 1.0) * 60.0));
				return;
			}

			switch (args.Parameters[0].ToLower())
			{
				case "day":
					TSPlayer.Server.SetTime(true, 0.0);
					TSPlayer.All.SendInfoMessage("{0} set the time to 4:30.", args.Player.Name);
					break;
				case "night":
					TSPlayer.Server.SetTime(false, 0.0);
					TSPlayer.All.SendInfoMessage("{0} set the time to 19:30.", args.Player.Name);
					break;
				case "noon":
					TSPlayer.Server.SetTime(true, 27000.0);
					TSPlayer.All.SendInfoMessage("{0} set the time to 12:00.", args.Player.Name);
					break;
				case "midnight":
					TSPlayer.Server.SetTime(false, 16200.0);
					TSPlayer.All.SendInfoMessage("{0} set the time to 0:00.", args.Player.Name);
					break;
				default:
					string[] array = args.Parameters[0].Split(':');
					if (array.Length != 2)
					{
						args.Player.SendErrorMessage("Invalid time string! Proper format: hh:mm, in 24-hour time.");
						return;
					}

					int hours;
					int minutes;
					if (!int.TryParse(array[0], out hours) || hours < 0 || hours > 23
						|| !int.TryParse(array[1], out minutes) || minutes < 0 || minutes > 59)
					{
						args.Player.SendErrorMessage("Invalid time string! Proper format: hh:mm, in 24-hour time.");
						return;
					}

					decimal time = hours + (minutes / 60.0m);
					time -= 4.50m;
					if (time < 0.00m)
						time += 24.00m;

					if (time >= 15.00m)
					{
						TSPlayer.Server.SetTime(false, (double)((time - 15.00m) * 3600.0m));
					}
					else
					{
						TSPlayer.Server.SetTime(true, (double)(time * 3600.0m));
					}
					TSPlayer.All.SendInfoMessage("{0} set the time to {1}:{2:D2}.", args.Player.Name, hours, minutes);
					break;
			}
		}

		private static void Slap(CommandArgs args)
		{
			if (args.Parameters.Count < 1 || args.Parameters.Count > 2)
			{
				args.Player.SendErrorMessage("Invalid syntax! Proper syntax: {0}slap <player> [damage]", Specifier);
				return;
			}
			if (args.Parameters[0].Length == 0)
			{
				args.Player.SendErrorMessage("Invalid player!");
				return;
			}

			string plStr = args.Parameters[0];
			var players = TSPlayer.FindByNameOrID(plStr);
			if (players.Count == 0)
			{
				args.Player.SendErrorMessage("Invalid player!");
			}
			else if (players.Count > 1)
			{
				args.Player.SendMultipleMatchError(players.Select(p => p.Name));
			}
			else
			{
				var plr = players[0];
				int damage = 5;
				if (args.Parameters.Count == 2)
				{
					int.TryParse(args.Parameters[1], out damage);
				}
				if (!args.Player.HasPermission(Permissions.kill))
				{
					damage = TShock.Utils.Clamp(damage, 15, 0);
				}
				plr.DamagePlayer(damage);
				TSPlayer.All.SendInfoMessage("{0} slapped {1} for {2} damage.", args.Player.Name, plr.Name, damage);
				TShock.Log.Info("{0} slapped {1} for {2} damage.", args.Player.Name, plr.Name, damage);
			}
		}

		private static void Wind(CommandArgs args)
		{
			if (args.Parameters.Count != 1)
			{
				args.Player.SendErrorMessage("Invalid syntax! Proper syntax: {0}wind <speed>", Specifier);
				return;
			}

			int speed;
			if (!int.TryParse(args.Parameters[0], out speed) || speed * 100 < 0)
			{
				args.Player.SendErrorMessage("Invalid wind speed!");
				return;
			}

			Main.windSpeedCurrent = speed;
			Main.windSpeedTarget = speed;
			TSPlayer.All.SendData(PacketTypes.WorldInfo);
			TSPlayer.All.SendInfoMessage("{0} changed the wind speed to {1}.", args.Player.Name, speed);
		}

		#endregion Time/PvpFun Commands

		#region Region Commands

		private static void Region(CommandArgs args)
		{
			string cmd = "help";
			if (args.Parameters.Count > 0)
			{
				cmd = args.Parameters[0].ToLower();
			}
			switch (cmd)
			{
				case "name":
					{
						{
							args.Player.SendInfoMessage("Hit a block to get the name of the region");
							args.Player.AwaitingName = true;
							args.Player.AwaitingNameParameters = args.Parameters.Skip(1).ToArray();
						}
						break;
					}
				case "set":
					{
						int choice = 0;
						if (args.Parameters.Count == 2 &&
							int.TryParse(args.Parameters[1], out choice) &&
							choice >= 1 && choice <= 2)
						{
							args.Player.SendInfoMessage("Hit a block to Set Point " + choice);
							args.Player.AwaitingTempPoint = choice;
						}
						else
						{
							args.Player.SendErrorMessage("Invalid syntax! Proper syntax: /region set <1/2>");
						}
						break;
					}
				case "define":
					{
						if (args.Parameters.Count > 1)
						{
							if (!args.Player.TempPoints.Any(p => p == Point.Zero))
							{
								string regionName = String.Join(" ", args.Parameters.GetRange(1, args.Parameters.Count - 1));
								var x = Math.Min(args.Player.TempPoints[0].X, args.Player.TempPoints[1].X);
								var y = Math.Min(args.Player.TempPoints[0].Y, args.Player.TempPoints[1].Y);
								var width = Math.Abs(args.Player.TempPoints[0].X - args.Player.TempPoints[1].X);
								var height = Math.Abs(args.Player.TempPoints[0].Y - args.Player.TempPoints[1].Y);

								if (TShock.Regions.AddRegion(x, y, width, height, regionName, args.Player.Account.Name,
															 Main.worldID.ToString()))
								{
									args.Player.TempPoints[0] = Point.Zero;
									args.Player.TempPoints[1] = Point.Zero;
									args.Player.SendInfoMessage("Set region " + regionName);
								}
								else
								{
									args.Player.SendErrorMessage("Region " + regionName + " already exists");
								}
							}
							else
							{
								args.Player.SendErrorMessage("Points not set up yet");
							}
						}
						else
							args.Player.SendErrorMessage("Invalid syntax! Proper syntax: {0}region define <name>", Specifier);
						break;
					}
				case "protect":
					{
						if (args.Parameters.Count == 3)
						{
							string regionName = args.Parameters[1];
							if (args.Parameters[2].ToLower() == "true")
							{
								if (TShock.Regions.SetRegionState(regionName, true))
									args.Player.SendInfoMessage("Protected region " + regionName);
								else
									args.Player.SendErrorMessage("Could not find specified region");
							}
							else if (args.Parameters[2].ToLower() == "false")
							{
								if (TShock.Regions.SetRegionState(regionName, false))
									args.Player.SendInfoMessage("Unprotected region " + regionName);
								else
									args.Player.SendErrorMessage("Could not find specified region");
							}
							else
								args.Player.SendErrorMessage("Invalid syntax! Proper syntax: {0}region protect <name> <true/false>", Specifier);
						}
						else
							args.Player.SendErrorMessage("Invalid syntax! Proper syntax: /region protect <name> <true/false>", Specifier);
						break;
					}
				case "delete":
					{
						if (args.Parameters.Count > 1)
						{
							string regionName = String.Join(" ", args.Parameters.GetRange(1, args.Parameters.Count - 1));
							if (TShock.Regions.DeleteRegion(regionName))
							{
								args.Player.SendInfoMessage("Deleted region \"{0}\".", regionName);
							}
							else
								args.Player.SendErrorMessage("Could not find the specified region!");
						}
						else
							args.Player.SendErrorMessage("Invalid syntax! Proper syntax: {0}region delete <name>", Specifier);
						break;
					}
				case "clear":
					{
						args.Player.TempPoints[0] = Point.Zero;
						args.Player.TempPoints[1] = Point.Zero;
						args.Player.SendInfoMessage("Cleared temporary points.");
						args.Player.AwaitingTempPoint = 0;
						break;
					}
				case "allow":
					{
						if (args.Parameters.Count > 2)
						{
							string playerName = args.Parameters[1];
							string regionName = "";

							for (int i = 2; i < args.Parameters.Count; i++)
							{
								if (regionName == "")
								{
									regionName = args.Parameters[2];
								}
								else
								{
									regionName = regionName + " " + args.Parameters[i];
								}
							}
							if (TShock.UserAccounts.GetUserAccountByName(playerName) != null)
							{
								if (TShock.Regions.AddNewUser(regionName, playerName))
								{
									args.Player.SendInfoMessage("Added user " + playerName + " to " + regionName);
								}
								else
									args.Player.SendErrorMessage("Region " + regionName + " not found");
							}
							else
							{
								args.Player.SendErrorMessage("Player " + playerName + " not found");
							}
						}
						else
							args.Player.SendErrorMessage("Invalid syntax! Proper syntax: {0}region allow <name> <region>", Specifier);
						break;
					}
				case "remove":
					if (args.Parameters.Count > 2)
					{
						string playerName = args.Parameters[1];
						string regionName = "";

						for (int i = 2; i < args.Parameters.Count; i++)
						{
							if (regionName == "")
							{
								regionName = args.Parameters[2];
							}
							else
							{
								regionName = regionName + " " + args.Parameters[i];
							}
						}
						if (TShock.UserAccounts.GetUserAccountByName(playerName) != null)
						{
							if (TShock.Regions.RemoveUser(regionName, playerName))
							{
								args.Player.SendInfoMessage("Removed user " + playerName + " from " + regionName);
							}
							else
								args.Player.SendErrorMessage("Region " + regionName + " not found");
						}
						else
						{
							args.Player.SendErrorMessage("Player " + playerName + " not found");
						}
					}
					else
						args.Player.SendErrorMessage("Invalid syntax! Proper syntax: {0}region remove <name> <region>", Specifier);
					break;
				case "allowg":
					{
						if (args.Parameters.Count > 2)
						{
							string group = args.Parameters[1];
							string regionName = "";

							for (int i = 2; i < args.Parameters.Count; i++)
							{
								if (regionName == "")
								{
									regionName = args.Parameters[2];
								}
								else
								{
									regionName = regionName + " " + args.Parameters[i];
								}
							}
							if (TShock.Groups.GroupExists(group))
							{
								if (TShock.Regions.AllowGroup(regionName, group))
								{
									args.Player.SendInfoMessage("Added group " + group + " to " + regionName);
								}
								else
									args.Player.SendErrorMessage("Region " + regionName + " not found");
							}
							else
							{
								args.Player.SendErrorMessage("Group " + group + " not found");
							}
						}
						else
							args.Player.SendErrorMessage("Invalid syntax! Proper syntax: {0}region allowg <group> <region>", Specifier);
						break;
					}
				case "removeg":
					if (args.Parameters.Count > 2)
					{
						string group = args.Parameters[1];
						string regionName = "";

						for (int i = 2; i < args.Parameters.Count; i++)
						{
							if (regionName == "")
							{
								regionName = args.Parameters[2];
							}
							else
							{
								regionName = regionName + " " + args.Parameters[i];
							}
						}
						if (TShock.Groups.GroupExists(group))
						{
							if (TShock.Regions.RemoveGroup(regionName, group))
							{
								args.Player.SendInfoMessage("Removed group " + group + " from " + regionName);
							}
							else
								args.Player.SendErrorMessage("Region " + regionName + " not found");
						}
						else
						{
							args.Player.SendErrorMessage("Group " + group + " not found");
						}
					}
					else
						args.Player.SendErrorMessage("Invalid syntax! Proper syntax: {0}region removeg <group> <region>", Specifier);
					break;
				case "list":
					{
						int pageNumber;
						if (!PaginationTools.TryParsePageNumber(args.Parameters, 1, args.Player, out pageNumber))
							return;

						IEnumerable<string> regionNames = from region in TShock.Regions.Regions
														  where region.WorldID == Main.worldID.ToString()
														  select region.Name;
						PaginationTools.SendPage(args.Player, pageNumber, PaginationTools.BuildLinesFromTerms(regionNames),
							new PaginationTools.Settings
							{
								HeaderFormat = "Regions ({0}/{1}):",
								FooterFormat = "Type {0}region list {{0}} for more.".SFormat(Specifier),
								NothingToDisplayString = "There are currently no regions defined."
							});
						break;
					}
				case "info":
					{
						if (args.Parameters.Count == 1 || args.Parameters.Count > 4)
						{
							args.Player.SendErrorMessage("Invalid syntax! Proper syntax: {0}region info <region> [-d] [page]", Specifier);
							break;
						}

						string regionName = args.Parameters[1];
						bool displayBoundaries = args.Parameters.Skip(2).Any(
							p => p.Equals("-d", StringComparison.InvariantCultureIgnoreCase)
						);

						Region region = TShock.Regions.GetRegionByName(regionName);
						if (region == null)
						{
							args.Player.SendErrorMessage("Region \"{0}\" does not exist.", regionName);
							break;
						}

						int pageNumberIndex = displayBoundaries ? 3 : 2;
						int pageNumber;
						if (!PaginationTools.TryParsePageNumber(args.Parameters, pageNumberIndex, args.Player, out pageNumber))
							break;

						List<string> lines = new List<string>
						{
							string.Format("X: {0}; Y: {1}; W: {2}; H: {3}, Z: {4}", region.Area.X, region.Area.Y, region.Area.Width, region.Area.Height, region.Z),
							string.Concat("Owner: ", region.Owner),
							string.Concat("Protected: ", region.DisableBuild.ToString()),
						};

						if (region.AllowedIDs.Count > 0)
						{
							IEnumerable<string> sharedUsersSelector = region.AllowedIDs.Select(userId =>
							{
								UserAccount account = TShock.UserAccounts.GetUserAccountByID(userId);
								if (account != null)
									return account.Name;

								return string.Concat("{ID: ", userId, "}");
							});
							List<string> extraLines = PaginationTools.BuildLinesFromTerms(sharedUsersSelector.Distinct());
							extraLines[0] = "Shared with: " + extraLines[0];
							lines.AddRange(extraLines);
						}
						else
						{
							lines.Add("Region is not shared with any users.");
						}

						if (region.AllowedGroups.Count > 0)
						{
							List<string> extraLines = PaginationTools.BuildLinesFromTerms(region.AllowedGroups.Distinct());
							extraLines[0] = "Shared with groups: " + extraLines[0];
							lines.AddRange(extraLines);
						}
						else
						{
							lines.Add("Region is not shared with any groups.");
						}

						PaginationTools.SendPage(
							args.Player, pageNumber, lines, new PaginationTools.Settings
							{
								HeaderFormat = string.Format("Information About Region \"{0}\" ({{0}}/{{1}}):", region.Name),
								FooterFormat = string.Format("Type {0}region info {1} {{0}} for more information.", Specifier, regionName)
							}
						);

						if (displayBoundaries)
						{
							Rectangle regionArea = region.Area;
							foreach (Point boundaryPoint in Utils.Instance.EnumerateRegionBoundaries(regionArea))
							{
								// Preferring dotted lines as those should easily be distinguishable from actual wires.
								if ((boundaryPoint.X + boundaryPoint.Y & 1) == 0)
								{
									// Could be improved by sending raw tile data to the client instead but not really
									// worth the effort as chances are very low that overwriting the wire for a few
									// nanoseconds will cause much trouble.
									ITile tile = Main.tile[boundaryPoint.X, boundaryPoint.Y];
									bool oldWireState = tile.wire();
									tile.wire(true);

									try
									{
										args.Player.SendTileSquareCentered(boundaryPoint.X, boundaryPoint.Y, 1);
									}
									finally
									{
										tile.wire(oldWireState);
									}
								}
							}

							Timer boundaryHideTimer = null;
							boundaryHideTimer = new Timer((state) =>
							{
								foreach (Point boundaryPoint in Utils.Instance.EnumerateRegionBoundaries(regionArea))
									if ((boundaryPoint.X + boundaryPoint.Y & 1) == 0)
										args.Player.SendTileSquareCentered(boundaryPoint.X, boundaryPoint.Y, 1);

								Debug.Assert(boundaryHideTimer != null);
								boundaryHideTimer.Dispose();
							},
								null, 5000, Timeout.Infinite
							);
						}

						break;
					}
				case "z":
					{
						if (args.Parameters.Count == 3)
						{
							string regionName = args.Parameters[1];
							int z = 0;
							if (int.TryParse(args.Parameters[2], out z))
							{
								if (TShock.Regions.SetZ(regionName, z))
									args.Player.SendInfoMessage("Region's z is now " + z);
								else
									args.Player.SendErrorMessage("Could not find specified region");
							}
							else
								args.Player.SendErrorMessage("Invalid syntax! Proper syntax: {0}region z <name> <#>", Specifier);
						}
						else
							args.Player.SendErrorMessage("Invalid syntax! Proper syntax: {0}region z <name> <#>", Specifier);
						break;
					}
				case "resize":
				case "expand":
					{
						if (args.Parameters.Count == 4)
						{
							int direction;
							switch (args.Parameters[2])
							{
								case "u":
								case "up":
									{
										direction = 0;
										break;
									}
								case "r":
								case "right":
									{
										direction = 1;
										break;
									}
								case "d":
								case "down":
									{
										direction = 2;
										break;
									}
								case "l":
								case "left":
									{
										direction = 3;
										break;
									}
								default:
									{
										direction = -1;
										break;
									}
							}
							int addAmount;
							int.TryParse(args.Parameters[3], out addAmount);
							if (TShock.Regions.ResizeRegion(args.Parameters[1], addAmount, direction))
							{
								args.Player.SendInfoMessage("Region Resized Successfully!");
								TShock.Regions.Reload();
							}
							else
								args.Player.SendErrorMessage("Invalid syntax! Proper syntax: {0}region resize <region> <u/d/l/r> <amount>", Specifier);
						}
						else
							args.Player.SendErrorMessage("Invalid syntax! Proper syntax: {0}region resize <region> <u/d/l/r> <amount>", Specifier);
						break;
					}
				case "rename":
					{
						if (args.Parameters.Count != 3)
						{
							args.Player.SendErrorMessage("Invalid syntax! Proper syntax: {0}region rename <region> <new name>", Specifier);
							break;
						}
						else
						{
							string oldName = args.Parameters[1];
							string newName = args.Parameters[2];

							if (oldName == newName)
							{
								args.Player.SendErrorMessage("Error: both names are the same.");
								break;
							}

							Region oldRegion = TShock.Regions.GetRegionByName(oldName);

							if (oldRegion == null)
							{
								args.Player.SendErrorMessage("Invalid region \"{0}\".", oldName);
								break;
							}

							Region newRegion = TShock.Regions.GetRegionByName(newName);

							if (newRegion != null)
							{
								args.Player.SendErrorMessage("Region \"{0}\" already exists.", newName);
								break;
							}

							if(TShock.Regions.RenameRegion(oldName, newName))
							{
								args.Player.SendInfoMessage("Region renamed successfully!");
							}
							else
							{
								args.Player.SendErrorMessage("Failed to rename the region.");
							}
						}
						break;
					}
				case "tp":
					{
						if (!args.Player.HasPermission(Permissions.tp))
						{
							args.Player.SendErrorMessage("You do not have permission to teleport.");
							break;
						}
						if (args.Parameters.Count <= 1)
						{
							args.Player.SendErrorMessage("Invalid syntax! Proper syntax: {0}region tp <region>.", Specifier);
							break;
						}

						string regionName = string.Join(" ", args.Parameters.Skip(1));
						Region region = TShock.Regions.GetRegionByName(regionName);
						if (region == null)
						{
							args.Player.SendErrorMessage("Region \"{0}\" does not exist.", regionName);
							break;
						}

						args.Player.Teleport(region.Area.Center.X * 16, region.Area.Center.Y * 16);
						break;
					}
				case "help":
				default:
					{
						int pageNumber;
						int pageParamIndex = 0;
						if (args.Parameters.Count > 1)
							pageParamIndex = 1;
						if (!PaginationTools.TryParsePageNumber(args.Parameters, pageParamIndex, args.Player, out pageNumber))
							return;

						List<string> lines = new List<string> {
						  "set <1/2> - Sets the temporary region points.",
						  "clear - Clears the temporary region points.",
						  "define <name> - Defines the region with the given name.",
						  "delete <name> - Deletes the given region.",
						  "name [-u][-z][-p] - Shows the name of the region at the given point.",
						  "rename <region> <new name> - Renames the given region.",
						  "list - Lists all regions.",
						  "resize <region> <u/d/l/r> <amount> - Resizes a region.",
						  "allow <user> <region> - Allows a user to a region.",
						  "remove <user> <region> - Removes a user from a region.",
						  "allowg <group> <region> - Allows a user group to a region.",
						  "removeg <group> <region> - Removes a user group from a region.",
						  "info <region> [-d] - Displays several information about the given region.",
						  "protect <name> <true/false> - Sets whether the tiles inside the region are protected or not.",
						  "z <name> <#> - Sets the z-order of the region.",
						};
						if (args.Player.HasPermission(Permissions.tp))
							lines.Add("tp <region> - Teleports you to the given region's center.");

						PaginationTools.SendPage(
						  args.Player, pageNumber, lines,
						  new PaginationTools.Settings
						  {
							  HeaderFormat = "Available Region Sub-Commands ({0}/{1}):",
							  FooterFormat = "Type {0}region {{0}} for more sub-commands.".SFormat(Specifier)
						  }
						);
						break;
					}
			}
		}

		#endregion Region Commands

		#region World Protection Commands

		private static void ToggleAntiBuild(CommandArgs args)
		{
			TShock.Config.Settings.DisableBuild = !TShock.Config.Settings.DisableBuild;
			TSPlayer.All.SendSuccessMessage(string.Format("Anti-build is now {0}.", (TShock.Config.Settings.DisableBuild ? "on" : "off")));
		}

		private static void ProtectSpawn(CommandArgs args)
		{
			TShock.Config.Settings.SpawnProtection = !TShock.Config.Settings.SpawnProtection;
			TSPlayer.All.SendSuccessMessage(string.Format("Spawn is now {0}.", (TShock.Config.Settings.SpawnProtection ? "protected" : "open")));
		}

		#endregion World Protection Commands

		#region General Commands

		private static void Help(CommandArgs args)
		{
			if (args.Parameters.Count > 1)
			{
				args.Player.SendErrorMessage("Invalid syntax! Proper syntax: {0}help <command/page>", Specifier);
				return;
			}

			int pageNumber;
			if (args.Parameters.Count == 0 || int.TryParse(args.Parameters[0], out pageNumber))
			{
				if (!PaginationTools.TryParsePageNumber(args.Parameters, 0, args.Player, out pageNumber))
				{
					return;
				}

				IEnumerable<string> cmdNames = from cmd in ChatCommands
											   where cmd.CanRun(args.Player) && (cmd.Name != "setup" || TShock.SetupToken != 0)
											   select Specifier + cmd.Name;

				PaginationTools.SendPage(args.Player, pageNumber, PaginationTools.BuildLinesFromTerms(cmdNames),
					new PaginationTools.Settings
					{
						HeaderFormat = "Commands ({0}/{1}):",
						FooterFormat = "Type {0}help {{0}} for more.".SFormat(Specifier)
					});
			}
			else
			{
				string commandName = args.Parameters[0].ToLower();
				if (commandName.StartsWith(Specifier))
				{
					commandName = commandName.Substring(1);
				}

				Command command = ChatCommands.Find(c => c.Names.Contains(commandName));
				if (command == null)
				{
					args.Player.SendErrorMessage("Invalid command.");
					return;
				}
				if (!command.CanRun(args.Player))
				{
					args.Player.SendErrorMessage("You do not have access to this command.");
					return;
				}

				args.Player.SendSuccessMessage("{0}{1} help: ", Specifier, command.Name);
				if (command.HelpDesc == null)
				{
					args.Player.SendInfoMessage(command.HelpText);
					return;
				}
				foreach (string line in command.HelpDesc)
				{
					args.Player.SendInfoMessage(line);
				}
			}
		}

		private static void GetVersion(CommandArgs args)
		{
			args.Player.SendMessage($"TShock: {TShock.VersionNum.Color(Utils.BoldHighlight)} {TShock.VersionCodename.Color(Utils.RedHighlight)}.", Color.White);
		}

		private static void ListConnectedPlayers(CommandArgs args)
		{
			bool invalidUsage = (args.Parameters.Count > 2);

			bool displayIdsRequested = false;
			int pageNumber = 1;
			if (!invalidUsage)
			{
				foreach (string parameter in args.Parameters)
				{
					if (parameter.Equals("-i", StringComparison.InvariantCultureIgnoreCase))
					{
						displayIdsRequested = true;
						continue;
					}

					if (!int.TryParse(parameter, out pageNumber))
					{
						invalidUsage = true;
						break;
					}
				}
			}
			if (invalidUsage)
			{
				args.Player.SendMessage($"List Online Players Syntax", Color.White);
				args.Player.SendMessage($"{"playing".Color(Utils.BoldHighlight)} {"[-i]".Color(Utils.RedHighlight)} {"[page]".Color(Utils.GreenHighlight)}", Color.White);
				args.Player.SendMessage($"Command aliases: {"playing".Color(Utils.GreenHighlight)}, {"online".Color(Utils.GreenHighlight)}, {"who".Color(Utils.GreenHighlight)}", Color.White);
				args.Player.SendMessage($"Example usage: {"who".Color(Utils.BoldHighlight)} {"-i".Color(Utils.RedHighlight)}", Color.White);
				return;
			}
			if (displayIdsRequested && !args.Player.HasPermission(Permissions.seeids))
			{
				args.Player.SendErrorMessage("You do not have permission to see player IDs.");
				return;
			}

			if (TShock.Utils.GetActivePlayerCount() == 0)
			{
				args.Player.SendMessage("There are currently no players online.", Color.White);
				return;
			}
			args.Player.SendMessage($"Online Players ({TShock.Utils.GetActivePlayerCount().Color(Utils.GreenHighlight)}/{TShock.Config.Settings.MaxSlots})", Color.White);

			var players = new List<string>();

			foreach (TSPlayer ply in TShock.Players)
			{
				if (ply != null && ply.Active)
				{
					if (displayIdsRequested)
						players.Add($"{ply.Name} (Index: {ply.Index}{(ply.Account != null ? ", Account ID: " + ply.Account.ID : "")})");
					else
						players.Add(ply.Name);
				}
			}

			PaginationTools.SendPage(
				args.Player, pageNumber, PaginationTools.BuildLinesFromTerms(players),
				new PaginationTools.Settings
				{
					IncludeHeader = false,
					FooterFormat = $"Type {Specifier}who {(displayIdsRequested ? "-i" : string.Empty)}{Specifier} for more."
				}
			);
		}

		private static void SetupToken(CommandArgs args)
		{
			if (TShock.SetupToken == 0)
			{
				args.Player.SendWarningMessage("The initial setup system is disabled. This incident has been logged.");
				args.Player.SendWarningMessage("If you are locked out of all admin accounts, ask for help on https://tshock.co/");
				TShock.Log.Warn("{0} attempted to use the initial setup system even though it's disabled.", args.Player.IP);
				return;
			}

			// If the user account is already logged in, turn off the setup system
			if (args.Player.IsLoggedIn && args.Player.tempGroup == null)
			{
				args.Player.SendSuccessMessage("Your new account has been verified, and the {0}setup system has been turned off.", Specifier);
				args.Player.SendSuccessMessage("Share your server, talk with admins, and chill on GitHub & Discord. -- https://tshock.co/");
				args.Player.SendSuccessMessage("Thank you for using TShock for Terraria!");
				FileTools.CreateFile(Path.Combine(TShock.SavePath, "setup.lock"));
				File.Delete(Path.Combine(TShock.SavePath, "setup-code.txt"));
				TShock.SetupToken = 0;
				return;
			}

			if (args.Parameters.Count == 0)
			{
				args.Player.SendErrorMessage("You must provide a setup code!");
				return;
			}

			int givenCode;
			if (!Int32.TryParse(args.Parameters[0], out givenCode) || givenCode != TShock.SetupToken)
			{
				args.Player.SendErrorMessage("Incorrect setup code. This incident has been logged.");
				TShock.Log.Warn(args.Player.IP + " attempted to use an incorrect setup code.");
				return;
			}

			if (args.Player.Group.Name != "superadmin")
				args.Player.tempGroup = new SuperAdminGroup();

			args.Player.SendInfoMessage("Temporary system access has been given to you, so you can run one command.");
			args.Player.SendWarningMessage("Please use the following to create a permanent account for you.");
			args.Player.SendWarningMessage("{0}user add <username> <password> owner", Specifier);
			args.Player.SendInfoMessage("Creates: <username> with the password <password> as part of the owner group.");
			args.Player.SendInfoMessage("Please use {0}login <username> <password> after this process.", Specifier);
			args.Player.SendWarningMessage("If you understand, please {0}login <username> <password> now, and then type {0}setup.", Specifier);
			return;
		}

		private static void ThirdPerson(CommandArgs args)
		{
			if (args.Parameters.Count == 0)
			{
				args.Player.SendErrorMessage("Invalid syntax! Proper syntax: {0}me <text>", Specifier);
				return;
			}
			if (args.Player.mute)
				args.Player.SendErrorMessage("You are muted.");
			else
				TSPlayer.All.SendMessage(string.Format("*{0} {1}", args.Player.Name, String.Join(" ", args.Parameters)), 205, 133, 63);
		}

		private static void PartyChat(CommandArgs args)
		{
			if (args.Parameters.Count == 0)
			{
				args.Player.SendErrorMessage("Invalid syntax! Proper syntax: {0}p <team chat text>", Specifier);
				return;
			}
			int playerTeam = args.Player.Team;

			if (args.Player.mute)
				args.Player.SendErrorMessage("You are muted.");
			else if (playerTeam != 0)
			{
				string msg = string.Format("<{0}> {1}", args.Player.Name, String.Join(" ", args.Parameters));
				foreach (TSPlayer player in TShock.Players)
				{
					if (player != null && player.Active && player.Team == playerTeam)
						player.SendMessage(msg, Main.teamColor[playerTeam].R, Main.teamColor[playerTeam].G, Main.teamColor[playerTeam].B);
				}
			}
			else
				args.Player.SendErrorMessage("You are not in a party!");
		}

		private static void Mute(CommandArgs args)
		{
			if (args.Parameters.Count < 1)
			{
				args.Player.SendMessage("Mute Syntax", Color.White);
				args.Player.SendMessage($"{"mute".Color(Utils.BoldHighlight)} <{"player".Color(Utils.RedHighlight)}> [{"reason".Color(Utils.GreenHighlight)}]", Color.White);
				args.Player.SendMessage($"Example usage: {"mute".Color(Utils.BoldHighlight)} \"{args.Player.Name.Color(Utils.RedHighlight)}\" \"{"No swearing on my Christian server".Color(Utils.GreenHighlight)}\"", Color.White);
				args.Player.SendMessage($"To mute a player without broadcasting to chat, use the command with {SilentSpecifier.Color(Utils.GreenHighlight)} instead of {Specifier.Color(Utils.RedHighlight)}", Color.White);
				return;
			}

			var players = TSPlayer.FindByNameOrID(args.Parameters[0]);
			if (players.Count == 0)
			{
				args.Player.SendErrorMessage($"Could not find any players named \"{args.Parameters[0]}\"");
			}
			else if (players.Count > 1)
			{
				args.Player.SendMultipleMatchError(players.Select(p => p.Name));
			}
			else if (players[0].HasPermission(Permissions.mute))
			{
				args.Player.SendErrorMessage($"You do not have permission to mute {players[0].Name}");
			}
			else if (players[0].mute)
			{
				var plr = players[0];
				plr.mute = false;
				if (args.Silent)
					args.Player.SendSuccessMessage($"You have unmuted {plr.Name}.");
				else
					TSPlayer.All.SendInfoMessage($"{args.Player.Name} has unmuted {plr.Name}.");
			}
			else
			{
				string reason = "No reason specified.";
				if (args.Parameters.Count > 1)
					reason = String.Join(" ", args.Parameters.ToArray(), 1, args.Parameters.Count - 1);
				var plr = players[0];
				plr.mute = true;
				if (args.Silent)
					args.Player.SendSuccessMessage($"You have muted {plr.Name} for {reason}");
				else
					TSPlayer.All.SendInfoMessage($"{args.Player.Name} has muted {plr.Name} for {reason}.");
			}
		}

		private static void Motd(CommandArgs args)
		{
			args.Player.SendFileTextAsMessage(FileTools.MotdPath);
		}

		private static void Rules(CommandArgs args)
		{
			args.Player.SendFileTextAsMessage(FileTools.RulesPath);
		}

		public static void Whisper(CommandArgs args)
		{
			if (args.Parameters.Count < 2)
			{
				args.Player.SendMessage("Whisper Syntax", Color.White);
				args.Player.SendMessage($"{"whisper".Color(Utils.BoldHighlight)} <{"player".Color(Utils.RedHighlight)}> <{"message".Color(Utils.PinkHighlight)}>", Color.White);
				args.Player.SendMessage($"Example usage: {"w".Color(Utils.BoldHighlight)} {args.Player.Name.Color(Utils.RedHighlight)} {"We're no strangers to love, you know the rules, and so do I.".Color(Utils.PinkHighlight)}", Color.White);
				return;
			}
			var players = TSPlayer.FindByNameOrID(args.Parameters[0]);
			if (players.Count == 0)
			{
				args.Player.SendErrorMessage($"Could not find any player named \"{args.Parameters[0]}\"");
			}
			else if (players.Count > 1)
			{
				args.Player.SendMultipleMatchError(players.Select(p => p.Name));
			}
			else if (args.Player.mute)
			{
				args.Player.SendErrorMessage("You are muted.");
			}
			else
			{
				var plr = players[0];
				if (plr == args.Player)
				{
					args.Player.SendErrorMessage("You cannot whisper to yourself.");
					return;
				}
				if (!plr.AcceptingWhispers)
				{
					args.Player.SendErrorMessage($"{plr.Name} is not accepting whispers.");
					return;
				}
				var msg = string.Join(" ", args.Parameters.ToArray(), 1, args.Parameters.Count - 1);
				plr.SendMessage($"<From {args.Player.Name}> {msg}", Color.MediumPurple);
				args.Player.SendMessage($"<To {plr.Name}> {msg}", Color.MediumPurple);
				plr.LastWhisper = args.Player;
				args.Player.LastWhisper = plr;
			}
		}

		private static void Wallow(CommandArgs args)
		{
			args.Player.AcceptingWhispers = !args.Player.AcceptingWhispers;
			args.Player.SendSuccessMessage($"You {(args.Player.AcceptingWhispers ? "may now" : "will no longer")} receive whispers from other players.");
			args.Player.SendMessage($"You can use {Specifier.Color(Utils.GreenHighlight)}{"wa".Color(Utils.GreenHighlight)} to toggle this setting.", Color.White);
		}

		private static void Reply(CommandArgs args)
		{
			if (args.Player.mute)
			{
				args.Player.SendErrorMessage("You are muted.");
			}
			else if (args.Player.LastWhisper != null && args.Player.LastWhisper.Active)
			{
				if (!args.Player.LastWhisper.AcceptingWhispers)
				{
					args.Player.SendErrorMessage($"{args.Player.LastWhisper.Name} is not accepting whispers.");
					return;
				}
				var msg = string.Join(" ", args.Parameters);
				args.Player.LastWhisper.SendMessage($"<From {args.Player.Name}> {msg}", Color.MediumPurple);
				args.Player.SendMessage($"<To {args.Player.LastWhisper.Name}> {msg}", Color.MediumPurple);
			}
			else if (args.Player.LastWhisper != null)
			{
				args.Player.SendErrorMessage($"{args.Player.LastWhisper.Name} is offline and cannot receive your reply.");
			}
			else
			{
				args.Player.SendErrorMessage("You haven't previously received any whispers.");
				args.Player.SendMessage($"You can use {Specifier.Color(Utils.GreenHighlight)}{"w".Color(Utils.GreenHighlight)} to whisper to other players.", Color.White);
			}
		}

		private static void Annoy(CommandArgs args)
		{
			if (args.Parameters.Count != 2)
			{
				args.Player.SendMessage("Annoy Syntax", Color.White);
				args.Player.SendMessage($"{"annoy".Color(Utils.BoldHighlight)} <{"player".Color(Utils.RedHighlight)}> <{"seconds".Color(Utils.PinkHighlight)}>", Color.White);
				args.Player.SendMessage($"Example usage: {"annoy".Color(Utils.BoldHighlight)} <{args.Player.Name.Color(Utils.RedHighlight)}> <{"10".Color(Utils.PinkHighlight)}>", Color.White);
				args.Player.SendMessage($"You can use {SilentSpecifier.Color(Utils.GreenHighlight)} instead of {Specifier.Color(Utils.RedHighlight)} to annoy a player silently.", Color.White);
				return;
			}
			int annoy = 5;
			int.TryParse(args.Parameters[1], out annoy);

			var players = TSPlayer.FindByNameOrID(args.Parameters[0]);
			if (players.Count == 0)
				args.Player.SendErrorMessage($"Could not find any player named \"{args.Parameters[0]}\"");
			else if (players.Count > 1)
				args.Player.SendMultipleMatchError(players.Select(p => p.Name));
			else
			{
				var ply = players[0];
				args.Player.SendSuccessMessage($"Annoying {ply.Name} for {annoy} seconds.");
				if (!args.Silent)
					ply.SendMessage("You are now being annoyed.", Color.LightGoldenrodYellow);
				new Thread(ply.Whoopie).Start(annoy);
			}
		}

		private static void Rocket(CommandArgs args)
		{
			if (args.Parameters.Count != 1)
			{
				args.Player.SendMessage("Rocket Syntax", Color.White);
				args.Player.SendMessage($"{"rocket".Color(Utils.BoldHighlight)} <{"player".Color(Utils.RedHighlight)}>", Color.White);
				args.Player.SendMessage($"Example usage: {"rocket".Color(Utils.BoldHighlight)} {args.Player.Name.Color(Utils.RedHighlight)}", Color.White);
				args.Player.SendMessage($"You can use {SilentSpecifier.Color(Utils.GreenHighlight)} instead of {Specifier.Color(Utils.RedHighlight)} to rocket a player silently.", Color.White);
				return;
			}
			var players = TSPlayer.FindByNameOrID(args.Parameters[0]);
			if (players.Count == 0)
				args.Player.SendErrorMessage($"Could not find any player named \"{args.Parameters[0]}\"");
			else if (players.Count > 1)
				args.Player.SendMultipleMatchError(players.Select(p => p.Name));
			else
			{
				var target = players[0];

				if (target.IsLoggedIn && Main.ServerSideCharacter)
				{
					target.TPlayer.velocity.Y = -50;
					TSPlayer.All.SendData(PacketTypes.PlayerUpdate, "", target.Index);

					if (!args.Silent)
					{
						TSPlayer.All.SendInfoMessage($"{args.Player.Name} has launched {(target == args.Player ? (args.Player.TPlayer.Male ? "himself" : "herself") : target.Name)} into space.");
						return;
					}

					if (target == args.Player)
						args.Player.SendSuccessMessage("You have launched yourself into space.");
					else
						args.Player.SendSuccessMessage($"You have launched {target.Name} into space.");
				}
				else
				{
					if (!Main.ServerSideCharacter)
						args.Player.SendErrorMessage("SSC must be enabled to use this command.");
					else
						args.Player.SendErrorMessage($"Unable to rocket {target.Name} because {(target.TPlayer.Male ? "he" : "she")} is not logged in.");
				}
			}
		}

		private static void FireWork(CommandArgs args)
		{
			var user = args.Player;
			if (args.Parameters.Count < 1)
			{
				// firework <player> [R|G|B|Y]
				user.SendMessage("Firework Syntax", Color.White);
				user.SendMessage($"{"firework".Color(Utils.CyanHighlight)} <{"player".Color(Utils.PinkHighlight)}> [{"R".Color(Utils.RedHighlight)}|{"G".Color(Utils.GreenHighlight)}|{"B".Color(Utils.BoldHighlight)}|{"Y".Color(Utils.YellowHighlight)}]", Color.White);
				user.SendMessage($"Example usage: {"firework".Color(Utils.CyanHighlight)} {user.Name.Color(Utils.PinkHighlight)} {"R".Color(Utils.RedHighlight)}", Color.White);
				user.SendMessage($"You can use {SilentSpecifier.Color(Utils.GreenHighlight)} instead of {Specifier.Color(Utils.RedHighlight)} to launch a firework silently.", Color.White);
				return;
			}
			var players = TSPlayer.FindByNameOrID(args.Parameters[0]);
			if (players.Count == 0)
				user.SendErrorMessage($"Could not find any player named \"{args.Parameters[0]}\"");
			else if (players.Count > 1)
				user.SendMultipleMatchError(players.Select(p => p.Name));
			else
			{
				int type = ProjectileID.RocketFireworkRed;
				if (args.Parameters.Count > 1)
				{
					switch (args.Parameters[1].ToLower())
					{
						case "red":
						case "r":
							type = ProjectileID.RocketFireworkRed;
							break;
						case "green":
						case "g":
							type = ProjectileID.RocketFireworkGreen;
							break;
						case "blue":
						case "b":
							type = ProjectileID.RocketFireworkBlue;
							break;
						case "yellow":
						case "y":
							type = ProjectileID.RocketFireworkYellow;
							break;
						case "r2":
						case "star":
							type = ProjectileID.RocketFireworksBoxRed;
							break;
						case "g2":
						case "spiral":
							type = ProjectileID.RocketFireworksBoxGreen;
							break;
						case "b2":
						case "rings":
							type = ProjectileID.RocketFireworksBoxBlue;
							break;
						case "y2":
						case "flower":
							type = ProjectileID.RocketFireworksBoxYellow;
							break;
						default:
							type = ProjectileID.RocketFireworkRed;
							break;
					}
				}
				var target = players[0];
				int p = Projectile.NewProjectile(Projectile.GetNoneSource(), target.TPlayer.position.X, target.TPlayer.position.Y - 64f, 0f, -8f, type, 0, 0);
				Main.projectile[p].Kill();
				args.Player.SendSuccessMessage($"You launched fireworks on {(target == user ? "yourself" : target.Name)}.");
				if (!args.Silent && target != user)
					target.SendSuccessMessage($"{user.Name} launched fireworks on you.");
			}
		}

		private static void Aliases(CommandArgs args)
		{
			if (args.Parameters.Count < 1)
			{
				args.Player.SendErrorMessage("Invalid syntax! Proper syntax: {0}aliases <command or alias>", Specifier);
				return;
			}

			string givenCommandName = string.Join(" ", args.Parameters);
			if (string.IsNullOrWhiteSpace(givenCommandName))
			{
				args.Player.SendErrorMessage("Please enter a proper command name or alias.");
				return;
			}

			string commandName;
			if (givenCommandName[0] == Specifier[0])
				commandName = givenCommandName.Substring(1);
			else
				commandName = givenCommandName;

			bool didMatch = false;
			foreach (Command matchingCommand in ChatCommands.Where(cmd => cmd.Names.IndexOf(commandName) != -1))
			{
				if (matchingCommand.Names.Count > 1)
					args.Player.SendInfoMessage(
						"Aliases of {0}{1}: {0}{2}", Specifier, matchingCommand.Name, string.Join(", {0}".SFormat(Specifier), matchingCommand.Names.Skip(1)));
				else
					args.Player.SendInfoMessage("{0}{1} defines no aliases.", Specifier, matchingCommand.Name);

				didMatch = true;
			}

			if (!didMatch)
				args.Player.SendErrorMessage("No command or command alias matching \"{0}\" found.", givenCommandName);
		}

		private static void CreateDumps(CommandArgs args)
		{
			TShock.Utils.DumpPermissionMatrix("PermissionMatrix.txt");
			TShock.Utils.Dump(false);
			args.Player.SendSuccessMessage("Your reference dumps have been created in the server folder.");
			return;
		}

		private static void SyncLocalArea(CommandArgs args)
		{
			args.Player.SendTileSquareCentered(args.Player.TileX, args.Player.TileY, 32);
			args.Player.SendWarningMessage("Sync'd!");
			return;
		}

		#endregion General Commands

		#region Game Commands

		private static void Clear(CommandArgs args)
		{
			var user = args.Player;
			var everyone = TSPlayer.All;
			int radius = 50;

			if (args.Parameters.Count != 1 && args.Parameters.Count != 2)
			{
				user.SendMessage("Clear Syntax", Color.White);
				user.SendMessage($"{"clear".Color(Utils.BoldHighlight)} <{"item".Color(Utils.GreenHighlight)}|{"npc".Color(Utils.RedHighlight)}|{"projectile".Color(Utils.YellowHighlight)}> [{"radius".Color(Utils.PinkHighlight)}]", Color.White);
				user.SendMessage($"Example usage: {"clear".Color(Utils.BoldHighlight)} {"i".Color(Utils.RedHighlight)} {"10000".Color(Utils.GreenHighlight)}", Color.White); user.SendMessage($"Example usage: {"clear".Color(Utils.BoldHighlight)} {"item".Color(Utils.RedHighlight)} {"10000".Color(Utils.GreenHighlight)}", Color.White);
				user.SendMessage($"If you do not specify a radius, it will use a default radius of {radius} around your character.", Color.White);
				user.SendMessage($"You can use {SilentSpecifier.Color(Utils.GreenHighlight)} instead of {Specifier.Color(Utils.RedHighlight)} to execute this command silently.", Color.White);
				return;
			}

			if (args.Parameters.Count == 2)
			{
				if (!int.TryParse(args.Parameters[1], out radius) || radius <= 0)
				{
					user.SendErrorMessage($"\"{args.Parameters[1]}\" is not a valid radius.");
					return;
				}
			}

			switch (args.Parameters[0].ToLower())
			{
				case "item":
				case "items":
				case "i":
					{
						int cleared = 0;
						for (int i = 0; i < Main.maxItems; i++)
						{
							float dX = Main.item[i].position.X - user.X;
							float dY = Main.item[i].position.Y - user.Y;

							if (Main.item[i].active && dX * dX + dY * dY <= radius * radius * 256f)
							{
								Main.item[i].active = false;
								everyone.SendData(PacketTypes.ItemDrop, "", i);
								cleared++;
							}
						}
						if (args.Silent)
							user.SendSuccessMessage($"You deleted {cleared} item{(cleared > 1 ? "s": "")} within a radius of {radius}.");
						else
							everyone.SendInfoMessage($"{user.Name} deleted {cleared} item{(cleared > 1 ? "s" : "")} within a radius of {radius}.");
					}
					break;
				case "npc":
				case "npcs":
				case "n":
					{
						int cleared = 0;
						for (int i = 0; i < Main.maxNPCs; i++)
						{
							float dX = Main.npc[i].position.X - user.X;
							float dY = Main.npc[i].position.Y - user.Y;

							if (Main.npc[i].active && dX * dX + dY * dY <= radius * radius * 256f)
							{
								Main.npc[i].active = false;
								Main.npc[i].type = 0;
								everyone.SendData(PacketTypes.NpcUpdate, "", i);
								cleared++;
							}
						}
						if (args.Silent)
							user.SendSuccessMessage($"You deleted {cleared} NPC{(cleared > 1 ? "s" : "")} within a radius of {radius}.");
						else
							everyone.SendInfoMessage($"{user.Name} deleted {cleared} NPC{(cleared > 1 ? "s" : "")} within a radius of {radius}.");
					}
					break;
				case "proj":
				case "projectile":
				case "projectiles":
				case "p":
					{
						int cleared = 0;
						for (int i = 0; i < Main.maxProjectiles; i++)
						{
							float dX = Main.projectile[i].position.X - user.X;
							float dY = Main.projectile[i].position.Y - user.Y;

							if (Main.projectile[i].active && dX * dX + dY * dY <= radius * radius * 256f)
							{
								Main.projectile[i].active = false;
								Main.projectile[i].type = 0;
								everyone.SendData(PacketTypes.ProjectileNew, "", i);
								cleared++;
							}
						}
						if (args.Silent)
							user.SendSuccessMessage($"You deleted {cleared} projectile{(cleared > 1 ? "s" : "")} within a radius of {radius}.");
						else
							everyone.SendInfoMessage($"{user.Name} deleted {cleared} projectile{(cleared > 1 ? "s" : "")} within a radius of {radius}");
					}
					break;
				default:
					user.SendErrorMessage($"\"{args.Parameters[0]}\" is not a valid clear option.");
					break;
			}
		}

		private static void Kill(CommandArgs args)
		{
			// To-Do: separate kill self and kill other player into two permissions
			var user = args.Player;
			if (args.Parameters.Count < 1)
			{
				user.SendMessage("Kill syntax and example", Color.White);
				user.SendMessage($"{"kill".Color(Utils.BoldHighlight)} <{"player".Color(Utils.RedHighlight)}>", Color.White);
				user.SendMessage($"Example usage: {"kill".Color(Utils.BoldHighlight)} {user.Name.Color(Utils.RedHighlight)}", Color.White);
				user.SendMessage($"You can use {SilentSpecifier.Color(Utils.GreenHighlight)} instead of {Specifier.Color(Utils.RedHighlight)} to execute this command silently.", Color.White);
				return;
			}

			string targetName = String.Join(" ", args.Parameters);
			var players = TSPlayer.FindByNameOrID(targetName);

			if (players.Count == 0)
				user.SendErrorMessage($"Could not find any player named \"{targetName}\".");
			else if (players.Count > 1)
				user.SendMultipleMatchError(players.Select(p => p.Name));
			else
			{
				var target = players[0];

				if (target.Dead)
				{
					user.SendErrorMessage($"{(target == user ? "You" : target.Name)} {(target == user ? "are" : "is")} already dead!");
					return;
				}
				target.KillPlayer();
				user.SendSuccessMessage($"You just killed {(target == user ? "yourself" : target.Name)}!");
				if (!args.Silent && target != user)
					target.SendErrorMessage($"{user.Name} just killed you!");
			}
		}
									
		private static void Respawn(CommandArgs args)
		{
			if (!args.Player.RealPlayer && args.Parameters.Count == 0)
			{
				args.Player.SendErrorMessage("You can't respawn the server console!");
				return;
			}
			TSPlayer playerToRespawn;
			if (args.Parameters.Count > 0)
			{
				if (!args.Player.HasPermission(Permissions.respawnother))
				{
					args.Player.SendErrorMessage("You do not have permission to respawn another player.");
					return;
				}
				string plStr = String.Join(" ", args.Parameters);
				var players = TSPlayer.FindByNameOrID(plStr);
				if (players.Count == 0)
				{
					args.Player.SendErrorMessage($"Could not find any player named \"{plStr}\"");
					return;
				}
				if (players.Count > 1)
				{
					args.Player.SendMultipleMatchError(players.Select(p => p.Name));
					return;
				}
				playerToRespawn = players[0];
			}
			else 
				playerToRespawn = args.Player;

			if (!playerToRespawn.Dead)
			{
				args.Player.SendErrorMessage($"{(playerToRespawn == args.Player ? "You" : playerToRespawn.Name)} {(playerToRespawn == args.Player ? "are" : "is")} not dead.");
				return;
			}
			playerToRespawn.Spawn(PlayerSpawnContext.ReviveFromDeath);

			if (playerToRespawn != args.Player)
			{
				args.Player.SendSuccessMessage($"You have respawned {playerToRespawn.Name}");
				if (!args.Silent)
					playerToRespawn.SendSuccessMessage($"{args.Player.Name} has respawned you.");
			}
			else
				playerToRespawn.SendSuccessMessage("You have respawned yourself.");
		}

		private static void Butcher(CommandArgs args)
		{
			var user = args.Player;
			if (args.Parameters.Count > 1)
			{
				user.SendMessage("Butcher Syntax and Example", Color.White);
				user.SendMessage($"{"butcher".Color(Utils.BoldHighlight)} [{"NPC name".Color(Utils.RedHighlight)}|{"ID".Color(Utils.RedHighlight)}]", Color.White);
				user.SendMessage($"Example usage: {"butcher".Color(Utils.BoldHighlight)} {"pigron".Color(Utils.RedHighlight)}", Color.White);
				user.SendMessage("All alive NPCs (excluding town NPCs) on the server will be killed if you do not input a name or ID.", Color.White);
				user.SendMessage($"To get rid of NPCs without making them drop items, use the {"clear".Color(Utils.BoldHighlight)} command instead.", Color.White);
				user.SendMessage($"To execute this command silently, use {SilentSpecifier.Color(Utils.GreenHighlight)} instead of {Specifier.Color(Utils.RedHighlight)}", Color.White);
				return;
			}

			int npcId = 0;

			if (args.Parameters.Count == 1)
			{
				var npcs = TShock.Utils.GetNPCByIdOrName(args.Parameters[0]);
				if (npcs.Count == 0)
				{
					user.SendErrorMessage($"\"{args.Parameters[0]}\" is not a valid NPC.");
					return;
				}

				if (npcs.Count > 1)
				{
					user.SendMultipleMatchError(npcs.Select(n => $"{n.FullName}({n.type})"));
					return;
				}
				npcId = npcs[0].netID;
			}

			int kills = 0;
			for (int i = 0; i < Main.npc.Length; i++)
			{
				if (Main.npc[i].active && ((npcId == 0 && !Main.npc[i].townNPC && Main.npc[i].netID != NPCID.TargetDummy) || Main.npc[i].netID == npcId))
				{
					TSPlayer.Server.StrikeNPC(i, (int)(Main.npc[i].life + (Main.npc[i].defense * 0.6)), 0, 0);
					kills++;
				}
			}

			if (args.Silent)
				user.SendSuccessMessage($"You butchered {kills} NPC{(kills > 1 ? "s": "")}.");
			else
				TSPlayer.All.SendInfoMessage($"{user.Name} butchered {kills} NPC{(kills > 1 ? "s" : "")}.");
		}

		private static void Item(CommandArgs args)
		{
			if (args.Parameters.Count < 1)
			{
				args.Player.SendErrorMessage("Invalid syntax! Proper syntax: {0}item <item name/id> [item amount] [prefix id/name]", Specifier);
				return;
			}

			int amountParamIndex = -1;
			int itemAmount = 0;
			for (int i = 1; i < args.Parameters.Count; i++)
			{
				if (int.TryParse(args.Parameters[i], out itemAmount))
				{
					amountParamIndex = i;
					break;
				}
			}

			string itemNameOrId;
			if (amountParamIndex == -1)
				itemNameOrId = string.Join(" ", args.Parameters);
			else
				itemNameOrId = string.Join(" ", args.Parameters.Take(amountParamIndex));

			Item item;
			List<Item> matchedItems = TShock.Utils.GetItemByIdOrName(itemNameOrId);
			if (matchedItems.Count == 0)
			{
				args.Player.SendErrorMessage("Invalid item type!");
				return;
			}
			else if (matchedItems.Count > 1)
			{
				args.Player.SendMultipleMatchError(matchedItems.Select(i => $"{i.Name}({i.netID})"));
				return;
			}
			else
			{
				item = matchedItems[0];
			}
			if (item.type < 1 && item.type >= Main.maxItemTypes)
			{
				args.Player.SendErrorMessage("The item type {0} is invalid.", itemNameOrId);
				return;
			}

			int prefixId = 0;
			if (amountParamIndex != -1 && args.Parameters.Count > amountParamIndex + 1)
			{
				string prefixidOrName = args.Parameters[amountParamIndex + 1];
				var prefixIds = TShock.Utils.GetPrefixByIdOrName(prefixidOrName);

				if (item.accessory && prefixIds.Contains(PrefixID.Quick))
				{
					prefixIds.Remove(PrefixID.Quick);
					prefixIds.Remove(PrefixID.Quick2);
					prefixIds.Add(PrefixID.Quick2);
				}
				else if (!item.accessory && prefixIds.Contains(PrefixID.Quick))
					prefixIds.Remove(PrefixID.Quick2);

				if (prefixIds.Count > 1)
				{
					args.Player.SendMultipleMatchError(prefixIds.Select(p => p.ToString()));
					return;
				}
				else if (prefixIds.Count == 0)
				{
					args.Player.SendErrorMessage("No prefix matched \"{0}\".", prefixidOrName);
					return;
				}
				else
				{
					prefixId = prefixIds[0];
				}
			}

			if (args.Player.InventorySlotAvailable || (item.type > 70 && item.type < 75) || item.ammo > 0 || item.type == 58 || item.type == 184)
			{
				if (itemAmount == 0 || itemAmount > item.maxStack)
					itemAmount = item.maxStack;

				if (args.Player.GiveItemCheck(item.type, EnglishLanguage.GetItemNameById(item.type), itemAmount, prefixId))
				{
					item.prefix = (byte)prefixId;
					args.Player.SendSuccessMessage("Gave {0} {1}(s).", itemAmount, item.AffixName());
				}
				else
				{
					args.Player.SendErrorMessage("You cannot spawn banned items.");
				}
			}
			else
			{
				args.Player.SendErrorMessage("Your inventory seems full.");
			}
		}

		private static void RenameNPC(CommandArgs args)
		{
			if (args.Parameters.Count != 2)
			{
				args.Player.SendErrorMessage("Invalid syntax! Proper syntax: {0}renameNPC <guide, nurse, etc.> <newname>", Specifier);
				return;
			}
			int npcId = 0;
			if (args.Parameters.Count == 2)
			{
				List<NPC> npcs = TShock.Utils.GetNPCByIdOrName(args.Parameters[0]);
				if (npcs.Count == 0)
				{
					args.Player.SendErrorMessage("Invalid mob type!");
					return;
				}
				else if (npcs.Count > 1)
				{
					args.Player.SendMultipleMatchError(npcs.Select(n => $"{n.FullName}({n.type})"));
					return;
				}
				else if (args.Parameters[1].Length > 200)
				{
					args.Player.SendErrorMessage("New name is too large!");
					return;
				}
				else
				{
					npcId = npcs[0].netID;
				}
			}
			int done = 0;
			for (int i = 0; i < Main.npc.Length; i++)
			{
				if (Main.npc[i].active && ((npcId == 0 && !Main.npc[i].townNPC) || (Main.npc[i].netID == npcId && Main.npc[i].townNPC)))
				{
					Main.npc[i].GivenName = args.Parameters[1];
					NetMessage.SendData(56, -1, -1, NetworkText.FromLiteral(args.Parameters[1]), i, 0f, 0f, 0f, 0);
					done++;
				}
			}
			if (done > 0)
			{
				TSPlayer.All.SendInfoMessage("{0} renamed the {1}.", args.Player.Name, args.Parameters[0]);
			}
			else
			{
				args.Player.SendErrorMessage("Could not rename {0}!", args.Parameters[0]);
			}
		}

		private static void Give(CommandArgs args)
		{
			if (args.Parameters.Count < 2)
			{
				args.Player.SendErrorMessage(
					"Invalid syntax! Proper syntax: {0}give <item type/id> <player> [item amount] [prefix id/name]", Specifier);
				return;
			}
			if (args.Parameters[0].Length == 0)
			{
				args.Player.SendErrorMessage("Missing item name/id.");
				return;
			}
			if (args.Parameters[1].Length == 0)
			{
				args.Player.SendErrorMessage("Missing player name.");
				return;
			}
			int itemAmount = 0;
			int prefix = 0;
			var items = TShock.Utils.GetItemByIdOrName(args.Parameters[0]);
			args.Parameters.RemoveAt(0);
			string plStr = args.Parameters[0];
			args.Parameters.RemoveAt(0);
			if (args.Parameters.Count == 1)
				int.TryParse(args.Parameters[0], out itemAmount);
			if (items.Count == 0)
			{
				args.Player.SendErrorMessage("Invalid item type!");
			}
			else if (items.Count > 1)
			{
				args.Player.SendMultipleMatchError(items.Select(i => $"{i.Name}({i.netID})"));
			}
			else
			{
				var item = items[0];

				if (args.Parameters.Count == 2)
				{
					int.TryParse(args.Parameters[0], out itemAmount);
					var prefixIds = TShock.Utils.GetPrefixByIdOrName(args.Parameters[1]);
					if (item.accessory && prefixIds.Contains(PrefixID.Quick))
					{
						prefixIds.Remove(PrefixID.Quick);
						prefixIds.Remove(PrefixID.Quick2);
						prefixIds.Add(PrefixID.Quick2);
					}
					else if (!item.accessory && prefixIds.Contains(PrefixID.Quick))
						prefixIds.Remove(PrefixID.Quick2);
					if (prefixIds.Count == 1)
						prefix = prefixIds[0];
				}

				if (item.type >= 1 && item.type < Main.maxItemTypes)
				{
					var players = TSPlayer.FindByNameOrID(plStr);
					if (players.Count == 0)
					{
						args.Player.SendErrorMessage("Invalid player!");
					}
					else if (players.Count > 1)
					{
						args.Player.SendMultipleMatchError(players.Select(p => p.Name));
					}
					else
					{
						var plr = players[0];
						if (plr.InventorySlotAvailable || (item.type > 70 && item.type < 75) || item.ammo > 0 || item.type == 58 || item.type == 184)
						{
							if (itemAmount == 0 || itemAmount > item.maxStack)
								itemAmount = item.maxStack;
							if (plr.GiveItemCheck(item.type, EnglishLanguage.GetItemNameById(item.type), itemAmount, prefix))
							{
								args.Player.SendSuccessMessage(string.Format("Gave {0} {1} {2}(s).", plr.Name, itemAmount, item.Name));
								plr.SendSuccessMessage(string.Format("{0} gave you {1} {2}(s).", args.Player.Name, itemAmount, item.Name));
							}
							else
							{
								args.Player.SendErrorMessage("You cannot spawn banned items.");
							}

						}
						else
						{
							args.Player.SendErrorMessage("Player does not have free slots!");
						}
					}
				}
				else
				{
					args.Player.SendErrorMessage("Invalid item type!");
				}
			}
		}

		private static void Heal(CommandArgs args)
		{
			// heal <player> [amount]
			// To-Do: break up heal self and heal other into two separate permissions
			var user = args.Player;
			if (args.Parameters.Count < 1 || args.Parameters.Count > 2)
			{
				user.SendMessage("Heal Syntax and Example", Color.White);
				user.SendMessage($"{"heal".Color(Utils.BoldHighlight)} <{"player".Color(Utils.RedHighlight)}> [{"amount".Color(Utils.GreenHighlight)}]", Color.White);
				user.SendMessage($"Example usage: {"heal".Color(Utils.BoldHighlight)} {user.Name.Color(Utils.RedHighlight)} {"100".Color(Utils.GreenHighlight)}", Color.White);
				user.SendMessage($"If no amount is specified, it will default to healing the target player by their max HP.", Color.White);
				user.SendMessage($"To execute this command silently, use {SilentSpecifier.Color(Utils.GreenHighlight)} instead of {Specifier.Color(Utils.RedHighlight)}", Color.White);
				return;
			}
			if (args.Parameters[0].Length == 0)
			{
				user.SendErrorMessage($"You didn't put a player name.");
				return;
			}

			string targetName = args.Parameters[0];
			var players = TSPlayer.FindByNameOrID(targetName);
			if (players.Count == 0)
				user.SendErrorMessage($"Unable to find any players named \"{targetName}\"");
			else if (players.Count > 1)
				user.SendMultipleMatchError(players.Select(p => p.Name));
			else
			{
				var target = players[0];
				int amount = target.TPlayer.statLifeMax2;

				if (target.Dead)
				{
					user.SendErrorMessage("You can't heal a dead player!");
					return;
				}

				if (args.Parameters.Count == 2)
				{
					int.TryParse(args.Parameters[1], out amount);
				}
				target.Heal(amount);

				if (args.Silent)
					user.SendSuccessMessage($"You healed {(target == user ? "yourself" : target.Name)} for {amount} HP.");
				else
					TSPlayer.All.SendInfoMessage($"{user.Name} healed {(target == user ? (target.TPlayer.Male ? "himself" : "herself") : target.Name)} for {amount} HP.");
			}
		}

		private static void Buff(CommandArgs args)
		{
			// buff <"buff name|ID"> [duration]
			var user = args.Player;
			if (args.Parameters.Count < 1 || args.Parameters.Count > 2)
			{
				user.SendMessage("Buff Syntax and Example", Color.White);
				user.SendMessage($"{"buff".Color(Utils.BoldHighlight)} <\"{"buff name".Color(Utils.RedHighlight)}|{"ID".Color(Utils.RedHighlight)}\"> [{"duration".Color(Utils.GreenHighlight)}]", Color.White);
				user.SendMessage($"Example usage: {"buff".Color(Utils.BoldHighlight)} \"{"obsidian skin".Color(Utils.RedHighlight)}\" {"-1".Color(Utils.GreenHighlight)}", Color.White);
				user.SendMessage($"If you don't specify the duration, it will default to {"60".Color(Utils.GreenHighlight)} seconds.", Color.White);
				user.SendMessage($"If you put {"-1".Color(Utils.GreenHighlight)} as the duration, it will use the max possible time of 415 days.", Color.White);
				return;
			}

			int id = 0;
			int time = 60;
			var timeLimit = (int.MaxValue / 60) - 1;

			if (!int.TryParse(args.Parameters[0], out id))
			{
				var found = TShock.Utils.GetBuffByName(args.Parameters[0]);

				if (found.Count == 0)
				{
					user.SendErrorMessage($"Unable to find any buffs named \"{args.Parameters[0]}\"");
					return;
				}

				if (found.Count > 1)
				{
					user.SendMultipleMatchError(found.Select(f => Lang.GetBuffName(f)));
					return;
				}
				id = found[0];
			}

			if (args.Parameters.Count == 2)
				int.TryParse(args.Parameters[1], out time);

			if (id > 0 && id < Main.maxBuffTypes)
			{
				// Max possible buff duration as of Terraria 1.4.2.3 is 35791393 seconds (415 days).
				if (time < 0 || time > timeLimit)
					time = timeLimit;
				user.SetBuff(id, time * 60);
				user.SendSuccessMessage($"You buffed yourself with {TShock.Utils.GetBuffName(id)} ({TShock.Utils.GetBuffDescription(id)}) for {time} seconds.");
			}
			else
				user.SendErrorMessage($"\"{id}\" is not a valid buff ID!");
		}

		private static void GBuff(CommandArgs args)
		{
			var user = args.Player;
			if (args.Parameters.Count < 2 || args.Parameters.Count > 3)
			{
				user.SendMessage("Give Buff Syntax and Example", Color.White);
				user.SendMessage($"{"gbuff".Color(Utils.BoldHighlight)} <{"player".Color(Utils.RedHighlight)}> <{"buff name".Color(Utils.PinkHighlight)}|{"ID".Color(Utils.PinkHighlight)}> [{"seconds".Color(Utils.GreenHighlight)}]", Color.White);
				user.SendMessage($"Example usage: {"gbuff".Color(Utils.BoldHighlight)} {user.Name.Color(Utils.RedHighlight)} {"regen".Color(Utils.PinkHighlight)} {"-1".Color(Utils.GreenHighlight)}", Color.White);
				user.SendMessage($"To buff a player without them knowing, use {SilentSpecifier.Color(Utils.RedHighlight)} instead of {Specifier.Color(Utils.GreenHighlight)}", Color.White);
				return;
			}
			int id = 0;
			int time = 60;
			var timeLimit = (int.MaxValue / 60) - 1;
			var foundplr = TSPlayer.FindByNameOrID(args.Parameters[0]);
			if (foundplr.Count == 0)
			{
				user.SendErrorMessage($"Unable to find any player named \"{args.Parameters[0]}\"");
				return;
			}
			else if (foundplr.Count > 1)
			{
				user.SendMultipleMatchError(foundplr.Select(p => p.Name));
				return;
			}
			else
			{
				if (!int.TryParse(args.Parameters[1], out id))
				{
					var found = TShock.Utils.GetBuffByName(args.Parameters[1]);
					if (found.Count == 0)
					{
						user.SendErrorMessage($"Unable to find any buff named \"{args.Parameters[1]}\"");
						return;
					}
					else if (found.Count > 1)
					{
						user.SendMultipleMatchError(found.Select(b => Lang.GetBuffName(b)));
						return;
					}
					id = found[0];
				}
				if (args.Parameters.Count == 3)
					int.TryParse(args.Parameters[2], out time);
				if (id > 0 && id < Main.maxBuffTypes)
				{
					var target = foundplr[0];
					if (time < 0 || time > timeLimit)
						time = timeLimit;
					target.SetBuff(id, time * 60);
					user.SendSuccessMessage($"You have buffed {(target == user ? "yourself" : target.Name)} with {TShock.Utils.GetBuffName(id)} ({TShock.Utils.GetBuffDescription(id)}) for {time} seconds!");
					if (!args.Silent && target != user)
						target.SendSuccessMessage($"{user.Name} has buffed you with {TShock.Utils.GetBuffName(id)} ({TShock.Utils.GetBuffDescription(id)}) for {time} seconds!");
				}
				else
					user.SendErrorMessage("Invalid buff ID!");
			}
		}

		public static void Grow(CommandArgs args)
		{
			bool canGrowEvil = args.Player.HasPermission(Permissions.growevil);
			string subcmd = args.Parameters.Count == 0 ? "help" : args.Parameters[0].ToLower();

			var name = "Fail";
			var x = args.Player.TileX;
			var y = args.Player.TileY + 3;

			if (!TShock.Regions.CanBuild(x, y, args.Player))
			{
				args.Player.SendErrorMessage("You're not allowed to change tiles here!");
				return;
			}

			switch (subcmd)
			{
				case "help":
					{
						if (!PaginationTools.TryParsePageNumber(args.Parameters, 1, args.Player, out int pageNumber))
							return;

						var lines = new List<string>
					{
						"- Default trees :",
						"     'basic', 'sakura', 'willow', 'boreal', 'mahogany', 'ebonwood', 'shadewood', 'pearlwood'.",
						"- Palm trees :",
						"     'palm', 'corruptpalm', 'crimsonpalm', 'hallowpalm'.",
						"- Gem trees :",
						"     'topaz', 'amethyst', 'sapphire', 'emerald', 'ruby', 'diamond', 'amber'.",
						"- Misc :",
						"     'cactus', 'herb', 'mushroom'."
					};

						PaginationTools.SendPage(args.Player, pageNumber, lines,
								new PaginationTools.Settings
								{
									HeaderFormat = "Trees types & misc available to use. ({0}/{1}):",
									FooterFormat = "Type {0}grow help {{0}} for more sub-commands.".SFormat(Commands.Specifier)
								}
							);
					}
					break;

					bool rejectCannotGrowEvil()
					{
						if(!canGrowEvil)
						{
							args.Player.SendErrorMessage("You do not have permission to grow this tree type");
							return false;
						}

						return true;
					}

					bool prepareAreaForGrow(ushort groundType = TileID.Grass, bool evil = false)
					{
						if(evil && !rejectCannotGrowEvil())
							return false;

						for (var i = x - 2; i < x + 3; i++)
						{
							Main.tile[i, y].active(true);
							Main.tile[i, y].type = groundType;
							Main.tile[i, y].wall = WallID.None;
						}
						Main.tile[x, y - 1].wall = WallID.None;

						return true;
					}

					bool growTree(ushort groundType, string fancyName, bool evil = false)
					{
						if(!prepareAreaForGrow(groundType, evil))
							return false;
						WorldGen.GrowTree(x, y);
						name = fancyName;

						return true;
					}

					bool growTreeByType(ushort groundType, string fancyName, ushort typeToPrepare = 2, bool evil = false)
					{
						if(!prepareAreaForGrow(typeToPrepare, evil))
							return false;
						WorldGen.TryGrowingTreeByType(groundType, x, y);
						name = fancyName;

						return true;
					}

					bool growPalmTree(ushort sandType, ushort supportingType, string properName, bool evil = false)
					{
						if(evil && !rejectCannotGrowEvil())
							return false;

						for (int i = x - 2; i < x + 3; i++)
						{
							Main.tile[i, y].active(true);
							Main.tile[i, y].type = sandType;
							Main.tile[i, y].wall = WallID.None;
						}
						for (int i = x - 2; i < x + 3; i++)
						{
							Main.tile[i, y + 1].active(true);
							Main.tile[i, y + 1].type = supportingType;
							Main.tile[i, y + 1].wall = WallID.None;
						}

						Main.tile[x, y - 1].wall = WallID.None;
						WorldGen.GrowPalmTree(x, y);

						name = properName;

						return true;
					}

				case "basic":
					growTree(TileID.Grass, "Basic Tree");
					break;

				case "boreal":
					growTree(TileID.SnowBlock, "Boreal Tree");
					break;

				case "mahogany":
					growTree(TileID.JungleGrass, "Rich Mahogany");
					break;

				case "sakura":
					growTreeByType(TileID.VanityTreeSakura, "Sakura Tree");
					break;

				case "willow":
					growTreeByType(TileID.VanityTreeYellowWillow, "Willow Tree");
					break;

				case "shadewood":
					if(!growTree(TileID.CrimsonGrass, "Shadewood Tree", true))
						return;
					break;

				case "ebonwood":
					if(!growTree(TileID.CorruptGrass, "Ebonwood Tree", true))
						return;
					break;

				case "pearlwood":
					if(!growTree(TileID.HallowedGrass, "Pearlwood Tree", true))
						return;
					break;

				case "palm":
					growPalmTree(TileID.Sand, TileID.HardenedSand, "Desert Palm");
					break;

				case "hallowpalm":
					if(!growPalmTree(TileID.Pearlsand, TileID.HallowHardenedSand, "Hallow Palm", true))
						return;
					break;

				case "crimsonpalm":
					if(!growPalmTree(TileID.Crimsand, TileID.CrimsonHardenedSand, "Crimson Palm", true))
						return;
					break;

				case "corruptpalm":
					if(!growPalmTree(TileID.Ebonsand, TileID.CorruptHardenedSand, "Corruption Palm", true))
						return;
					break;

				case "topaz":
					growTreeByType(TileID.TreeTopaz, "Topaz Gemtree", 1);
					break;

				case "amethyst":
					growTreeByType(TileID.TreeAmethyst, "Amethyst Gemtree", 1);
					break;

				case "sapphire":
					growTreeByType(TileID.TreeSapphire, "Sapphire Gemtree", 1);
					break;

				case "emerald":
					growTreeByType(TileID.TreeEmerald, "Emerald Gemtree", 1);
					break;

				case "ruby":
					growTreeByType(TileID.TreeRuby, "Ruby Gemtree", 1);
					break;

				case "diamond":
					growTreeByType(TileID.TreeDiamond, "Diamond Gemtree", 1);
					break;

				case "amber":
					growTreeByType(TileID.TreeAmber, "Amber Gemtree", 1);
					break;

				case "cactus":
					Main.tile[x, y].type = TileID.Sand;
					WorldGen.GrowCactus(x, y);
					name = "Cactus";
					break;

				case "herb":
					Main.tile[x, y].active(true);
					Main.tile[x, y].frameX = 36;
					Main.tile[x, y].type = TileID.MatureHerbs;
					WorldGen.GrowAlch(x, y);
					name = "Herb";
					break;

				case "mushroom":
					prepareAreaForGrow(TileID.MushroomGrass);
					WorldGen.GrowShroom(x, y);
					name = "Glowing Mushroom Tree";
					break;

				default:
					args.Player.SendErrorMessage("Unknown plant!");
					return;
			}
			if (args.Parameters.Count == 1)
			{
				args.Player.SendTileSquareCentered(x - 2, y - 20, 25);
				args.Player.SendSuccessMessage("Tried to grow a " + name + ".");
			}
		}

		private static void ToggleGodMode(CommandArgs args)
		{
			TSPlayer playerToGod;
			if (args.Parameters.Count > 0)
			{
				if (!args.Player.HasPermission(Permissions.godmodeother))
				{
					args.Player.SendErrorMessage("You do not have permission to god mode another player.");
					return;
				}
				string plStr = String.Join(" ", args.Parameters);
				var players = TSPlayer.FindByNameOrID(plStr);
				if (players.Count == 0)
				{
					args.Player.SendErrorMessage("Invalid player!");
					return;
				}
				else if (players.Count > 1)
				{
					args.Player.SendMultipleMatchError(players.Select(p => p.Name));
					return;
				}
				else
				{
					playerToGod = players[0];
				}
			}
			else if (!args.Player.RealPlayer)
			{
				args.Player.SendErrorMessage("You can't god mode a non player!");
				return;
			}
			else
			{
				playerToGod = args.Player;
			}

			playerToGod.GodMode = !playerToGod.GodMode;

			var godPower = CreativePowerManager.Instance.GetPower<CreativePowers.GodmodePower>();

			godPower.SetEnabledState(playerToGod.Index, playerToGod.GodMode);

			if (playerToGod != args.Player)
			{
				args.Player.SendSuccessMessage(string.Format("{0} is {1} in god mode.", playerToGod.Name, playerToGod.GodMode ? "now" : "no longer"));
			}

			if (!args.Silent || (playerToGod == args.Player))
			{
				playerToGod.SendSuccessMessage(string.Format("You are {0} in god mode.", playerToGod.GodMode ? "now" : "no longer"));
			}
		}

		#endregion Game Commands
	}
}<|MERGE_RESOLUTION|>--- conflicted
+++ resolved
@@ -1350,7 +1350,7 @@
 
 						// The default ban length
 						// 0 is permanent ban, otherwise temp ban
-						int banLengthInSeconds = 0;
+						ulong banLengthInSeconds = 0;
 
 						// Figure out if param 2 is a time or 0 or garbage
 						if (args.Parameters.Count >= 3)
@@ -1390,16 +1390,9 @@
 								return;
 							}
 
-<<<<<<< HEAD
 							targetGeneralizedName = target.Name;
 							success = TShock.Bans.AddBan(target.IP, target.Name, target.UUID, target.Account?.Name ?? "", banReason, false, args.Player.Account.Name,
 								banLengthInSeconds == 0 ? "" : DateTime.UtcNow.AddSeconds(banLengthInSeconds).ToString("s"));
-=======
-				if (TShock.Utils.TryParseTime(duration, out ulong seconds))
-				{
-					expiration = DateTime.UtcNow.AddSeconds(seconds);
-				}
->>>>>>> 0c37b0fe
 
 							// Since this is an online ban, we need to dc the player and tell them now.
 							if (success)
