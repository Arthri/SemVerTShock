--- conflicted
+++ resolved
@@ -66,16 +66,10 @@
                 Commands.ChatCommands.Remove(dump);
                 Commands.ChatCommands.Remove(flush);
 #endif
-<<<<<<< HEAD
             NetHooks.SendBytes -= ServerHooks_SendBytes;
             ServerHooks.SocketReset -= ServerHooks_SocketReset;
             GameHooks.PostUpdate -= GameHooks_Update;
-=======
-                ServerHooks.SendBytes -= ServerHooks_SendBytes;
-                ServerHooks.SocketReset -= ServerHooks_SocketReset;
-                GameHooks.PostUpdate -= GameHooks_Update;
             }
->>>>>>> 4bf14590
         }
 
         void Dump(CommandArgs args)
