[submodule "TerrariaServerAPI"]
	path = TerrariaServerAPI
<<<<<<< HEAD
	url = https://github.com/Arthri/TSAPI.git
	branch = Canis
=======
	url = https://github.com/NyxStudios/TerrariaAPI-Server.git
	ignore = dirty
	branch = general-devel
>>>>>>> b48be1cf
<|MERGE_RESOLUTION|>--- conflicted
+++ resolved
@@ -1,10 +1,5 @@
 [submodule "TerrariaServerAPI"]
 	path = TerrariaServerAPI
-<<<<<<< HEAD
 	url = https://github.com/Arthri/TSAPI.git
-	branch = Canis
-=======
-	url = https://github.com/NyxStudios/TerrariaAPI-Server.git
 	ignore = dirty
-	branch = general-devel
->>>>>>> b48be1cf
+	branch = Canis