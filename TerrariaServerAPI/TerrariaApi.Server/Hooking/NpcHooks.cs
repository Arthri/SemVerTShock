﻿using Microsoft.Xna.Framework;
using OTAPI;
using Terraria;
using Terraria.DataStructures;

namespace TerrariaApi.Server.Hooking
{
	internal static class NpcHooks
	{
		private static HookManager _hookManager;

		/// <summary>
		/// Attaches any of the OTAPI Npc hooks to the existing <see cref="HookManager"/> implementation
		/// </summary>
		/// <param name="hookManager">HookManager instance which will receive the events</param>
		public static void AttachTo(HookManager hookManager)
		{
			_hookManager = hookManager;

			On.Terraria.NPC.SetDefaults += OnSetDefaultsById;
			On.Terraria.NPC.SetDefaultsFromNetId += OnSetDefaultsFromNetId;
			On.Terraria.NPC.StrikeNPC += OnStrike;
			On.Terraria.NPC.Transform += OnTransform;
			On.Terraria.NPC.AI += OnAI;

			Hooks.NPC.Spawn += OnSpawn;
			Hooks.NPC.DropLoot += OnDropLoot;
			Hooks.NPC.BossBag += OnBossBagItem;
			Hooks.NPC.Killed += OnKilled;
		}

		static void OnKilled(object sender, Hooks.NPC.KilledEventArgs e)
		{
			_hookManager.InvokeNpcKilled(e.Npc);
		}

		static void OnSetDefaultsById(On.Terraria.NPC.orig_SetDefaults orig, NPC npc, int type, NPCSpawnParams spawnparams)
		{
			if (_hookManager.InvokeNpcSetDefaultsInt(ref type, npc))
				return;

			orig(npc, type, spawnparams);
		}

		static void OnSetDefaultsFromNetId(On.Terraria.NPC.orig_SetDefaultsFromNetId orig, NPC npc, int id, NPCSpawnParams spawnparams)
		{
			if (_hookManager.InvokeNpcNetDefaults(ref id, npc))
				return;

			orig(npc, id, spawnparams);
		}

		static double OnStrike(On.Terraria.NPC.orig_StrikeNPC orig, NPC npc, int Damage, float knockBack, int hitDirection, bool crit, bool noEffect, bool fromNet, Entity entity)
		{
			if (entity is Player player)
			{
				if (_hookManager.InvokeNpcStrike(npc, ref Damage, ref knockBack, ref hitDirection, ref crit, ref noEffect, ref fromNet, player))
				{
					return 0;
				}
			}

			return orig(npc, Damage, knockBack, hitDirection, crit, noEffect, fromNet, entity);
		}

		static void OnTransform(On.Terraria.NPC.orig_Transform orig, NPC npc, int newType)
		{
			if (_hookManager.InvokeNpcTransformation(npc.whoAmI))
				return;

			orig(npc, newType);
		}

		static void OnSpawn(object sender, Hooks.NPC.SpawnEventArgs e)
		{
			var index = e.Index;
			if (_hookManager.InvokeNpcSpawn(ref index))
			{
				e.Result = HookResult.Cancel;
				e.Index = index;
			}
		}

<<<<<<< HEAD
		static HookResult OnPreDropLoot(
				 NPC npc,
				 ref IEntitySource source,
				 ref int itemId,
				 ref int x,
				 ref int y,
				 ref int width,
				 ref int height,
				 ref int type,
				 ref int stack,
				 ref bool noBroadcast,
				 ref int prefix,
				 ref bool noGrabDelay,
				 ref bool reverseLookup)
=======
		static void OnDropLoot(object sender, Hooks.NPC.DropLootEventArgs e)
>>>>>>> 9d189aec
		{
			if (e.Event == HookEvent.Before)
			{
				var Width = e.Width;
				var Height = e.Height;
				var Type = e.Type;
				var Stack = e.Stack;
				var noBroadcast = e.NoBroadcast;
				var pfix = e.Pfix;
				var noGrabDelay = e.NoGrabDelay;
				var reverseLookup = e.ReverseLookup;

				var position = new Vector2(e.X, e.Y);
				if (_hookManager.InvokeNpcLootDrop
				(
					ref position,
					ref Width,
					ref Height,
					ref Type,
					ref Stack,
					ref noBroadcast,
					ref pfix,
					e.Npc.type,
					e.Npc.whoAmI,
					ref noGrabDelay,
					ref reverseLookup
				))
				{
					e.X = (int)position.X;
					e.Y = (int)position.Y;
					e.Result = HookResult.Cancel;
				}
				e.X = (int)position.X;
				e.Y = (int)position.Y;

				e.Width = Width;
				e.Height = Height;
				e.Type = Type;
				e.Stack = Stack;
				e.NoBroadcast = noBroadcast;
				e.Pfix = pfix;
				e.NoGrabDelay = noGrabDelay;
				e.ReverseLookup = reverseLookup;
			}
		}

<<<<<<< HEAD
		static HookResult OnBossBagItem(
				NPC npc,
				ref IEntitySource source,
				ref int X,
				ref int Y,
				ref int Width,
				ref int Height,
				ref int Type,
				ref int Stack,
				ref bool noBroadcast,
				ref int pfix,
				ref bool noGrabDelay,
				ref bool reverseLookup
			)
=======
		static void OnBossBagItem(object sender, Hooks.NPC.BossBagEventArgs e)
>>>>>>> 9d189aec
		{
			var Width = e.Width;
			var Height = e.Height;
			var Type = e.Type;
			var Stack = e.Stack;
			var noBroadcast = e.NoBroadcast;
			var pfix = e.Pfix;
			var noGrabDelay = e.NoGrabDelay;
			var reverseLookup = e.ReverseLookup;

			var positon = new Vector2(e.X, e.Y);
			if (_hookManager.InvokeDropBossBag
			(
				ref positon,
				ref Width,
				ref Height,
				ref Type,
				ref Stack,
				ref noBroadcast,
				ref pfix,
				e.Npc.type,
				e.Npc.whoAmI,
				ref noGrabDelay,
				ref reverseLookup
			))
			{
				e.Result = HookResult.Cancel;
			}

			e.Width = Width;
			e.Height = Height;
			e.Type = Type;
			e.Stack = Stack;
			e.NoBroadcast = noBroadcast;
			e.Pfix = pfix;
			e.NoGrabDelay = noGrabDelay;
			e.ReverseLookup = reverseLookup;
		}

		static void OnAI(On.Terraria.NPC.orig_AI orig, NPC npc)
		{
			if (_hookManager.InvokeNpcAIUpdate(npc))
				return;

			orig(npc);
		}
	}
}<|MERGE_RESOLUTION|>--- conflicted
+++ resolved
@@ -1,7 +1,6 @@
 ﻿using Microsoft.Xna.Framework;
 using OTAPI;
 using Terraria;
-using Terraria.DataStructures;
 
 namespace TerrariaApi.Server.Hooking
 {
@@ -81,24 +80,7 @@
 			}
 		}
 
-<<<<<<< HEAD
-		static HookResult OnPreDropLoot(
-				 NPC npc,
-				 ref IEntitySource source,
-				 ref int itemId,
-				 ref int x,
-				 ref int y,
-				 ref int width,
-				 ref int height,
-				 ref int type,
-				 ref int stack,
-				 ref bool noBroadcast,
-				 ref int prefix,
-				 ref bool noGrabDelay,
-				 ref bool reverseLookup)
-=======
 		static void OnDropLoot(object sender, Hooks.NPC.DropLootEventArgs e)
->>>>>>> 9d189aec
 		{
 			if (e.Event == HookEvent.Before)
 			{
@@ -145,24 +127,7 @@
 			}
 		}
 
-<<<<<<< HEAD
-		static HookResult OnBossBagItem(
-				NPC npc,
-				ref IEntitySource source,
-				ref int X,
-				ref int Y,
-				ref int Width,
-				ref int Height,
-				ref int Type,
-				ref int Stack,
-				ref bool noBroadcast,
-				ref int pfix,
-				ref bool noGrabDelay,
-				ref bool reverseLookup
-			)
-=======
 		static void OnBossBagItem(object sender, Hooks.NPC.BossBagEventArgs e)
->>>>>>> 9d189aec
 		{
 			var Width = e.Width;
 			var Height = e.Height;
